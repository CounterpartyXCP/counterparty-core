# Release Notes - Counterparty Core v10.10.0 (2025-02-13)

This release includes a complete rewrite of the entire test harness for Counterparty Core, as well as both restored and all-new integration tests and GitHub workflows for continuous integration. This release also adds support for Python 3.12 and 3.13, which means significantly improved performance overall. There are of course a number of bugfixes, especially for node stability when Bitcoin Core is overloaded.


# Upgrading

This upgrade does not include a protocol change and is not mandatory. User-facing changes to the API include a decrease in the default output value for `attach` and `move` transactions to 546 satoshis and renaming the `--testnet` flag to `--testnet3`.


**IMPORTANT**
- If you are running a version lower than 10.9.0, you must first update to 10.9.0 and only then install v10.10.0.

Download the latest version of `counterparty-core` and restart `counterparty-server`.

With Docker Compose:

```bash
cd counterparty-core
git pull
docker compose stop counterparty-core
docker compose --profile mainnet up -d
```

or use `ctrl-c` to interrupt the server:

```bash
cd counterparty-core
git pull
cd counterparty-rs
pip install -e .
cd ../counterpaty-core
pip install -e .
counterparty-server start
```

# ChangeLog

## Protocol Changes

## Bugfixes

- Don't retry RPC calls in `safe_get_utxo_address()`
- Fix error handling in `safe_rpc()`
- Raise `ValueError` instead of `PanicException` when an error occurs in Rust deserialization
- Return `400` error on `TypeError` when composing a transaction
- Fix `bitcoind.search_pubkey_in_transactions()`
- Don't force the existence of a change output
- Fix heavy HealthZ check
- Fix search pubkey for SegWit addresses that have never been used
- Fix Gunicorn shutdown
- Use the same logfile for all Gunicorn processes
- Fix duplicate log entries in the API Access file
- Don't call `getblockcount` from each API thread or process
- Reset all caches on rollback and reparse
- Fix RSFetcher restart on failure
<<<<<<< HEAD
- Fix `extended_tx_info` param in API v1
- Correctly handle RPC responses with simple strings
=======
- Fix the `extended_tx_info` param in API v1
>>>>>>> 17507a4a

## Codebase

- Completely rewrite the test suite. See comments in `test/mocks/conftest.py`.
- Completely rewrite the GitHub Workflow files
- Add support for Python 3.12 and 3.13
- Rename `testnet` to `testnet3` everywhere
- Add `testnet4` and `regtest` profiles to `docker-compose.yaml`
- Restore Docker Compose, Compare Hashes and testnet4 Reparse tests
- Refactor required actions for automatic upgrades

## API

- Change default value for `attach` and `move` to 546 satoshis
- Add `block_index` filter for Get Order Matches endpoints
- Add `block_index` filter for Get Dispenses by Asset endpoint
- Add Get Dispense By Hash endpoint

## CLI

- Rename `--testnet` flag to `--testnet3`
- Add testnet4 bootstrap database
- Add `--api-only` flag

# Credits

- Ouziel Slama
- Adam Krellenstein<|MERGE_RESOLUTION|>--- conflicted
+++ resolved
@@ -54,12 +54,8 @@
 - Don't call `getblockcount` from each API thread or process
 - Reset all caches on rollback and reparse
 - Fix RSFetcher restart on failure
-<<<<<<< HEAD
-- Fix `extended_tx_info` param in API v1
+- Fix the `extended_tx_info` param in API v1
 - Correctly handle RPC responses with simple strings
-=======
-- Fix the `extended_tx_info` param in API v1
->>>>>>> 17507a4a
 
 ## Codebase
 

--- conflicted
+++ resolved
@@ -57,12 +57,9 @@
 
 - Adds `asset` as optional param to Get Balances by Addresses endpoint
 - Ensure that Fairminter's `start_block` and `end_block` are greater than the current block
-<<<<<<< HEAD
 - In Compose Fairminter, rename `price` to `lot_price` and `quantity_by_price` to `lot_size`
 - In Composer Fairmint, ensure that `quantity` is a multiple of `lot_size`
-=======
 - Ensure that Fairminter's `hard_cap` is greater than the sum of `premint_quantity` and `soft_cap`
->>>>>>> 2b04c1db
 
 ## CLI
 

--- conflicted
+++ resolved
@@ -17,12 +17,8 @@
 - Refactor raw mempool parsing; Don't block following
 - Add a timeout to parse mempool transaction from ZMQ
 - Add cache for unsupported transactions when parsing raw 
-<<<<<<< HEAD
-- Refactor bootstrap: clean code, use `zstd` instead `gzip`, decompress and verify signature in parallel
+- Refactor and optimize bootstrap process, using `zstd` instead of `gzip`
 - Remove Addrindexrs dependency: mock `get_oldest_tx()`, use Electr to get utxos and address history
-=======
-- Refactor and optimize bootstrap process, using `zstd` instead of `gzip`
->>>>>>> f310c3db
 
 ## API
 

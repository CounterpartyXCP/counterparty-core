# Release Notes - Counterparty Core v10.5.0 (2024-10-19)

This is a hotfix release and includes fixes for a number of critical stability bugs in the nodes software as well as significant performance optimizations for parsing Fair Mint transactions.

# Upgrading

This update requires an automatic reparse from block 865999.

# ChangeLog

## Bugfixes

- Fix non-deterministic bug in asset name generation
- Fix subasset name in `issuances` table when created by a fairminter
- Fix missing balance check for fairminter creation
- Fix missing check of locked description
- Fix missing compound index on `status`, `tx_index` and `asset_longname`
- Fix checking when a fairmint reach the hard cap
- Fix divisibility check when creating a fairminter
- Fix description checking when creating a fairminter

## Codebase

- Mandatory reparse for all alphas and betas
- Add missing index to `address_events` table
- Add missing compound index to `issuances` table
- Support several required reparsing by major version
- Optimize database `rowtracer`
- Optimize `ledger.get_last_issuance()`, `ledger.asset_issued_total()` and `ledger.asset_destroyed_total()`
- Tweak thread handling logic

## API

- Have `--force` bypass checks that node is caught up
- Have `/v2/blocks/last` return the last parsed block and not the block currently being parsed
- Change route `/v2/fairminters/<tx_hash>/mints` to `/v2/fairminters/<tx_hash>/fairmints`
- Add the following new routes:
    - `/v2/fairmints`
    - `/v2/fairmints/<tx_hash>`

## CLI

- Add `--max-log-file-size` and `--max-log-file-rotations` flags
<<<<<<< HEAD
- Disable mempool synchronization when `--no-mempool` is passed
=======
- Make the number of Waitress threads configurable
- Make the number of Gunicorn threads per worker configurable
- Log all configuration options on startup at `DEBUG` level
>>>>>>> de2eff40


# Credits

* Ouziel Slama
* Adam Krellenstein<|MERGE_RESOLUTION|>--- conflicted
+++ resolved
@@ -41,13 +41,10 @@
 ## CLI
 
 - Add `--max-log-file-size` and `--max-log-file-rotations` flags
-<<<<<<< HEAD
 - Disable mempool synchronization when `--no-mempool` is passed
-=======
 - Make the number of Waitress threads configurable
 - Make the number of Gunicorn threads per worker configurable
 - Log all configuration options on startup at `DEBUG` level
->>>>>>> de2eff40
 
 
 # Credits

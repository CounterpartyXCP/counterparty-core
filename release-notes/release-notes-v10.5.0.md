# Release Notes - Counterparty Core v10.5.0 (2024-10-19)

This is a hotfix release and includes fixes for a number of critical stability bugs in the nodes software as well as significant performance optimizations for parsing Fair Mint transactions.

# Upgrading

This update requires an automatic reparse from block 865999.

# ChangeLog

## Bugfixes

- Fix non-deterministic bug in asset name generation
- Fix subasset name in `issuances` table when created by a fairminter
- Fix missing balance check for fairminter creation
- Fix missing check of locked description
<<<<<<< HEAD
- Fix missing compound index on `status`, `tx_index` and `asset_longname`
- Fix divisibility checking when creating a fairminter
- Fix checking when a fairmint reach the hard cap
=======
- Fix divisibility check when creating a fairminter
>>>>>>> 03ac9c9a

## Codebase

- Add missing index to `address_events` table
- Add missing compound index to `issuances` table
- Support several required reparsing by major version
- Optimize database `rowtracer`
- Optimize `ledger.get_last_issuance()`, `ledger.asset_issued_total()` and `ledger.asset_destroyed_total()`

## API

- Have `--force` bypass checks that node is caught up
- Have `/v2/blocks/last` return the last parsed block and not the block currently being parsed

## CLI

- Add `--max-log-file-size` and `--max-log-file-rotations` flags


# Credits

* Ouziel Slama
* Adam Krellenstein<|MERGE_RESOLUTION|>--- conflicted
+++ resolved
@@ -14,13 +14,9 @@
 - Fix subasset name in `issuances` table when created by a fairminter
 - Fix missing balance check for fairminter creation
 - Fix missing check of locked description
-<<<<<<< HEAD
 - Fix missing compound index on `status`, `tx_index` and `asset_longname`
-- Fix divisibility checking when creating a fairminter
 - Fix checking when a fairmint reach the hard cap
-=======
 - Fix divisibility check when creating a fairminter
->>>>>>> 03ac9c9a
 
 ## Codebase
 

--- conflicted
+++ resolved
@@ -13,12 +13,9 @@
 - Fix non-deterministic bug in asset name generation
 - Fix sub-asset name in `issuances` table when created by a fairminter
 - Fix missing index on `address_events.event_index`
-<<<<<<< HEAD
 - Fix missing balance checking when creating a fairminter
 - Fix missing check of locked description
-=======
 - Fix missing compound index on `status`, `tx_index` and `asset_longname`
->>>>>>> dcbebf38
 
 ## Codebase
 

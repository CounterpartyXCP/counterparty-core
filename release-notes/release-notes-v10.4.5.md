# Release Notes - Counterparty Core v10.4.4 (2024-10-09)

This is a minor release with a number of bugfixes and minor improvements to the API.

# Upgrading

This release is not a protocol change and does not require a database reparse.

# ChangeLog

## Bugfixes

- Fix `TypeError` in `is_server_ready()` function
- Handle `AddressError` in API calls

## Codebase

## API

- Use UTXOs locks when `unspents_set` is used (formerly `custom_inputs`)
- Tweak and fix `asset_events` field (new events `transfer` and `change_description`; `reissuance` only if `quantity` greater than 0; `lock` also when locked with the `lock` argument)
<<<<<<< HEAD
- Add Waitress wsgi server support and make it the default
=======
- Fix missing parentheses in SQL queries
>>>>>>> 2c84439e

## CLI



# Credits

* Ouziel Slama
* Warren Puffett
* Adam Krellenstein<|MERGE_RESOLUTION|>--- conflicted
+++ resolved
@@ -19,11 +19,8 @@
 
 - Use UTXOs locks when `unspents_set` is used (formerly `custom_inputs`)
 - Tweak and fix `asset_events` field (new events `transfer` and `change_description`; `reissuance` only if `quantity` greater than 0; `lock` also when locked with the `lock` argument)
-<<<<<<< HEAD
 - Add Waitress wsgi server support and make it the default
-=======
 - Fix missing parentheses in SQL queries
->>>>>>> 2c84439e
 
 ## CLI
 

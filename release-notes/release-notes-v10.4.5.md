--- conflicted
+++ resolved
@@ -23,11 +23,8 @@
 - Tweak and fix `asset_events` field (new events `transfer` and `change_description`; `reissuance` only if `quantity` greater than 0; `lock` also when locked with the `lock` argument)
 - Add Waitress wsgi server support and make it the default
 - Fix missing parentheses in SQL queries
-<<<<<<< HEAD
 - Fix `dispenser.close_block_index` type in API database
-=======
 - Set CORS in preflight requests
->>>>>>> 4be67bb3
 
 ## CLI
 

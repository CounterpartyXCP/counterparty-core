# Release Notes - Counterparty Core v10.2.1 (2024-06-??)


# Upgrading

This update introduces a new database dedicated and optimized for the API. This database is reconstructed only from events by the `API Watcher`. A new field `messages.event_hash` ensures the correspondence between the two databases in the event of a Blockchain reorg for example.
This update requires a full reparse automatically launched.

# ChangeLog

## Bugfixes

* Add `quantity_normalized` in Issuances endpoints
* Fix verbose mode for order matches
<<<<<<< HEAD
* Fix `NEW_TRANSACTION` events order on reparse
=======
* Check ZMQ `rawblock` topic twice per second on testnet
>>>>>>> 26406213

## Codebase

* Remove Kickstart
* Remove `UPDATE` query for `addresses` table
* Add `NEW_ADDRESS_OPTIONS` and `ADDRESS_OPTIONS_UPDATE` events
* Add tx_hash in `DISPENSE_UPDATE` event
* Add `event_hash` field in `messages` table
* New database dedicated and optimized for the API

## API

* Introduce the following new routes:
    - `/v2/transactions/<tx_hash>/sends`
    - `/v2/transactions/<tx_hash>/dispenses`
    - `/v2/dispenses`
    - `/v2/sends`
    - `/v2/issuances`
    - `/v2/issuances/<tx_hash>`
    - `/v2/sweeps`
    - `/v2/sweeps/<tx_hash>`
    - `/v2/broadcasts`
    - `/v2/broadcasts/<tx_hash>`
* More Detailed InsufficientBTC Error
* When `verbose=true`, inject `unpacked_data` into all results containing a `data` field
* Remove `asset_info` from ASSET_ISSUANCE event
* Trailing zeros for divisible quantities
* `/v2/orders/<order_hash>/matches` returns all order matches by default
* Fix cache for `/v2/blocks/last` route
* Clean and enrich `message_data` for MPMA sends
* Supports `dispense` message type
* Add `/assets/<asset>/info` route
* Add `supply_normalized` in asset info
* Add `btc_amount` in `dispenses`
* Use `all` for default status when getting orders

## CLI

* Tweak RPS logging
* Fix erroneous Rust Fetcher errors on shutdown 


# Credits
* Ouziel Slama
* Adam Krellenstein
* Warren Puffett
* Matt Marcello<|MERGE_RESOLUTION|>--- conflicted
+++ resolved
@@ -12,11 +12,8 @@
 
 * Add `quantity_normalized` in Issuances endpoints
 * Fix verbose mode for order matches
-<<<<<<< HEAD
 * Fix `NEW_TRANSACTION` events order on reparse
-=======
 * Check ZMQ `rawblock` topic twice per second on testnet
->>>>>>> 26406213
 
 ## Codebase
 

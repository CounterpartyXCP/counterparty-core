# Release Notes - Counterparty Core v10.6.2 (2024-11-??)



# Upgrading

# ChangeLog

## Protocol Changes

<<<<<<< HEAD
This update includes significant changes to the UTXO Support feature, and in particular to address a vulnerability where an atomic swap could be frontrun by a `detach` transaction. Further feedback from the community, in particular the OpenStamps team and DerpHerpenstein have allowed us to simplify the implementation of this feature significantly. With the protocol change, messages with ID 100 will be disabled at the same block that messages with IDs 101 and 102 will be enabled. 12 blocks before this activation block, the functions `compose_attach` and `compose_detach` will be deactivated to avoid having transactions with ID 100 confirmed after activation. The protocol and API have changed as follows:

1. The `attach` function no longer accepts a `destination` parameter. It now accepts an optional `destination_vout` parameter (by default the first non-`OP_RETURN` output). This parameter allows one to designate the index of the output to use as the destination. The transaction is invalid if `destination_vout` does not exist or if it is an `OP_RETURN`.
1. The `destination` parameter of the `detach` function is now optional. If not provided, the default destination is the address corresponding to the UTXO.
1. The `detach` function no longer accepts `asset` and `quantity` parameters: the UTXO is necessarily part of the transaction inputs and all assets are detached from the UTXO.
1. The `detach` function detaches all assets attached to all transaction inputs every time.

In addition to resolving the above frontrunning vulnerability, this update brings a number of improvements:

1. It is now cheaper and easier to construct `attach` and `detach` transactions. The size of messages is always less than 80 bytes, so an `OP_RETURN` output can store all of the necessary data.
1. It is possible to execute several `detach` operations in a single transaction to save fees.
1. It is no longer possible to make a `detach` and a UTXO `move` in the same transaction.
1. A UTXO move with a transaction that contains only a single OP_RETURN output behaves like a `detach`
=======
## Improvements

- Rust fetcher will now only store entries in its database required for Bitcoin reorganization checks. This greatly reduces the size of the database and significantly increases the speed of the catch-up process.
>>>>>>> 67cddd70

## Bugfixes

- Rust fetcher "reporter" worker now takes `rollback_height` into account in its block height ordering check.



## Codebase

- The `transactions.compose()` function accepts a `tx_info` that contains a source in the form of a UTXO instead of an address. When a UTXO is used, this UTXO must be spent in the corresponding transaction.
- Refactor `compose_moveutxo()` to use this new `transactions.compose()` feature.


## API

- For the `compose_detach()` endpoint, the `destination`, `asset` and `quantity` parameters are now optional (`asset` and `quantity` will be ignored after the protocol change).
- For the `compose_attach()` endpoint, there is now a `destination_vout` parameter (and the `destination` parameter will be ignored after protocol change).
- Add `validate` argument to compose API
- Add sortable `get_price` and `give_price` fields in orders
- Add sortable `price` field in dispensers
- Fix `locked` in `asset_info` field
- Add `/v2/bitcoin/transaction/decode` route to proxy bitcoin `decoderawtransaction` method


## CLI

- Change verbosity of log messages related to blockchain following.


# Credits

* OpenStamp
* DerpHerpenstein
* Ouziel Slama
* Wilfred Denton
* Adam Krellenstein<|MERGE_RESOLUTION|>--- conflicted
+++ resolved
@@ -8,7 +8,6 @@
 
 ## Protocol Changes
 
-<<<<<<< HEAD
 This update includes significant changes to the UTXO Support feature, and in particular to address a vulnerability where an atomic swap could be frontrun by a `detach` transaction. Further feedback from the community, in particular the OpenStamps team and DerpHerpenstein have allowed us to simplify the implementation of this feature significantly. With the protocol change, messages with ID 100 will be disabled at the same block that messages with IDs 101 and 102 will be enabled. 12 blocks before this activation block, the functions `compose_attach` and `compose_detach` will be deactivated to avoid having transactions with ID 100 confirmed after activation. The protocol and API have changed as follows:
 
 1. The `attach` function no longer accepts a `destination` parameter. It now accepts an optional `destination_vout` parameter (by default the first non-`OP_RETURN` output). This parameter allows one to designate the index of the output to use as the destination. The transaction is invalid if `destination_vout` does not exist or if it is an `OP_RETURN`.
@@ -22,16 +21,15 @@
 1. It is possible to execute several `detach` operations in a single transaction to save fees.
 1. It is no longer possible to make a `detach` and a UTXO `move` in the same transaction.
 1. A UTXO move with a transaction that contains only a single OP_RETURN output behaves like a `detach`
-=======
+
+
 ## Improvements
 
 - Rust fetcher will now only store entries in its database required for Bitcoin reorganization checks. This greatly reduces the size of the database and significantly increases the speed of the catch-up process.
->>>>>>> 67cddd70
 
 ## Bugfixes
 
 - Rust fetcher "reporter" worker now takes `rollback_height` into account in its block height ordering check.
-
 
 
 ## Codebase

# Release Notes - Counterparty Core v10.6.2 (2024-11-??)



# Upgrading

# ChangeLog

## Protocol Changes

### UTXO Support

This update includes significant changes to the UTXO Support feature, and in particular to address a vulnerability where an atomic swap could be frontrun by a `detach` transaction. Further feedback from the community, in particular the OpenStamps team and DerpHerpenstein have allowed us to simplify the implementation of this feature significantly. With the protocol change, messages with ID 100 will be disabled at the same block that messages with IDs 101 and 102 will be enabled. 12 blocks before this activation block, the functions `compose_attach` and `compose_detach` will be deactivated to avoid having transactions with ID 100 confirmed after activation. The protocol and API have changed as follows:

1. The `attach` function no longer accepts a `destination` parameter. It now accepts an optional `destination_vout` parameter (by default the first non-`OP_RETURN` output). This parameter allows one to designate the index of the output to use as the destination. The transaction is invalid if `destination_vout` does not exist or if it is an `OP_RETURN`.
1. The `destination` parameter of the `detach` function is now optional. If not provided, the default destination is the address corresponding to the UTXO.
1. The `detach` function no longer accepts `asset` and `quantity` parameters: the UTXO is necessarily part of the transaction inputs and all assets are detached from the UTXO.
1. The `detach` function detaches all assets attached to all transaction inputs every time.

In addition to resolving the above frontrunning vulnerability, this update brings a number of improvements:

1. It is now cheaper and easier to construct `attach` and `detach` transactions. The size of messages is always less than 80 bytes, so an `OP_RETURN` output can store all of the necessary data.
1. It is possible to execute several `detach` operations in a single transaction to save fees.
1. It is no longer possible to make a `detach` and a UTXO `move` in the same transaction.
1. A UTXO move with a transaction that contains only a single OP_RETURN output behaves like a `detach`

<<<<<<< HEAD
### Fairminter

When there are fewer tokens remaining than `max_mint_per_tx` in a free Fairminter with hard cap, the last mint receives what remains instead of triggering an error.

## Bugfixes
=======

## Improvements

- Rust fetcher will now only store entries in its database required for Bitcoin reorganization checks. This greatly reduces the size of the database and significantly increases the speed of the catch-up process.

## Bugfixes

- Rust fetcher "reporter" worker now takes `rollback_height` into account in its block height ordering check.
>>>>>>> 47826cea

- Fixed subasset name handling when creating a fairminter by preserving the `asset_longname` field when `asset=<subasset_name>` is specified

## Codebase

- The `transactions.compose()` function accepts a `tx_info` that contains a source in the form of a UTXO instead of an address. When a UTXO is used, this UTXO must be spent in the corresponding transaction.
- Refactor `compose_moveutxo()` to use this new `transactions.compose()` feature.


## API

- For the `compose_detach()` endpoint, the `destination`, `asset` and `quantity` parameters are now optional (`asset` and `quantity` will be ignored after the protocol change).
- For the `compose_attach()` endpoint, there is now a `destination_vout` parameter (and the `destination` parameter will be ignored after protocol change).
- Add `validate` argument to compose API
- Add sortable `get_price` and `give_price` fields in orders
- Add sortable `price` field in dispensers
- Fix `locked` in `asset_info` field
- Add `/v2/bitcoin/transaction/decode` route to proxy bitcoin `decoderawtransaction` method


## CLI

- Change verbosity of log messages related to blockchain following.


# Credits

* OpenStamp
* DerpHerpenstein
* Ouziel Slama
* Wilfred Denton
* Adam Krellenstein<|MERGE_RESOLUTION|>--- conflicted
+++ resolved
@@ -24,30 +24,21 @@
 1. It is no longer possible to make a `detach` and a UTXO `move` in the same transaction.
 1. A UTXO move with a transaction that contains only a single OP_RETURN output behaves like a `detach`
 
-<<<<<<< HEAD
 ### Fairminter
 
 When there are fewer tokens remaining than `max_mint_per_tx` in a free Fairminter with hard cap, the last mint receives what remains instead of triggering an error.
 
 ## Bugfixes
-=======
-
-## Improvements
-
-- Rust fetcher will now only store entries in its database required for Bitcoin reorganization checks. This greatly reduces the size of the database and significantly increases the speed of the catch-up process.
-
-## Bugfixes
 
 - Rust fetcher "reporter" worker now takes `rollback_height` into account in its block height ordering check.
->>>>>>> 47826cea
+- Fixed subasset name handling when creating a fairminter by preserving the `asset_longname` field when `asset=<subasset_name>` is specified
 
-- Fixed subasset name handling when creating a fairminter by preserving the `asset_longname` field when `asset=<subasset_name>` is specified
 
 ## Codebase
 
 - The `transactions.compose()` function accepts a `tx_info` that contains a source in the form of a UTXO instead of an address. When a UTXO is used, this UTXO must be spent in the corresponding transaction.
 - Refactor `compose_moveutxo()` to use this new `transactions.compose()` feature.
-
+- Rust fetcher will now only store entries in its database required for Bitcoin reorganization checks. This greatly reduces the size of the database and significantly increases the speed of the catch-up process.
 
 ## API
 

# Release Notes - Counterparty Core v10.1.2 (2024-04-??)



# Upgrading

To continue using the old API you must:
- start `counterparty-server` with the flag `--enable-api-v1`
- use port `4100` for mainnet and port `14100` for testnet
- prefix all endpoints with `/v1/`
To easily migrate to the new API, an equivalence table is available in the documentation.

# ChangeLog

## Bugfixes
* Fix logging of some raw tracebacks (#1715) 
* Retry on `ChunkedEncodingError` with AddrIndexRs; break loop on all errors


## Codebase
<<<<<<< HEAD
* Implement API v2
=======
* New ReST API
* APIs return ready if the last block is less than 1 minute old
* Add an index on the `block_index` field in the `credits` and `debits` tables
>>>>>>> 3aca2ae6

## Command-Line Interface
* Set default and minimum values for Backend Poll Interval to 3.0 seconds
* Update `docker-compose.yml` to use different profiles for `mainnet` and `testnet`

# Credits
* Ouziel Slama
* Adam Krellenstein
* Warren Puffett
* Matt Marcello<|MERGE_RESOLUTION|>--- conflicted
+++ resolved
@@ -18,13 +18,9 @@
 
 
 ## Codebase
-<<<<<<< HEAD
-* Implement API v2
-=======
 * New ReST API
 * APIs return ready if the last block is less than 1 minute old
 * Add an index on the `block_index` field in the `credits` and `debits` tables
->>>>>>> 3aca2ae6
 
 ## Command-Line Interface
 * Set default and minimum values for Backend Poll Interval to 3.0 seconds

--- conflicted
+++ resolved
@@ -8,11 +8,8 @@
 
 * Fix `get_value_by_block_index()` on `regtest`
 * Fix events hash mismatch after a reparse
-<<<<<<< HEAD
 * Fix `/v2/assets/XCP` route
-=======
 * Fix queries on `messages` table (remove mempool filtering)
->>>>>>> 410d7274
 
 ## Codebase
 

# Release Notes - Counterparty Core v10.4.0 (2024-??-??)

This release includes a variety of protocol upgrades.

# Upgrading

# ChangeLog

## Protocol Changes

* Require Dispenser to be Source Address
    - PR: https://github.com/CounterpartyXCP/counterparty-core/pull/2141
    - Spec: https://gist.github.com/adamkrellenstein/04178f3f761ab5826afeb51eec817547
* Make Dispenses Normal Counterparty Transactions
    - PR: https://github.com/CounterpartyXCP/counterparty-core/pull/2141
    - Spec: https://gist.github.com/adamkrellenstein/e9162e89f9dc6521f17c9b2693eda52c
* Be Able to Lock Descriptions
    - PR: https://github.com/CounterpartyXCP/counterparty-core/pull/2153
    - Spec: https://gist.github.com/adamkrellenstein/94bd304ca4e464b6d5db0da2b05e3075
* Fair Minting Protocol
    - PR: https://github.com/CounterpartyXCP/counterparty-core/pull/2142
    - Spec: https://gist.github.com/ouziel-slama/9eb05ff9890eb402cd9adb4e166a5469
* UTXO Support
    - PR: https://github.com/CounterpartyXCP/counterparty-core/pull/2180
    - Spec: https://gist.github.com/ouziel-slama/3b3fa3738063c6390af0d6b692276935
* Gas System
    - PR: https://github.com/CounterpartyXCP/counterparty-core/pull/2180
    - Spec: https://gist.github.com/adamkrellenstein/7c7cab257cee162233fc2ba6682eb8da
* Expire order matches then orders
    - PR: https://github.com/CounterpartyXCP/counterparty-core/pull/1794
    - Issue: https://github.com/CounterpartyXCP/counterparty-core/pull/1633
* Free Subassets
    - PR: https://github.com/CounterpartyXCP/counterparty-core/pull/2194
    - Issue: https://github.com/CounterpartyXCP/counterparty-core/issues/1840
* Subassets on Numeric Assets
    - PR: https://github.com/CounterpartyXCP/counterparty-core/pull/2195
    - Issue: https://github.com/CounterpartyXCP/counterparty-core/issues/1842
* Fix minimum BTC amount in order contract

## Bugfixes

* Fix adding new transactions in unit test fixtures (`scenarios.py`)
<<<<<<< HEAD
* Fix mempool parsing on testnet and regtest
=======
* Fix `get_dispensers_by_asset` endpoint filtering by query parameter. Numeric statuses can now be used i.e. `status=0`
>>>>>>> 5ea64dc0

## Codebase

* New test suite with `regtest` network

## API

* Add `return_only_data` argument for composition routes
* Return only valid issuances

## CLI

# Credits

* Ouziel Slama
* Warren Puffett
* Adam Krellenstein<|MERGE_RESOLUTION|>--- conflicted
+++ resolved
@@ -40,11 +40,8 @@
 ## Bugfixes
 
 * Fix adding new transactions in unit test fixtures (`scenarios.py`)
-<<<<<<< HEAD
 * Fix mempool parsing on testnet and regtest
-=======
 * Fix `get_dispensers_by_asset` endpoint filtering by query parameter. Numeric statuses can now be used i.e. `status=0`
->>>>>>> 5ea64dc0
 
 ## Codebase
 

--- conflicted
+++ resolved
@@ -6,19 +6,10 @@
 
 # ChangeLog
 
-<<<<<<< HEAD
 ## Protocole Changes
 
 * Make Dispenses Normal Counterparty Transactions (see https://github.com/CounterpartyXCP/counterparty-core/pull/2141)
-
-## Bugfixes
-=======
 * By setting an issuance’s description to "lock_description", the asset’s description is locked, preserving the previously set description.
->>>>>>> 1defb278
-
-## Protocol Changes
-
-* [Lockable Issuance Descriptions](https://github.com/CounterpartyXCP/counterparty-core/pull/2153)
 
 ## Bugfixes
 
@@ -26,8 +17,6 @@
 
 ## API
 
-* By setting an issuance’s description to "lock_description", the asset’s description is locked, preserving the previously set description.
-
 ## CLI
 
 # Credits

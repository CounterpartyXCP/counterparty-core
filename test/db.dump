-- The values of various per-database settings
-- PRAGMA page_size=1024;
-- PRAGMA encoding='UTF-8';
-- PRAGMA auto_vacuum=NONE;
-- PRAGMA max_page_count=1073741823;

BEGIN TRANSACTION;

-- Table  balances
DROP TABLE IF EXISTS balances;
CREATE TABLE balances(
                        address TEXT,
                        asset TEXT,
                        amount INTEGER);
<<<<<<< HEAD
INSERT INTO balances VALUES('mn6q3dS2EnDUx3bmyWc6D4szJNVGtaR7zc','XCP',149930812500);
=======
INSERT INTO balances VALUES('mn6q3dS2EnDUx3bmyWc6D4szJNVGtaR7zc','XCP',149931572600);
>>>>>>> 74747849
INSERT INTO balances VALUES('n3BrDB6zDiEPWEE6wLxywFb4Yp9ZY5fHM7','XCP',50000000);
INSERT INTO balances VALUES('mn6q3dS2EnDUx3bmyWc6D4szJNVGtaR7zc','BBBB',950000000);
INSERT INTO balances VALUES('mn6q3dS2EnDUx3bmyWc6D4szJNVGtaR7zc','BBBC',100000);
-- Triggers and indices on  balances
CREATE INDEX balances_address_idx ON balances (address)
                    ;

-- Table  bet_matches
DROP TABLE IF EXISTS bet_matches;
CREATE TABLE bet_matches(
                        tx0_index INTEGER,
                        tx0_hash TEXT,
                        tx0_address TEXT,
                        tx1_index INTEGER,
                        tx1_hash TEXT,
                        tx1_address TEXT,
                        tx0_bet_type INTEGER,
                        tx1_bet_type INTEGER,
                        feed_address TEXT,
                        initial_value INTEGER,
                        deadline INTEGER,
                        target_value REAL,
                        leverage INTEGER,
                        forward_amount INTEGER,
                        backward_amount INTEGER,
                        tx0_block_index INTEGER,
                        tx1_block_index INTEGER,
                        tx0_expiration INTEGER,
                        tx1_expiration INTEGER,
                        fee_multiplier INTEGER,
                        validity TEXT);
INSERT INTO bet_matches VALUES(10,'01ba4719c80b6fe911b091a7c05124b64eeece964e09c058ef8f9805daca546b','mn6q3dS2EnDUx3bmyWc6D4szJNVGtaR7zc',11,'e7cf46a078fed4fafd0b5e3aff144802b853f8ae459a4f0c14add3314b7cc3a6','mn6q3dS2EnDUx3bmyWc6D4szJNVGtaR7zc',0,1,'mn6q3dS2EnDUx3bmyWc6D4szJNVGtaR7zc',100,1388000100,0.0,15120,41500000,20750000,10,11,10,10,5000000,'Force-Liquidated Bull');
INSERT INTO bet_matches VALUES(12,'ef6cbd2161eaea7943ce8693b9824d23d1793ffb1c0fca05b600d3899b44c977','mn6q3dS2EnDUx3bmyWc6D4szJNVGtaR7zc',13,'9d1e0e2d9459d06523ad13e28a4093c2316baafe7aec5b25f30eba2e113599c4','mn6q3dS2EnDUx3bmyWc6D4szJNVGtaR7zc',0,1,'mn6q3dS2EnDUx3bmyWc6D4szJNVGtaR7zc',100,1388000100,0.0,5040,150000000,350000000,12,13,10,10,5000000,'Settled (CFD)');
INSERT INTO bet_matches VALUES(14,'4d7b3ef7300acf70c892d8327db8272f54434adbc61a4e130a563cb59a0d0f47','mn6q3dS2EnDUx3bmyWc6D4szJNVGtaR7zc',15,'dc0e9c3658a1a3ed1ec94274d8b19925c93e1abb7ddba294923ad9bde30f8cb8','mn6q3dS2EnDUx3bmyWc6D4szJNVGtaR7zc',2,3,'mn6q3dS2EnDUx3bmyWc6D4szJNVGtaR7zc',100,1388000200,1.0,5040,750000000,650000000,14,15,10,10,5000000,'Settled for NotEqual');
-- Triggers and indices on  bet_matches
CREATE INDEX bet_matches_block_index_idx ON bet_matches (tx0_block_index, tx1_block_index)
                    ;

-- Table  bets
DROP TABLE IF EXISTS bets;
CREATE TABLE bets(
                        tx_index INTEGER PRIMARY KEY,
                        tx_hash TEXT UNIQUE,
                        block_index INTEGER,
                        source TEXT,
                        feed_address TEXT,
                        bet_type INTEGER,
                        deadline INTEGER,
                        wager_amount INTEGER,
                        counterwager_amount INTEGER,
                        wager_remaining INTEGER,
                        odds REAL,
                        target_value REAL,
                        leverage INTEGER,
                        expiration INTEGER,
                        fee_multiplier INTEGER,
                        validity TEXT);
INSERT INTO bets VALUES(10,'01ba4719c80b6fe911b091a7c05124b64eeece964e09c058ef8f9805daca546b',10,'mn6q3dS2EnDUx3bmyWc6D4szJNVGtaR7zc','mn6q3dS2EnDUx3bmyWc6D4szJNVGtaR7zc',0,1388000100,50000000,25000000,8500000,2.0,0.0,15120,10,5000000,'Valid');
INSERT INTO bets VALUES(11,'e7cf46a078fed4fafd0b5e3aff144802b853f8ae459a4f0c14add3314b7cc3a6',11,'mn6q3dS2EnDUx3bmyWc6D4szJNVGtaR7zc','mn6q3dS2EnDUx3bmyWc6D4szJNVGtaR7zc',1,1388000100,25000000,41500000,4250000,0.6024096385542169,0.0,15120,10,5000000,'Valid');
INSERT INTO bets VALUES(12,'ef6cbd2161eaea7943ce8693b9824d23d1793ffb1c0fca05b600d3899b44c977',12,'mn6q3dS2EnDUx3bmyWc6D4szJNVGtaR7zc','mn6q3dS2EnDUx3bmyWc6D4szJNVGtaR7zc',0,1388000100,150000000,350000000,0,0.42857142857142855,0.0,5040,10,5000000,'Valid');
INSERT INTO bets VALUES(13,'9d1e0e2d9459d06523ad13e28a4093c2316baafe7aec5b25f30eba2e113599c4',13,'mn6q3dS2EnDUx3bmyWc6D4szJNVGtaR7zc','mn6q3dS2EnDUx3bmyWc6D4szJNVGtaR7zc',1,1388000100,350000000,150000000,0,2.3333333333333335,0.0,5040,10,5000000,'Valid');
INSERT INTO bets VALUES(14,'4d7b3ef7300acf70c892d8327db8272f54434adbc61a4e130a563cb59a0d0f47',14,'mn6q3dS2EnDUx3bmyWc6D4szJNVGtaR7zc','mn6q3dS2EnDUx3bmyWc6D4szJNVGtaR7zc',2,1388000200,750000000,650000000,0,1.1538461538461537,1.0,5040,10,5000000,'Valid');
INSERT INTO bets VALUES(15,'dc0e9c3658a1a3ed1ec94274d8b19925c93e1abb7ddba294923ad9bde30f8cb8',15,'mn6q3dS2EnDUx3bmyWc6D4szJNVGtaR7zc','mn6q3dS2EnDUx3bmyWc6D4szJNVGtaR7zc',3,1388000200,650000000,750000000,0,0.8666666666666667,1.0,5040,10,5000000,'Valid');
-- Triggers and indices on  bets
CREATE INDEX bets_block_index_idx ON bets (block_index)
                    ;

-- Table  blocks
DROP TABLE IF EXISTS blocks;
CREATE TABLE blocks(
                        block_index INTEGER PRIMARY KEY,
                        block_hash TEXT UNIQUE,
                        block_time INTEGER);
-- Triggers and indices on  blocks
CREATE INDEX blocks_block_index_idx ON blocks (block_index)
                    ;

-- Table  broadcasts
DROP TABLE IF EXISTS broadcasts;
CREATE TABLE broadcasts(
                        tx_index INTEGER PRIMARY KEY,
                        tx_hash TEXT UNIQUE,
                        block_index INTEGER,
                        source TEXT,
                        timestamp INTEGER,
                        value REAL,
                        fee_multiplier INTEGER,
                        text TEXT,
                        validity TEXT);
INSERT INTO broadcasts VALUES(9,'2b4c342f5433ebe591a1da77e013d1b72475562d48578dca8b84bac6651c3cb9',9,'mn6q3dS2EnDUx3bmyWc6D4szJNVGtaR7zc',1388000000,100.0,5000000,'Unit Test','Valid');
INSERT INTO broadcasts VALUES(16,'c555eab45d08845ae9f10d452a99bfcb06f74a50b988fe7e48dd323789b88ee3',16,'mn6q3dS2EnDUx3bmyWc6D4szJNVGtaR7zc',1388000050,99.86166,5000000,'Unit Test','Valid');
INSERT INTO broadcasts VALUES(17,'4a64a107f0cb32536e5bce6c98c393db21cca7f4ea187ba8c4dca8b51d4ea80a',17,'mn6q3dS2EnDUx3bmyWc6D4szJNVGtaR7zc',1388000101,100.343,5000000,'Unit Test','Valid');
INSERT INTO broadcasts VALUES(18,'f299791cddd3d6664f6670842812ef6053eb6501bd6282a476bbbf3ee91e750c',18,'mn6q3dS2EnDUx3bmyWc6D4szJNVGtaR7zc',1388000201,2.0,5000000,'Unit Test','Valid');
-- Triggers and indices on  broadcasts
CREATE INDEX broadcasts_block_index_idx ON broadcasts (block_index)
                    ;

-- Table  btcpays
DROP TABLE IF EXISTS btcpays;
CREATE TABLE btcpays(
                        tx_index INTEGER PRIMARY KEY,
                        tx_hash TEXT UNIQUE,
                        block_index INTEGER,
                        source TEXT,
                        order_match_id TEXT,
                        validity TEXT);
INSERT INTO btcpays VALUES(4,'e52d9c508c502347344d8c07ad91cbd6068afc75ff6292f062a09ca381c89e71',4,'mn6q3dS2EnDUx3bmyWc6D4szJNVGtaR7zc','dbc1b4c900ffe48d575b5da5c638040125f65db0fe3e24494b76ea986457d986084fed08b978af4d7d196a7446a86b58009e636b611db16211b65a9aadff29c5','Paid');
-- Triggers and indices on  btcpays
CREATE INDEX btcpays_block_index_idx ON btcpays (block_index)
                    ;

-- Table  burns
DROP TABLE IF EXISTS burns;
CREATE TABLE burns(
                        tx_index INTEGER PRIMARY KEY,
                        tx_hash TEXT UNIQUE,
                        block_index INTEGER,
                        address TEXT,
                        burned INTEGER,
                        earned INTEGER,
                        validity TEXT);
INSERT INTO burns VALUES(0,'6e340b9cffb37a989ca544e6bb780a2c78901d3fb33738768511a30617afa01d',0,'mn6q3dS2EnDUx3bmyWc6D4szJNVGtaR7zc',62000000,93000000000,'Valid');
INSERT INTO burns VALUES(21,'2f0fd1e89b8de1d57292742ec380ea47066e307ad645f5bc3adad8a06ff58608',21,'mn6q3dS2EnDUx3bmyWc6D4szJNVGtaR7zc',38000000,57000000000,'Valid');
-- Triggers and indices on  burns
CREATE INDEX burns_block_index_idx ON burns (block_index)
                    ;

-- Table  cancels
DROP TABLE IF EXISTS cancels;
CREATE TABLE cancels(
                        tx_index INTEGER PRIMARY KEY,
                        tx_hash TEXT UNIQUE,
                        block_index INTEGER,
                        source TEXT,
                        offer_hash TEXT,
                        validity TEXT);
INSERT INTO cancels VALUES(20,'83891d7fe85c33e52c8b4e5814c92fb6a3b9467299200538a6babaa8b452d879',20,'mn6q3dS2EnDUx3bmyWc6D4szJNVGtaR7zc','ab897fbdedfa502b2d839b6a56100887dccdc507555c282e59589e06300a62e2','Valid');
-- Triggers and indices on  cancels
CREATE INDEX cancels_block_index_idx ON cancels (block_index)
                    ;

-- Table  credits
DROP TABLE IF EXISTS credits;
CREATE TABLE credits(
                        block_index INTEGER,
                        address TEXT,
                        asset TEXT,
                        amount INTEGER);
<<<<<<< HEAD
INSERT INTO credits VALUES(0,'mn6q3dS2EnDUx3bmyWc6D4szJNVGtaR7zc','XCP',93000000000);
INSERT INTO credits VALUES(1,'n3BrDB6zDiEPWEE6wLxywFb4Yp9ZY5fHM7','XCP',50000000);
INSERT INTO credits VALUES(4,'mn6q3dS2EnDUx3bmyWc6D4szJNVGtaR7zc','XCP',100000000);
INSERT INTO credits VALUES(5,'mn6q3dS2EnDUx3bmyWc6D4szJNVGtaR7zc','BBBB',1000000000);
INSERT INTO credits VALUES(6,'mn6q3dS2EnDUx3bmyWc6D4szJNVGtaR7zc','BBBC',100000);
INSERT INTO credits VALUES(7,'mn6q3dS2EnDUx3bmyWc6D4szJNVGtaR7zc','XCP',60);
INSERT INTO credits VALUES(8,'mn6q3dS2EnDUx3bmyWc6D4szJNVGtaR7zc','XCP',0);
INSERT INTO credits VALUES(16,'mn6q3dS2EnDUx3bmyWc6D4szJNVGtaR7zc','XCP',62250000);
INSERT INTO credits VALUES(16,'mn6q3dS2EnDUx3bmyWc6D4szJNVGtaR7zc','XCP',3112500);
INSERT INTO credits VALUES(17,'mn6q3dS2EnDUx3bmyWc6D4szJNVGtaR7zc','XCP',184300000);
INSERT INTO credits VALUES(17,'mn6q3dS2EnDUx3bmyWc6D4szJNVGtaR7zc','XCP',315700000);
INSERT INTO credits VALUES(17,'mn6q3dS2EnDUx3bmyWc6D4szJNVGtaR7zc','XCP',25000000);
INSERT INTO credits VALUES(18,'mn6q3dS2EnDUx3bmyWc6D4szJNVGtaR7zc','XCP',1400000000);
INSERT INTO credits VALUES(18,'mn6q3dS2EnDUx3bmyWc6D4szJNVGtaR7zc','XCP',70000000);
INSERT INTO credits VALUES(21,'mn6q3dS2EnDUx3bmyWc6D4szJNVGtaR7zc','XCP',57000000000);
=======
INSERT INTO credits VALUES('mn6q3dS2EnDUx3bmyWc6D4szJNVGtaR7zc','XCP',93000000000);
INSERT INTO credits VALUES('n3BrDB6zDiEPWEE6wLxywFb4Yp9ZY5fHM7','XCP',50000000);
INSERT INTO credits VALUES('mn6q3dS2EnDUx3bmyWc6D4szJNVGtaR7zc','XCP',100000000);
INSERT INTO credits VALUES('mn6q3dS2EnDUx3bmyWc6D4szJNVGtaR7zc','BBBB',1000000000);
INSERT INTO credits VALUES('mn6q3dS2EnDUx3bmyWc6D4szJNVGtaR7zc','BBBC',100000);
INSERT INTO credits VALUES('mn6q3dS2EnDUx3bmyWc6D4szJNVGtaR7zc','XCP',60);
INSERT INTO credits VALUES('mn6q3dS2EnDUx3bmyWc6D4szJNVGtaR7zc','XCP',62250000);
INSERT INTO credits VALUES('mn6q3dS2EnDUx3bmyWc6D4szJNVGtaR7zc','XCP',3112500);
INSERT INTO credits VALUES('mn6q3dS2EnDUx3bmyWc6D4szJNVGtaR7zc','XCP',184300000);
INSERT INTO credits VALUES('mn6q3dS2EnDUx3bmyWc6D4szJNVGtaR7zc','XCP',315700000);
INSERT INTO credits VALUES('mn6q3dS2EnDUx3bmyWc6D4szJNVGtaR7zc','XCP',25000000);
INSERT INTO credits VALUES('mn6q3dS2EnDUx3bmyWc6D4szJNVGtaR7zc','XCP',1400000000);
INSERT INTO credits VALUES('mn6q3dS2EnDUx3bmyWc6D4szJNVGtaR7zc','XCP',70000000);
INSERT INTO credits VALUES('mn6q3dS2EnDUx3bmyWc6D4szJNVGtaR7zc','XCP',56999960100);
>>>>>>> 74747849
-- Triggers and indices on  credits
CREATE INDEX credits_address_idx ON credits (address)
                    ;

-- Table  debits
DROP TABLE IF EXISTS debits;
CREATE TABLE debits(
                        block_index INTEGER,
                        address TEXT,
                        asset TEXT,
                        amount INTEGER);
INSERT INTO debits VALUES(1,'mn6q3dS2EnDUx3bmyWc6D4szJNVGtaR7zc','XCP',50000000);
INSERT INTO debits VALUES(3,'mn6q3dS2EnDUx3bmyWc6D4szJNVGtaR7zc','XCP',105000000);
INSERT INTO debits VALUES(7,'mn6q3dS2EnDUx3bmyWc6D4szJNVGtaR7zc','XCP',60);
INSERT INTO debits VALUES(8,'mn6q3dS2EnDUx3bmyWc6D4szJNVGtaR7zc','XCP',800000);
INSERT INTO debits VALUES(10,'mn6q3dS2EnDUx3bmyWc6D4szJNVGtaR7zc','XCP',50000000);
INSERT INTO debits VALUES(10,'mn6q3dS2EnDUx3bmyWc6D4szJNVGtaR7zc','XCP',2500000);
INSERT INTO debits VALUES(11,'mn6q3dS2EnDUx3bmyWc6D4szJNVGtaR7zc','XCP',25000000);
INSERT INTO debits VALUES(11,'mn6q3dS2EnDUx3bmyWc6D4szJNVGtaR7zc','XCP',1250000);
INSERT INTO debits VALUES(12,'mn6q3dS2EnDUx3bmyWc6D4szJNVGtaR7zc','XCP',150000000);
INSERT INTO debits VALUES(12,'mn6q3dS2EnDUx3bmyWc6D4szJNVGtaR7zc','XCP',7500000);
INSERT INTO debits VALUES(13,'mn6q3dS2EnDUx3bmyWc6D4szJNVGtaR7zc','XCP',350000000);
INSERT INTO debits VALUES(13,'mn6q3dS2EnDUx3bmyWc6D4szJNVGtaR7zc','XCP',17500000);
INSERT INTO debits VALUES(14,'mn6q3dS2EnDUx3bmyWc6D4szJNVGtaR7zc','XCP',750000000);
INSERT INTO debits VALUES(14,'mn6q3dS2EnDUx3bmyWc6D4szJNVGtaR7zc','XCP',37500000);
INSERT INTO debits VALUES(15,'mn6q3dS2EnDUx3bmyWc6D4szJNVGtaR7zc','XCP',650000000);
INSERT INTO debits VALUES(15,'mn6q3dS2EnDUx3bmyWc6D4szJNVGtaR7zc','XCP',32500000);
INSERT INTO debits VALUES(19,'mn6q3dS2EnDUx3bmyWc6D4szJNVGtaR7zc','BBBB',50000000);
-- Triggers and indices on  debits
CREATE INDEX debits_address_idx ON debits (address)
                    ;

-- Table  dividends
DROP TABLE IF EXISTS dividends;
CREATE TABLE dividends(
                        tx_index INTEGER PRIMARY KEY,
                        tx_hash TEXT UNIQUE,
                        block_index INTEGER,
                        source TEXT,
                        asset TEXT,
                        amount_per_share INTEGER,
                        validity TEXT);
INSERT INTO dividends VALUES(7,'ca358758f6d27e6cf45272937977a748fd88391db679ceda7dc7bf1f005ee879',7,'mn6q3dS2EnDUx3bmyWc6D4szJNVGtaR7zc','BBBB',6,'Valid');
INSERT INTO dividends VALUES(8,'beead77994cf573341ec17b58bbf7eb34d2711c993c1d976b128b3188dc1829a',8,'mn6q3dS2EnDUx3bmyWc6D4szJNVGtaR7zc','BBBC',8,'Valid');
-- Triggers and indices on  dividends
CREATE INDEX dividends_block_index_idx ON dividends (block_index)
                    ;

-- Table  issuances
DROP TABLE IF EXISTS issuances;
CREATE TABLE issuances(
                        tx_index INTEGER PRIMARY KEY,
                        tx_hash TEXT UNIQUE,
                        block_index INTEGER,
                        asset TEXT,
                        amount INTEGER,
                        divisible BOOL,
                        issuer TEXT,
                        transfer BOOL,
                        validity TEXT
                        );
INSERT INTO issuances VALUES(5,'e77b9a9ae9e30b0dbdb6f510a264ef9de781501d7b6b92ae89eb059c5ab743db',5,'BBBB',1000000000,1,'mn6q3dS2EnDUx3bmyWc6D4szJNVGtaR7zc',0,'Valid');
INSERT INTO issuances VALUES(6,'67586e98fad27da0b9968bc039a1ef34c939b9b8e523a8bef89d478608c5ecf6',6,'BBBC',100000,0,'mn6q3dS2EnDUx3bmyWc6D4szJNVGtaR7zc',0,'Valid');
-- Triggers and indices on  issuances
CREATE INDEX issuances_idx ON issuances (block_index)
                    ;

-- Table  order_matches
DROP TABLE IF EXISTS order_matches;
CREATE TABLE order_matches(
                        tx0_index INTEGER,
                        tx0_hash TEXT,
                        tx0_address TEXT,
                        tx1_index INTEGER,
                        tx1_hash TEXT,
                        tx1_address TEXT,
                        forward_asset INTEGER,
                        forward_amount INTEGER,
                        backward_asset INTEGER,
                        backward_amount INTEGER,
                        tx0_block_index INTEGER,
                        tx1_block_index INTEGER,
                        tx0_expiration INTEGER,
                        tx1_expiration INTEGER,
                        validity TEXT);
INSERT INTO order_matches VALUES(2,'dbc1b4c900ffe48d575b5da5c638040125f65db0fe3e24494b76ea986457d986','mn6q3dS2EnDUx3bmyWc6D4szJNVGtaR7zc',3,'084fed08b978af4d7d196a7446a86b58009e636b611db16211b65a9aadff29c5','mn6q3dS2EnDUx3bmyWc6D4szJNVGtaR7zc','BTC',50000000,'XCP',100000000,2,3,10,10,'Valid');
-- Triggers and indices on  order_matches
CREATE INDEX order_matches_block_index_idx ON order_matches (tx0_block_index, tx1_block_index)
                    ;

-- Table  orders
DROP TABLE IF EXISTS orders;
CREATE TABLE orders(
                        tx_index INTEGER PRIMARY KEY,
                        tx_hash TEXT UNIQUE,
                        block_index INTEGER,
                        source TEXT,
                        give_asset TEXT,
                        give_amount INTEGER,
                        give_remaining INTEGER,
                        get_asset TEXT,
                        get_amount INTEGER,
                        price REAL,
                        expiration INTEGER,
                        fee_required INTEGER,
                        fee_provided INTEGER,
                        validity TEXT);
INSERT INTO orders VALUES(2,'dbc1b4c900ffe48d575b5da5c638040125f65db0fe3e24494b76ea986457d986',2,'mn6q3dS2EnDUx3bmyWc6D4szJNVGtaR7zc','BTC',50000000,0,'XCP',100000000,2.0,10,0,1000000,'Valid');
INSERT INTO orders VALUES(3,'084fed08b978af4d7d196a7446a86b58009e636b611db16211b65a9aadff29c5',3,'mn6q3dS2EnDUx3bmyWc6D4szJNVGtaR7zc','XCP',105000000,5000000,'BTC',50000000,0.47619047619047616,10,900000,10000,'Valid');
INSERT INTO orders VALUES(19,'ab897fbdedfa502b2d839b6a56100887dccdc507555c282e59589e06300a62e2',19,'mn6q3dS2EnDUx3bmyWc6D4szJNVGtaR7zc','BBBB',50000000,50000000,'XCP',50000000,1.0,10,0,10000,'Invalid: cancelled');
-- Triggers and indices on  orders
CREATE INDEX orders_block_index_idx ON orders (block_index)
                    ;

-- Table  sends
DROP TABLE IF EXISTS sends;
CREATE TABLE sends(
                        tx_index INTEGER PRIMARY KEY,
                        tx_hash TEXT UNIQUE,
                        block_index INTEGER,
                        source TEXT,
                        destination TEXT,
                        asset TEXT,
                        amount INTEGER,
                        validity TEXT);
INSERT INTO sends VALUES(1,'4bf5122f344554c53bde2ebb8cd2b7e3d1600ad631c385a5d7cce23c7785459a',1,'mn6q3dS2EnDUx3bmyWc6D4szJNVGtaR7zc','n3BrDB6zDiEPWEE6wLxywFb4Yp9ZY5fHM7','XCP',50000000,'Valid');
-- Triggers and indices on  sends
CREATE INDEX sends_block_index_idx ON sends (block_index)
                    ;

-- Table  transactions
DROP TABLE IF EXISTS transactions;
CREATE TABLE transactions(
                        tx_index INTEGER PRIMARY KEY,
                        tx_hash TEXT UNIQUE,
                        block_index INTEGER,
                        block_time INTEGER,
                        source TEXT,
                        destination TEXT,
                        btc_amount INTEGER,
                        fee INTEGER,
                        data BLOB,
                        supported BOOL DEFAULT 1);
INSERT INTO transactions VALUES(0,'6e340b9cffb37a989ca544e6bb780a2c78901d3fb33738768511a30617afa01d',0,0,'mn6q3dS2EnDUx3bmyWc6D4szJNVGtaR7zc','mvCounterpartyXXXXXXXXXXXXXXW24Hef',62000000,10000,X'',1);
INSERT INTO transactions VALUES(1,'4bf5122f344554c53bde2ebb8cd2b7e3d1600ad631c385a5d7cce23c7785459a',1,1,'mn6q3dS2EnDUx3bmyWc6D4szJNVGtaR7zc','n3BrDB6zDiEPWEE6wLxywFb4Yp9ZY5fHM7',10860,10000,X'0000000000000000000000010000000002FAF080',1);
INSERT INTO transactions VALUES(2,'dbc1b4c900ffe48d575b5da5c638040125f65db0fe3e24494b76ea986457d986',2,2,'mn6q3dS2EnDUx3bmyWc6D4szJNVGtaR7zc',NULL,NULL,1000000,X'0000000A00000000000000000000000002FAF08000000000000000010000000005F5E100000A0000000000000000',1);
INSERT INTO transactions VALUES(3,'084fed08b978af4d7d196a7446a86b58009e636b611db16211b65a9aadff29c5',3,3,'mn6q3dS2EnDUx3bmyWc6D4szJNVGtaR7zc',NULL,NULL,10000,X'0000000A00000000000000010000000006422C4000000000000000000000000002FAF080000A00000000000DBBA0',1);
INSERT INTO transactions VALUES(4,'e52d9c508c502347344d8c07ad91cbd6068afc75ff6292f062a09ca381c89e71',4,4,'mn6q3dS2EnDUx3bmyWc6D4szJNVGtaR7zc','mn6q3dS2EnDUx3bmyWc6D4szJNVGtaR7zc',50000000,10000,X'0000000BDBC1B4C900FFE48D575B5DA5C638040125F65DB0FE3E24494B76EA986457D986084FED08B978AF4D7D196A7446A86B58009E636B611DB16211B65A9AADFF29C5',1);
INSERT INTO transactions VALUES(5,'e77b9a9ae9e30b0dbdb6f510a264ef9de781501d7b6b92ae89eb059c5ab743db',5,5,'mn6q3dS2EnDUx3bmyWc6D4szJNVGtaR7zc',NULL,NULL,10000,X'000000140000000000004767000000003B9ACA0001',1);
INSERT INTO transactions VALUES(6,'67586e98fad27da0b9968bc039a1ef34c939b9b8e523a8bef89d478608c5ecf6',6,6,'mn6q3dS2EnDUx3bmyWc6D4szJNVGtaR7zc',NULL,NULL,10000,X'00000014000000000000476800000000000186A000',1);
INSERT INTO transactions VALUES(7,'ca358758f6d27e6cf45272937977a748fd88391db679ceda7dc7bf1f005ee879',7,7,'mn6q3dS2EnDUx3bmyWc6D4szJNVGtaR7zc',NULL,NULL,10000,X'0000003200000000000000060000000000004767',1);
INSERT INTO transactions VALUES(8,'beead77994cf573341ec17b58bbf7eb34d2711c993c1d976b128b3188dc1829a',8,8,'mn6q3dS2EnDUx3bmyWc6D4szJNVGtaR7zc',NULL,NULL,10000,X'0000003200000000000000080000000000004768',1);
INSERT INTO transactions VALUES(9,'2b4c342f5433ebe591a1da77e013d1b72475562d48578dca8b84bac6651c3cb9',9,9,'mn6q3dS2EnDUx3bmyWc6D4szJNVGtaR7zc',NULL,NULL,10000,X'0000001E52BB33004059000000000000004C4B4009556E69742054657374000000000000000000000000000000000000000000000000000000000000000000000000000000000000',1);
INSERT INTO transactions VALUES(10,'01ba4719c80b6fe911b091a7c05124b64eeece964e09c058ef8f9805daca546b',10,10,'mn6q3dS2EnDUx3bmyWc6D4szJNVGtaR7zc','mn6q3dS2EnDUx3bmyWc6D4szJNVGtaR7zc',10860,10000,X'00000028000052BB33640000000002FAF08000000000017D7840000000000000000000003B100000000A',1);
INSERT INTO transactions VALUES(11,'e7cf46a078fed4fafd0b5e3aff144802b853f8ae459a4f0c14add3314b7cc3a6',11,11,'mn6q3dS2EnDUx3bmyWc6D4szJNVGtaR7zc','mn6q3dS2EnDUx3bmyWc6D4szJNVGtaR7zc',10860,10000,X'00000028000152BB336400000000017D78400000000002793D60000000000000000000003B100000000A',1);
INSERT INTO transactions VALUES(12,'ef6cbd2161eaea7943ce8693b9824d23d1793ffb1c0fca05b600d3899b44c977',12,12,'mn6q3dS2EnDUx3bmyWc6D4szJNVGtaR7zc','mn6q3dS2EnDUx3bmyWc6D4szJNVGtaR7zc',10860,10000,X'00000028000052BB33640000000008F0D1800000000014DC93800000000000000000000013B00000000A',1);
INSERT INTO transactions VALUES(13,'9d1e0e2d9459d06523ad13e28a4093c2316baafe7aec5b25f30eba2e113599c4',13,13,'mn6q3dS2EnDUx3bmyWc6D4szJNVGtaR7zc','mn6q3dS2EnDUx3bmyWc6D4szJNVGtaR7zc',10860,10000,X'00000028000152BB33640000000014DC93800000000008F0D1800000000000000000000013B00000000A',1);
INSERT INTO transactions VALUES(14,'4d7b3ef7300acf70c892d8327db8272f54434adbc61a4e130a563cb59a0d0f47',14,14,'mn6q3dS2EnDUx3bmyWc6D4szJNVGtaR7zc','mn6q3dS2EnDUx3bmyWc6D4szJNVGtaR7zc',10860,10000,X'00000028000252BB33C8000000002CB417800000000026BE36803FF0000000000000000013B00000000A',1);
INSERT INTO transactions VALUES(15,'dc0e9c3658a1a3ed1ec94274d8b19925c93e1abb7ddba294923ad9bde30f8cb8',15,15,'mn6q3dS2EnDUx3bmyWc6D4szJNVGtaR7zc','mn6q3dS2EnDUx3bmyWc6D4szJNVGtaR7zc',10860,10000,X'00000028000352BB33C80000000026BE3680000000002CB417803FF0000000000000000013B00000000A',1);
INSERT INTO transactions VALUES(16,'c555eab45d08845ae9f10d452a99bfcb06f74a50b988fe7e48dd323789b88ee3',16,16,'mn6q3dS2EnDUx3bmyWc6D4szJNVGtaR7zc',NULL,NULL,10000,X'0000001E52BB33324058F7256FFC115E004C4B4009556E69742054657374000000000000000000000000000000000000000000000000000000000000000000000000000000000000',1);
INSERT INTO transactions VALUES(17,'4a64a107f0cb32536e5bce6c98c393db21cca7f4ea187ba8c4dca8b51d4ea80a',17,17,'mn6q3dS2EnDUx3bmyWc6D4szJNVGtaR7zc',NULL,NULL,10000,X'0000001E52BB3365405915F3B645A1CB004C4B4009556E69742054657374000000000000000000000000000000000000000000000000000000000000000000000000000000000000',1);
INSERT INTO transactions VALUES(18,'f299791cddd3d6664f6670842812ef6053eb6501bd6282a476bbbf3ee91e750c',18,18,'mn6q3dS2EnDUx3bmyWc6D4szJNVGtaR7zc',NULL,NULL,10000,X'0000001E52BB33C94000000000000000004C4B4009556E69742054657374000000000000000000000000000000000000000000000000000000000000000000000000000000000000',1);
INSERT INTO transactions VALUES(19,'ab897fbdedfa502b2d839b6a56100887dccdc507555c282e59589e06300a62e2',19,19,'mn6q3dS2EnDUx3bmyWc6D4szJNVGtaR7zc',NULL,NULL,10000,X'0000000A00000000000047670000000002FAF08000000000000000010000000002FAF080000A0000000000000000',1);
INSERT INTO transactions VALUES(20,'83891d7fe85c33e52c8b4e5814c92fb6a3b9467299200538a6babaa8b452d879',20,20,'mn6q3dS2EnDUx3bmyWc6D4szJNVGtaR7zc',NULL,NULL,10000,X'00000046AB897FBDEDFA502B2D839B6A56100887DCCDC507555C282E59589E06300A62E2',1);
INSERT INTO transactions VALUES(21,'2f0fd1e89b8de1d57292742ec380ea47066e307ad645f5bc3adad8a06ff58608',21,21,'mn6q3dS2EnDUx3bmyWc6D4szJNVGtaR7zc','mvCounterpartyXXXXXXXXXXXXXXW24Hef',100000000,10000,X'',1);
-- Triggers and indices on  transactions
CREATE INDEX transactions_block_index_idx ON transactions (block_index)
                    ;
CREATE INDEX transactions_tx_hash_idx ON transactions (tx_hash)
                    ;
CREATE INDEX transactions_tx_index_idx ON transactions (tx_index)
                    ;

COMMIT TRANSACTION;<|MERGE_RESOLUTION|>--- conflicted
+++ resolved
@@ -12,11 +12,7 @@
                         address TEXT,
                         asset TEXT,
                         amount INTEGER);
-<<<<<<< HEAD
-INSERT INTO balances VALUES('mn6q3dS2EnDUx3bmyWc6D4szJNVGtaR7zc','XCP',149930812500);
-=======
 INSERT INTO balances VALUES('mn6q3dS2EnDUx3bmyWc6D4szJNVGtaR7zc','XCP',149931572600);
->>>>>>> 74747849
 INSERT INTO balances VALUES('n3BrDB6zDiEPWEE6wLxywFb4Yp9ZY5fHM7','XCP',50000000);
 INSERT INTO balances VALUES('mn6q3dS2EnDUx3bmyWc6D4szJNVGtaR7zc','BBBB',950000000);
 INSERT INTO balances VALUES('mn6q3dS2EnDUx3bmyWc6D4szJNVGtaR7zc','BBBC',100000);
@@ -165,23 +161,6 @@
                         address TEXT,
                         asset TEXT,
                         amount INTEGER);
-<<<<<<< HEAD
-INSERT INTO credits VALUES(0,'mn6q3dS2EnDUx3bmyWc6D4szJNVGtaR7zc','XCP',93000000000);
-INSERT INTO credits VALUES(1,'n3BrDB6zDiEPWEE6wLxywFb4Yp9ZY5fHM7','XCP',50000000);
-INSERT INTO credits VALUES(4,'mn6q3dS2EnDUx3bmyWc6D4szJNVGtaR7zc','XCP',100000000);
-INSERT INTO credits VALUES(5,'mn6q3dS2EnDUx3bmyWc6D4szJNVGtaR7zc','BBBB',1000000000);
-INSERT INTO credits VALUES(6,'mn6q3dS2EnDUx3bmyWc6D4szJNVGtaR7zc','BBBC',100000);
-INSERT INTO credits VALUES(7,'mn6q3dS2EnDUx3bmyWc6D4szJNVGtaR7zc','XCP',60);
-INSERT INTO credits VALUES(8,'mn6q3dS2EnDUx3bmyWc6D4szJNVGtaR7zc','XCP',0);
-INSERT INTO credits VALUES(16,'mn6q3dS2EnDUx3bmyWc6D4szJNVGtaR7zc','XCP',62250000);
-INSERT INTO credits VALUES(16,'mn6q3dS2EnDUx3bmyWc6D4szJNVGtaR7zc','XCP',3112500);
-INSERT INTO credits VALUES(17,'mn6q3dS2EnDUx3bmyWc6D4szJNVGtaR7zc','XCP',184300000);
-INSERT INTO credits VALUES(17,'mn6q3dS2EnDUx3bmyWc6D4szJNVGtaR7zc','XCP',315700000);
-INSERT INTO credits VALUES(17,'mn6q3dS2EnDUx3bmyWc6D4szJNVGtaR7zc','XCP',25000000);
-INSERT INTO credits VALUES(18,'mn6q3dS2EnDUx3bmyWc6D4szJNVGtaR7zc','XCP',1400000000);
-INSERT INTO credits VALUES(18,'mn6q3dS2EnDUx3bmyWc6D4szJNVGtaR7zc','XCP',70000000);
-INSERT INTO credits VALUES(21,'mn6q3dS2EnDUx3bmyWc6D4szJNVGtaR7zc','XCP',57000000000);
-=======
 INSERT INTO credits VALUES('mn6q3dS2EnDUx3bmyWc6D4szJNVGtaR7zc','XCP',93000000000);
 INSERT INTO credits VALUES('n3BrDB6zDiEPWEE6wLxywFb4Yp9ZY5fHM7','XCP',50000000);
 INSERT INTO credits VALUES('mn6q3dS2EnDUx3bmyWc6D4szJNVGtaR7zc','XCP',100000000);
@@ -196,7 +175,6 @@
 INSERT INTO credits VALUES('mn6q3dS2EnDUx3bmyWc6D4szJNVGtaR7zc','XCP',1400000000);
 INSERT INTO credits VALUES('mn6q3dS2EnDUx3bmyWc6D4szJNVGtaR7zc','XCP',70000000);
 INSERT INTO credits VALUES('mn6q3dS2EnDUx3bmyWc6D4szJNVGtaR7zc','XCP',56999960100);
->>>>>>> 74747849
 -- Triggers and indices on  credits
 CREATE INDEX credits_address_idx ON credits (address)
                     ;

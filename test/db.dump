-- The values of various per-database settings
-- PRAGMA page_size=1024;
-- PRAGMA encoding='UTF-8';
-- PRAGMA auto_vacuum=NONE;
-- PRAGMA max_page_count=1073741823;

BEGIN TRANSACTION;

-- Table  balances
DROP TABLE IF EXISTS balances;
CREATE TABLE balances(
<<<<<<< HEAD
                        address TEXT,
                        asset TEXT,
                        amount INTEGER);
INSERT INTO balances VALUES('mn6q3dS2EnDUx3bmyWc6D4szJNVGtaR7zc','XCP',149931572600);
INSERT INTO balances VALUES('n3BrDB6zDiEPWEE6wLxywFb4Yp9ZY5fHM7','XCP',50000000);
INSERT INTO balances VALUES('mn6q3dS2EnDUx3bmyWc6D4szJNVGtaR7zc','BBBB',1000000000);
INSERT INTO balances VALUES('mn6q3dS2EnDUx3bmyWc6D4szJNVGtaR7zc','BBBC',100000);
=======
                                 address TEXT,
                                 asset TEXT,
                                 amount INTEGER);
INSERT INTO balances VALUES('mn6q3dS2EnDUx3bmyWc6D4szJNVGtaR7zc','XCP',145431612500);
INSERT INTO balances VALUES('n3BrDB6zDiEPWEE6wLxywFb4Yp9ZY5fHM7','XCP',4550000000);
INSERT INTO balances VALUES('mn6q3dS2EnDUx3bmyWc6D4szJNVGtaR7zc','BBBBE',1000000000);
INSERT INTO balances VALUES('mn6q3dS2EnDUx3bmyWc6D4szJNVGtaR7zc','BBBCD',93000);
INSERT INTO balances VALUES('n3BrDB6zDiEPWEE6wLxywFb4Yp9ZY5fHM7','BBBCD',7000);
>>>>>>> bc4c2471
-- Triggers and indices on  balances
CREATE INDEX address_idx ON balances (address)
                              ;
CREATE INDEX asset_idx ON balances (asset)
                              ;

-- Table  bet_expirations
DROP TABLE IF EXISTS bet_expirations;
CREATE TABLE bet_expirations(
                                 bet_index INTEGER PRIMARY KEY,
                                 bet_hash TEXT UNIQUE,
                                 block_index INTEGER);

-- Table  bet_match_expirations
DROP TABLE IF EXISTS bet_match_expirations;
CREATE TABLE bet_match_expirations(
                                 bet_match_id TEXT PRIMARY KEY,
                                 block_index INTEGER);

-- Table  bet_matches
DROP TABLE IF EXISTS bet_matches;
CREATE TABLE bet_matches(
                                 id TEXT PRIMARY KEY,
                                 tx0_index INTEGER,
                                 tx0_hash TEXT,
                                 tx0_address TEXT,
                                 tx1_index INTEGER,
                                 tx1_hash TEXT,
                                 tx1_address TEXT,
                                 tx0_bet_type INTEGER,
                                 tx1_bet_type INTEGER,
                                 feed_address TEXT,
                                 initial_value INTEGER,
                                 deadline INTEGER,
                                 target_value REAL,
                                 leverage INTEGER,
                                 forward_amount INTEGER,
                                 backward_amount INTEGER,
                                 tx0_block_index INTEGER,
                                 tx1_block_index INTEGER,
                                 tx0_expiration INTEGER,
                                 tx1_expiration INTEGER,
                                 match_expire_index INTEGER,
                                 fee_multiplier INTEGER,
                                 validity TEXT);
INSERT INTO bet_matches VALUES('01ba4719c80b6fe911b091a7c05124b64eeece964e09c058ef8f9805daca546be7cf46a078fed4fafd0b5e3aff144802b853f8ae459a4f0c14add3314b7cc3a6',10,'01ba4719c80b6fe911b091a7c05124b64eeece964e09c058ef8f9805daca546b','mn6q3dS2EnDUx3bmyWc6D4szJNVGtaR7zc',11,'e7cf46a078fed4fafd0b5e3aff144802b853f8ae459a4f0c14add3314b7cc3a6','mn6q3dS2EnDUx3bmyWc6D4szJNVGtaR7zc',0,1,'mn6q3dS2EnDUx3bmyWc6D4szJNVGtaR7zc',100,1388000100,0.0,15120,41500000,20750000,10,11,10,10,20,5000000,'Force‐Liquidated Bull');
INSERT INTO bet_matches VALUES('ef6cbd2161eaea7943ce8693b9824d23d1793ffb1c0fca05b600d3899b44c9779d1e0e2d9459d06523ad13e28a4093c2316baafe7aec5b25f30eba2e113599c4',12,'ef6cbd2161eaea7943ce8693b9824d23d1793ffb1c0fca05b600d3899b44c977','mn6q3dS2EnDUx3bmyWc6D4szJNVGtaR7zc',13,'9d1e0e2d9459d06523ad13e28a4093c2316baafe7aec5b25f30eba2e113599c4','mn6q3dS2EnDUx3bmyWc6D4szJNVGtaR7zc',0,1,'mn6q3dS2EnDUx3bmyWc6D4szJNVGtaR7zc',100,1388000100,0.0,5040,150000000,350000000,12,13,10,10,22,5000000,'Settled (CFD)');
INSERT INTO bet_matches VALUES('4d7b3ef7300acf70c892d8327db8272f54434adbc61a4e130a563cb59a0d0f47dc0e9c3658a1a3ed1ec94274d8b19925c93e1abb7ddba294923ad9bde30f8cb8',14,'4d7b3ef7300acf70c892d8327db8272f54434adbc61a4e130a563cb59a0d0f47','mn6q3dS2EnDUx3bmyWc6D4szJNVGtaR7zc',15,'dc0e9c3658a1a3ed1ec94274d8b19925c93e1abb7ddba294923ad9bde30f8cb8','mn6q3dS2EnDUx3bmyWc6D4szJNVGtaR7zc',2,3,'mn6q3dS2EnDUx3bmyWc6D4szJNVGtaR7zc',100,1388000200,1.0,5040,750000000,650000000,14,15,10,10,24,5000000,'Settled for NotEqual');

-- Table  bets
DROP TABLE IF EXISTS bets;
CREATE TABLE bets(
                                 tx_index INTEGER PRIMARY KEY,
                                 tx_hash TEXT UNIQUE,
                                 block_index INTEGER,
                                 source TEXT,
                                 feed_address TEXT,
                                 bet_type INTEGER,
                                 deadline INTEGER,
                                 wager_amount INTEGER,
                                 wager_remaining INTEGER,
                                 counterwager_amount INTEGER,
                                 counterwager_remaining INTEGER,
                                 target_value REAL,
                                 leverage INTEGER,
                                 expiration INTEGER,
                                 expire_index INTEGER,
                                 fee_multiplier INTEGER,
                                 validity TEXT);
INSERT INTO bets VALUES(10,'01ba4719c80b6fe911b091a7c05124b64eeece964e09c058ef8f9805daca546b',10,'mn6q3dS2EnDUx3bmyWc6D4szJNVGtaR7zc','mn6q3dS2EnDUx3bmyWc6D4szJNVGtaR7zc',0,1388000100,50000000,8500000,25000000,4250000,0.0,15120,10,20,5000000,'Valid');
INSERT INTO bets VALUES(11,'e7cf46a078fed4fafd0b5e3aff144802b853f8ae459a4f0c14add3314b7cc3a6',11,'mn6q3dS2EnDUx3bmyWc6D4szJNVGtaR7zc','mn6q3dS2EnDUx3bmyWc6D4szJNVGtaR7zc',1,1388000100,25000000,4250000,41500000,0,0.0,15120,10,21,5000000,'Valid');
INSERT INTO bets VALUES(12,'ef6cbd2161eaea7943ce8693b9824d23d1793ffb1c0fca05b600d3899b44c977',12,'mn6q3dS2EnDUx3bmyWc6D4szJNVGtaR7zc','mn6q3dS2EnDUx3bmyWc6D4szJNVGtaR7zc',0,1388000100,150000000,0,350000000,0,0.0,5040,10,22,5000000,'Valid');
INSERT INTO bets VALUES(13,'9d1e0e2d9459d06523ad13e28a4093c2316baafe7aec5b25f30eba2e113599c4',13,'mn6q3dS2EnDUx3bmyWc6D4szJNVGtaR7zc','mn6q3dS2EnDUx3bmyWc6D4szJNVGtaR7zc',1,1388000100,350000000,0,150000000,0,0.0,5040,10,23,5000000,'Valid');
INSERT INTO bets VALUES(14,'4d7b3ef7300acf70c892d8327db8272f54434adbc61a4e130a563cb59a0d0f47',14,'mn6q3dS2EnDUx3bmyWc6D4szJNVGtaR7zc','mn6q3dS2EnDUx3bmyWc6D4szJNVGtaR7zc',2,1388000200,750000000,0,650000000,0,1.0,5040,10,24,5000000,'Valid');
INSERT INTO bets VALUES(15,'dc0e9c3658a1a3ed1ec94274d8b19925c93e1abb7ddba294923ad9bde30f8cb8',15,'mn6q3dS2EnDUx3bmyWc6D4szJNVGtaR7zc','mn6q3dS2EnDUx3bmyWc6D4szJNVGtaR7zc',3,1388000200,650000000,0,750000000,0,1.0,5040,10,25,5000000,'Valid');

-- Table  blocks
DROP TABLE IF EXISTS blocks;
CREATE TABLE blocks(
                        block_index INTEGER PRIMARY KEY,
                        block_hash TEXT UNIQUE,
                        block_time INTEGER);
-- Triggers and indices on  blocks
CREATE INDEX blocks_block_index_idx ON blocks (block_index)
                    ;

-- Table  broadcasts
DROP TABLE IF EXISTS broadcasts;
CREATE TABLE broadcasts(
                        tx_index INTEGER PRIMARY KEY,
                        tx_hash TEXT UNIQUE,
                        block_index INTEGER,
                        source TEXT,
                        timestamp INTEGER,
                        value REAL,
                        fee_multiplier INTEGER,
                        text TEXT,
                        validity TEXT);
INSERT INTO broadcasts VALUES(9,'2b4c342f5433ebe591a1da77e013d1b72475562d48578dca8b84bac6651c3cb9',9,'mn6q3dS2EnDUx3bmyWc6D4szJNVGtaR7zc',1388000000,100.0,5000000,'Unit Test','Valid');
INSERT INTO broadcasts VALUES(16,'c555eab45d08845ae9f10d452a99bfcb06f74a50b988fe7e48dd323789b88ee3',16,'mn6q3dS2EnDUx3bmyWc6D4szJNVGtaR7zc',1388000050,99.86166,5000000,'Unit Test','Valid');
INSERT INTO broadcasts VALUES(17,'4a64a107f0cb32536e5bce6c98c393db21cca7f4ea187ba8c4dca8b51d4ea80a',17,'mn6q3dS2EnDUx3bmyWc6D4szJNVGtaR7zc',1388000101,100.343,5000000,'Unit Test','Valid');
INSERT INTO broadcasts VALUES(18,'f299791cddd3d6664f6670842812ef6053eb6501bd6282a476bbbf3ee91e750c',18,'mn6q3dS2EnDUx3bmyWc6D4szJNVGtaR7zc',1388000201,2.0,5000000,'Unit Test','Valid');
-- Triggers and indices on  broadcasts
CREATE INDEX broadcasts_block_index_idx ON broadcasts (block_index)
                    ;

-- Table  btcpays
DROP TABLE IF EXISTS btcpays;
CREATE TABLE btcpays(
                        tx_index INTEGER PRIMARY KEY,
                        tx_hash TEXT UNIQUE,
                        block_index INTEGER,
                        source TEXT,
                        order_match_id TEXT,
                        validity TEXT);
INSERT INTO btcpays VALUES(4,'e52d9c508c502347344d8c07ad91cbd6068afc75ff6292f062a09ca381c89e71',4,'mn6q3dS2EnDUx3bmyWc6D4szJNVGtaR7zc','dbc1b4c900ffe48d575b5da5c638040125f65db0fe3e24494b76ea986457d986084fed08b978af4d7d196a7446a86b58009e636b611db16211b65a9aadff29c5','Paid');
-- Triggers and indices on  btcpays
CREATE INDEX btcpays_block_index_idx ON btcpays (block_index)
                    ;

-- Table  burns
DROP TABLE IF EXISTS burns;
CREATE TABLE burns(
                        tx_index INTEGER PRIMARY KEY,
                        tx_hash TEXT UNIQUE,
                        block_index INTEGER,
                        address TEXT,
                        burned INTEGER,
                        earned INTEGER,
                        validity TEXT);
INSERT INTO burns VALUES(0,'6e340b9cffb37a989ca544e6bb780a2c78901d3fb33738768511a30617afa01d',0,'mn6q3dS2EnDUx3bmyWc6D4szJNVGtaR7zc',62000000,93000000000,'Valid');
INSERT INTO burns VALUES(21,'2f0fd1e89b8de1d57292742ec380ea47066e307ad645f5bc3adad8a06ff58608',21,'mn6q3dS2EnDUx3bmyWc6D4szJNVGtaR7zc',38000000,57000000000,'Valid');
-- Triggers and indices on  burns
CREATE INDEX validity_idx ON burns (validity)
                              ;

-- Table  callbacks
DROP TABLE IF EXISTS callbacks;
CREATE TABLE callbacks(
                                 tx_index INTEGER PRIMARY KEY,
                                 tx_hash TEXT UNIQUE,
                                 block_index INTEGER,
                                 source TEXT,
                                 fraction_per_share TEXT,
                                 asset TEXT,
                                 validity TEXT);
INSERT INTO callbacks VALUES(23,'8f11b05da785e43e713d03774c6bd3405d99cd3024af334ffd68db663aa37034',23,'mn6q3dS2EnDUx3bmyWc6D4szJNVGtaR7zc','0.3','BBBCD','Valid');

-- Table  cancels
DROP TABLE IF EXISTS cancels;
CREATE TABLE cancels(
                        tx_index INTEGER PRIMARY KEY,
                        tx_hash TEXT UNIQUE,
                        block_index INTEGER,
                        source TEXT,
                        offer_hash TEXT,
                        validity TEXT);
INSERT INTO cancels VALUES(20,'83891d7fe85c33e52c8b4e5814c92fb6a3b9467299200538a6babaa8b452d879',20,'mn6q3dS2EnDUx3bmyWc6D4szJNVGtaR7zc','ab897fbdedfa502b2d839b6a56100887dccdc507555c282e59589e06300a62e2','Valid');
-- Triggers and indices on  cancels
CREATE INDEX cancels_block_index_idx ON cancels (block_index)
                    ;

-- Table  credits
DROP TABLE IF EXISTS credits;
CREATE TABLE credits(
                        block_index INTEGER,
                        address TEXT,
                        asset TEXT,
                        amount INTEGER);
<<<<<<< HEAD
INSERT INTO credits VALUES('mn6q3dS2EnDUx3bmyWc6D4szJNVGtaR7zc','XCP',93000000000);
INSERT INTO credits VALUES('n3BrDB6zDiEPWEE6wLxywFb4Yp9ZY5fHM7','XCP',50000000);
INSERT INTO credits VALUES('mn6q3dS2EnDUx3bmyWc6D4szJNVGtaR7zc','XCP',100000000);
INSERT INTO credits VALUES('mn6q3dS2EnDUx3bmyWc6D4szJNVGtaR7zc','BBBB',1000000000);
INSERT INTO credits VALUES('mn6q3dS2EnDUx3bmyWc6D4szJNVGtaR7zc','BBBC',100000);
INSERT INTO credits VALUES('mn6q3dS2EnDUx3bmyWc6D4szJNVGtaR7zc','XCP',60);
INSERT INTO credits VALUES('mn6q3dS2EnDUx3bmyWc6D4szJNVGtaR7zc','XCP',62250000);
INSERT INTO credits VALUES('mn6q3dS2EnDUx3bmyWc6D4szJNVGtaR7zc','XCP',3112500);
INSERT INTO credits VALUES('mn6q3dS2EnDUx3bmyWc6D4szJNVGtaR7zc','XCP',184300000);
INSERT INTO credits VALUES('mn6q3dS2EnDUx3bmyWc6D4szJNVGtaR7zc','XCP',315700000);
INSERT INTO credits VALUES('mn6q3dS2EnDUx3bmyWc6D4szJNVGtaR7zc','XCP',25000000);
INSERT INTO credits VALUES('mn6q3dS2EnDUx3bmyWc6D4szJNVGtaR7zc','XCP',1400000000);
INSERT INTO credits VALUES('mn6q3dS2EnDUx3bmyWc6D4szJNVGtaR7zc','XCP',70000000);
INSERT INTO credits VALUES('mn6q3dS2EnDUx3bmyWc6D4szJNVGtaR7zc','BBBB',50000000);
INSERT INTO credits VALUES('mn6q3dS2EnDUx3bmyWc6D4szJNVGtaR7zc','XCP',56999960100);
=======
INSERT INTO credits VALUES(0,'mn6q3dS2EnDUx3bmyWc6D4szJNVGtaR7zc','XCP',93000000000);
INSERT INTO credits VALUES(1,'n3BrDB6zDiEPWEE6wLxywFb4Yp9ZY5fHM7','XCP',50000000);
INSERT INTO credits VALUES(4,'mn6q3dS2EnDUx3bmyWc6D4szJNVGtaR7zc','XCP',100000000);
INSERT INTO credits VALUES(5,'mn6q3dS2EnDUx3bmyWc6D4szJNVGtaR7zc','BBBBE',1000000000);
INSERT INTO credits VALUES(6,'mn6q3dS2EnDUx3bmyWc6D4szJNVGtaR7zc','BBBCD',100000);
INSERT INTO credits VALUES(7,'mn6q3dS2EnDUx3bmyWc6D4szJNVGtaR7zc','XCP',60);
INSERT INTO credits VALUES(8,'mn6q3dS2EnDUx3bmyWc6D4szJNVGtaR7zc','XCP',800000);
INSERT INTO credits VALUES(16,'mn6q3dS2EnDUx3bmyWc6D4szJNVGtaR7zc','XCP',62250000);
INSERT INTO credits VALUES(16,'mn6q3dS2EnDUx3bmyWc6D4szJNVGtaR7zc','XCP',3112500);
INSERT INTO credits VALUES(17,'mn6q3dS2EnDUx3bmyWc6D4szJNVGtaR7zc','XCP',184300000);
INSERT INTO credits VALUES(17,'mn6q3dS2EnDUx3bmyWc6D4szJNVGtaR7zc','XCP',315700000);
INSERT INTO credits VALUES(17,'mn6q3dS2EnDUx3bmyWc6D4szJNVGtaR7zc','XCP',25000000);
INSERT INTO credits VALUES(18,'mn6q3dS2EnDUx3bmyWc6D4szJNVGtaR7zc','XCP',1400000000);
INSERT INTO credits VALUES(18,'mn6q3dS2EnDUx3bmyWc6D4szJNVGtaR7zc','XCP',70000000);
INSERT INTO credits VALUES(20,'mn6q3dS2EnDUx3bmyWc6D4szJNVGtaR7zc','BBBBE',50000000);
INSERT INTO credits VALUES(21,'mn6q3dS2EnDUx3bmyWc6D4szJNVGtaR7zc','XCP',57000000000);
INSERT INTO credits VALUES(22,'n3BrDB6zDiEPWEE6wLxywFb4Yp9ZY5fHM7','BBBCD',10000);
INSERT INTO credits VALUES(23,'mn6q3dS2EnDUx3bmyWc6D4szJNVGtaR7zc','BBBCD',3000);
INSERT INTO credits VALUES(23,'n3BrDB6zDiEPWEE6wLxywFb4Yp9ZY5fHM7','XCP',4500000000);
>>>>>>> bc4c2471
-- Triggers and indices on  credits
CREATE INDEX credits_address_idx ON credits (address)
                    ;

-- Table  debits
DROP TABLE IF EXISTS debits;
CREATE TABLE debits(
                        block_index INTEGER,
                        address TEXT,
                        asset TEXT,
                        amount INTEGER);
INSERT INTO debits VALUES(1,'mn6q3dS2EnDUx3bmyWc6D4szJNVGtaR7zc','XCP',50000000);
INSERT INTO debits VALUES(3,'mn6q3dS2EnDUx3bmyWc6D4szJNVGtaR7zc','XCP',105000000);
INSERT INTO debits VALUES(7,'mn6q3dS2EnDUx3bmyWc6D4szJNVGtaR7zc','XCP',60);
INSERT INTO debits VALUES(8,'mn6q3dS2EnDUx3bmyWc6D4szJNVGtaR7zc','XCP',800000);
INSERT INTO debits VALUES(10,'mn6q3dS2EnDUx3bmyWc6D4szJNVGtaR7zc','XCP',50000000);
INSERT INTO debits VALUES(10,'mn6q3dS2EnDUx3bmyWc6D4szJNVGtaR7zc','XCP',2500000);
INSERT INTO debits VALUES(11,'mn6q3dS2EnDUx3bmyWc6D4szJNVGtaR7zc','XCP',25000000);
INSERT INTO debits VALUES(11,'mn6q3dS2EnDUx3bmyWc6D4szJNVGtaR7zc','XCP',1250000);
INSERT INTO debits VALUES(12,'mn6q3dS2EnDUx3bmyWc6D4szJNVGtaR7zc','XCP',150000000);
INSERT INTO debits VALUES(12,'mn6q3dS2EnDUx3bmyWc6D4szJNVGtaR7zc','XCP',7500000);
INSERT INTO debits VALUES(13,'mn6q3dS2EnDUx3bmyWc6D4szJNVGtaR7zc','XCP',350000000);
INSERT INTO debits VALUES(13,'mn6q3dS2EnDUx3bmyWc6D4szJNVGtaR7zc','XCP',17500000);
INSERT INTO debits VALUES(14,'mn6q3dS2EnDUx3bmyWc6D4szJNVGtaR7zc','XCP',750000000);
INSERT INTO debits VALUES(14,'mn6q3dS2EnDUx3bmyWc6D4szJNVGtaR7zc','XCP',37500000);
INSERT INTO debits VALUES(15,'mn6q3dS2EnDUx3bmyWc6D4szJNVGtaR7zc','XCP',650000000);
INSERT INTO debits VALUES(15,'mn6q3dS2EnDUx3bmyWc6D4szJNVGtaR7zc','XCP',32500000);
INSERT INTO debits VALUES(19,'mn6q3dS2EnDUx3bmyWc6D4szJNVGtaR7zc','BBBBE',50000000);
INSERT INTO debits VALUES(22,'mn6q3dS2EnDUx3bmyWc6D4szJNVGtaR7zc','BBBCD',10000);
INSERT INTO debits VALUES(23,'mn6q3dS2EnDUx3bmyWc6D4szJNVGtaR7zc','XCP',4500000000);
INSERT INTO debits VALUES(23,'n3BrDB6zDiEPWEE6wLxywFb4Yp9ZY5fHM7','BBBCD',3000);
-- Triggers and indices on  debits
CREATE INDEX debits_address_idx ON debits (address)
                    ;

-- Table  dividends
DROP TABLE IF EXISTS dividends;
CREATE TABLE dividends(
                        tx_index INTEGER PRIMARY KEY,
                        tx_hash TEXT UNIQUE,
                        block_index INTEGER,
                        source TEXT,
                        asset TEXT,
                        amount_per_share INTEGER,
                        validity TEXT);
INSERT INTO dividends VALUES(7,'ca358758f6d27e6cf45272937977a748fd88391db679ceda7dc7bf1f005ee879',7,'mn6q3dS2EnDUx3bmyWc6D4szJNVGtaR7zc','BBBBE',6,'Valid');
INSERT INTO dividends VALUES(8,'beead77994cf573341ec17b58bbf7eb34d2711c993c1d976b128b3188dc1829a',8,'mn6q3dS2EnDUx3bmyWc6D4szJNVGtaR7zc','BBBCD',8,'Valid');
-- Triggers and indices on  dividends
CREATE INDEX dividends_block_index_idx ON dividends (block_index)
                    ;

-- Table  issuances
DROP TABLE IF EXISTS issuances;
CREATE TABLE issuances(
                        tx_index INTEGER PRIMARY KEY,
                        tx_hash TEXT UNIQUE,
                        block_index INTEGER,
                        asset TEXT,
                        amount INTEGER,
                        divisible BOOL,
                        issuer TEXT,
                        transfer BOOL,
                        callable BOOL,
                        call_date INTEGER,
                        call_price REAL,
                        description TEXT,
                        fee_paid INTEGER,
                        validity TEXT
                        );
INSERT INTO issuances VALUES(5,'e77b9a9ae9e30b0dbdb6f510a264ef9de781501d7b6b92ae89eb059c5ab743db',5,'BBBBE',1000000000,1,'mn6q3dS2EnDUx3bmyWc6D4szJNVGtaR7zc',0,0,0,0.0,'',0,'Valid');
INSERT INTO issuances VALUES(6,'67586e98fad27da0b9968bc039a1ef34c939b9b8e523a8bef89d478608c5ecf6',6,'BBBCD',100000,0,'mn6q3dS2EnDUx3bmyWc6D4szJNVGtaR7zc',0,1,1288855692,0.015,'foobar',0,'Valid');
-- Triggers and indices on  issuances
CREATE INDEX issuances_idx ON issuances (block_index)
                    ;

-- Table  order_expirations
DROP TABLE IF EXISTS order_expirations;
CREATE TABLE order_expirations(
                                 order_index INTEGER PRIMARY KEY,
                                 order_hash TEXT UNIQUE,
                                 block_index INTEGER);

-- Table  order_match_expirations
DROP TABLE IF EXISTS order_match_expirations;
CREATE TABLE order_match_expirations(
                                 order_match_id TEXT PRIMARY KEY,
                                 block_index INTEGER);

-- Table  order_matches
DROP TABLE IF EXISTS order_matches;
CREATE TABLE order_matches(
                                 id TEXT PRIMARY KEY,
                                 tx0_index INTEGER,
                                 tx0_hash TEXT,
                                 tx0_address TEXT,
                                 tx1_index INTEGER,
                                 tx1_hash TEXT,
                                 tx1_address TEXT,
                                 forward_asset INTEGER,
                                 forward_amount INTEGER,
                                 backward_asset INTEGER,
                                 backward_amount INTEGER,
                                 tx0_block_index INTEGER,
                                 tx1_block_index INTEGER,
                                 tx0_expiration INTEGER,
                                 tx1_expiration INTEGER,
                                 match_expire_index INTEGER,
                                 validity TEXT);
INSERT INTO order_matches VALUES('dbc1b4c900ffe48d575b5da5c638040125f65db0fe3e24494b76ea986457d986084fed08b978af4d7d196a7446a86b58009e636b611db16211b65a9aadff29c5',2,'dbc1b4c900ffe48d575b5da5c638040125f65db0fe3e24494b76ea986457d986','mn6q3dS2EnDUx3bmyWc6D4szJNVGtaR7zc',3,'084fed08b978af4d7d196a7446a86b58009e636b611db16211b65a9aadff29c5','mn6q3dS2EnDUx3bmyWc6D4szJNVGtaR7zc','BTC',50000000,'XCP',100000000,2,3,10,10,12,'Valid');
-- Triggers and indices on  order_matches
CREATE INDEX match_expire_index_idx ON order_matches (match_expire_index)
                              ;

-- Table  orders
DROP TABLE IF EXISTS orders;
CREATE TABLE orders(
                                 tx_index INTEGER PRIMARY KEY,
                                 tx_hash TEXT UNIQUE,
                                 block_index INTEGER,
                                 source TEXT,
                                 give_asset TEXT,
                                 give_amount INTEGER,
                                 give_remaining INTEGER,
                                 get_asset TEXT,
                                 get_amount INTEGER,
                                 get_remaining INTEGER,
                                 expiration INTEGER,
                                 expire_index INTEGER,
                                 fee_required INTEGER,
                                 fee_provided INTEGER,
                                 validity TEXT);
INSERT INTO orders VALUES(2,'dbc1b4c900ffe48d575b5da5c638040125f65db0fe3e24494b76ea986457d986',2,'mn6q3dS2EnDUx3bmyWc6D4szJNVGtaR7zc','BTC',50000000,0,'XCP',100000000,0,10,12,0,1000000,'Valid');
INSERT INTO orders VALUES(3,'084fed08b978af4d7d196a7446a86b58009e636b611db16211b65a9aadff29c5',3,'mn6q3dS2EnDUx3bmyWc6D4szJNVGtaR7zc','XCP',105000000,5000000,'BTC',50000000,0,10,13,900000,10000,'Valid');
INSERT INTO orders VALUES(19,'ab897fbdedfa502b2d839b6a56100887dccdc507555c282e59589e06300a62e2',19,'mn6q3dS2EnDUx3bmyWc6D4szJNVGtaR7zc','BBBBE',50000000,50000000,'XCP',50000000,50000000,10,29,0,10000,'Invalid: cancelled');
-- Triggers and indices on  orders
CREATE INDEX block_index_idx ON orders (block_index)
                              ;
CREATE INDEX expire_index_idx ON orders (expire_index)
                              ;

-- Table  sends
DROP TABLE IF EXISTS sends;
CREATE TABLE sends(
                        tx_index INTEGER PRIMARY KEY,
                        tx_hash TEXT UNIQUE,
                        block_index INTEGER,
                        source TEXT,
                        destination TEXT,
                        asset TEXT,
                        amount INTEGER,
                        validity TEXT);
INSERT INTO sends VALUES(1,'4bf5122f344554c53bde2ebb8cd2b7e3d1600ad631c385a5d7cce23c7785459a',1,'mn6q3dS2EnDUx3bmyWc6D4szJNVGtaR7zc','n3BrDB6zDiEPWEE6wLxywFb4Yp9ZY5fHM7','XCP',50000000,'Valid');
INSERT INTO sends VALUES(22,'7cb7c4547cf2653590d7a9ace60cc623d25148adfbc88a89aeb0ef88da7839ba',22,'mn6q3dS2EnDUx3bmyWc6D4szJNVGtaR7zc','n3BrDB6zDiEPWEE6wLxywFb4Yp9ZY5fHM7','BBBCD',10000,'Valid');
-- Triggers and indices on  sends
CREATE INDEX sends_block_index_idx ON sends (block_index)
                    ;

-- Table  transactions
DROP TABLE IF EXISTS transactions;
CREATE TABLE transactions(
                        tx_index INTEGER PRIMARY KEY,
                        tx_hash TEXT UNIQUE,
                        block_index INTEGER,
                        block_time INTEGER,
                        source TEXT,
                        destination TEXT,
                        btc_amount INTEGER,
                        fee INTEGER,
                        data BLOB,
                        supported BOOL DEFAULT 1);
INSERT INTO transactions VALUES(0,'6e340b9cffb37a989ca544e6bb780a2c78901d3fb33738768511a30617afa01d',0,0,'mn6q3dS2EnDUx3bmyWc6D4szJNVGtaR7zc','mvCounterpartyXXXXXXXXXXXXXXW24Hef',62000000,10000,X'',1);
INSERT INTO transactions VALUES(1,'4bf5122f344554c53bde2ebb8cd2b7e3d1600ad631c385a5d7cce23c7785459a',1,1,'mn6q3dS2EnDUx3bmyWc6D4szJNVGtaR7zc','n3BrDB6zDiEPWEE6wLxywFb4Yp9ZY5fHM7',10860,10000,X'0000000000000000000000010000000002FAF080',1);
INSERT INTO transactions VALUES(2,'dbc1b4c900ffe48d575b5da5c638040125f65db0fe3e24494b76ea986457d986',2,2,'mn6q3dS2EnDUx3bmyWc6D4szJNVGtaR7zc',NULL,NULL,1000000,X'0000000A00000000000000000000000002FAF08000000000000000010000000005F5E100000A0000000000000000',1);
INSERT INTO transactions VALUES(3,'084fed08b978af4d7d196a7446a86b58009e636b611db16211b65a9aadff29c5',3,3,'mn6q3dS2EnDUx3bmyWc6D4szJNVGtaR7zc',NULL,NULL,10000,X'0000000A00000000000000010000000006422C4000000000000000000000000002FAF080000A00000000000DBBA0',1);
INSERT INTO transactions VALUES(4,'e52d9c508c502347344d8c07ad91cbd6068afc75ff6292f062a09ca381c89e71',4,4,'mn6q3dS2EnDUx3bmyWc6D4szJNVGtaR7zc','mn6q3dS2EnDUx3bmyWc6D4szJNVGtaR7zc',50000000,10000,X'0000000BDBC1B4C900FFE48D575B5DA5C638040125F65DB0FE3E24494B76EA986457D986084FED08B978AF4D7D196A7446A86B58009E636B611DB16211B65A9AADFF29C5',1);
INSERT INTO transactions VALUES(5,'e77b9a9ae9e30b0dbdb6f510a264ef9de781501d7b6b92ae89eb059c5ab743db',5,5,'mn6q3dS2EnDUx3bmyWc6D4szJNVGtaR7zc',NULL,NULL,10000,X'000000140000000000004767000000003B9ACA0001000000000000000000000000000000000000000000000000000000000000000000000000000000000000000000000000000000',1);
INSERT INTO transactions VALUES(6,'67586e98fad27da0b9968bc039a1ef34c939b9b8e523a8bef89d478608c5ecf6',6,6,'mn6q3dS2EnDUx3bmyWc6D4szJNVGtaR7zc',NULL,NULL,10000,X'00000014000000000000476800000000000186A000014CD2608C3C75C28F06666F6F6261720000000000000000000000000000000000000000000000000000000000000000000000',1);
INSERT INTO transactions VALUES(7,'ca358758f6d27e6cf45272937977a748fd88391db679ceda7dc7bf1f005ee879',7,7,'mn6q3dS2EnDUx3bmyWc6D4szJNVGtaR7zc',NULL,NULL,10000,X'0000003200000000000000060000000000004767',1);
INSERT INTO transactions VALUES(8,'beead77994cf573341ec17b58bbf7eb34d2711c993c1d976b128b3188dc1829a',8,8,'mn6q3dS2EnDUx3bmyWc6D4szJNVGtaR7zc',NULL,NULL,10000,X'0000003200000000000000080000000000004768',1);
INSERT INTO transactions VALUES(9,'2b4c342f5433ebe591a1da77e013d1b72475562d48578dca8b84bac6651c3cb9',9,9,'mn6q3dS2EnDUx3bmyWc6D4szJNVGtaR7zc',NULL,NULL,10000,X'0000001E52BB33004059000000000000004C4B4009556E69742054657374000000000000000000000000000000000000000000000000000000000000000000000000000000000000',1);
INSERT INTO transactions VALUES(10,'01ba4719c80b6fe911b091a7c05124b64eeece964e09c058ef8f9805daca546b',10,10,'mn6q3dS2EnDUx3bmyWc6D4szJNVGtaR7zc','mn6q3dS2EnDUx3bmyWc6D4szJNVGtaR7zc',10860,10000,X'00000028000052BB33640000000002FAF08000000000017D7840000000000000000000003B100000000A',1);
INSERT INTO transactions VALUES(11,'e7cf46a078fed4fafd0b5e3aff144802b853f8ae459a4f0c14add3314b7cc3a6',11,11,'mn6q3dS2EnDUx3bmyWc6D4szJNVGtaR7zc','mn6q3dS2EnDUx3bmyWc6D4szJNVGtaR7zc',10860,10000,X'00000028000152BB336400000000017D78400000000002793D60000000000000000000003B100000000A',1);
INSERT INTO transactions VALUES(12,'ef6cbd2161eaea7943ce8693b9824d23d1793ffb1c0fca05b600d3899b44c977',12,12,'mn6q3dS2EnDUx3bmyWc6D4szJNVGtaR7zc','mn6q3dS2EnDUx3bmyWc6D4szJNVGtaR7zc',10860,10000,X'00000028000052BB33640000000008F0D1800000000014DC93800000000000000000000013B00000000A',1);
INSERT INTO transactions VALUES(13,'9d1e0e2d9459d06523ad13e28a4093c2316baafe7aec5b25f30eba2e113599c4',13,13,'mn6q3dS2EnDUx3bmyWc6D4szJNVGtaR7zc','mn6q3dS2EnDUx3bmyWc6D4szJNVGtaR7zc',10860,10000,X'00000028000152BB33640000000014DC93800000000008F0D1800000000000000000000013B00000000A',1);
INSERT INTO transactions VALUES(14,'4d7b3ef7300acf70c892d8327db8272f54434adbc61a4e130a563cb59a0d0f47',14,14,'mn6q3dS2EnDUx3bmyWc6D4szJNVGtaR7zc','mn6q3dS2EnDUx3bmyWc6D4szJNVGtaR7zc',10860,10000,X'00000028000252BB33C8000000002CB417800000000026BE36803FF0000000000000000013B00000000A',1);
INSERT INTO transactions VALUES(15,'dc0e9c3658a1a3ed1ec94274d8b19925c93e1abb7ddba294923ad9bde30f8cb8',15,15,'mn6q3dS2EnDUx3bmyWc6D4szJNVGtaR7zc','mn6q3dS2EnDUx3bmyWc6D4szJNVGtaR7zc',10860,10000,X'00000028000352BB33C80000000026BE3680000000002CB417803FF0000000000000000013B00000000A',1);
INSERT INTO transactions VALUES(16,'c555eab45d08845ae9f10d452a99bfcb06f74a50b988fe7e48dd323789b88ee3',16,16,'mn6q3dS2EnDUx3bmyWc6D4szJNVGtaR7zc',NULL,NULL,10000,X'0000001E52BB33324058F7256FFC115E004C4B4009556E69742054657374000000000000000000000000000000000000000000000000000000000000000000000000000000000000',1);
INSERT INTO transactions VALUES(17,'4a64a107f0cb32536e5bce6c98c393db21cca7f4ea187ba8c4dca8b51d4ea80a',17,17,'mn6q3dS2EnDUx3bmyWc6D4szJNVGtaR7zc',NULL,NULL,10000,X'0000001E52BB3365405915F3B645A1CB004C4B4009556E69742054657374000000000000000000000000000000000000000000000000000000000000000000000000000000000000',1);
INSERT INTO transactions VALUES(18,'f299791cddd3d6664f6670842812ef6053eb6501bd6282a476bbbf3ee91e750c',18,18,'mn6q3dS2EnDUx3bmyWc6D4szJNVGtaR7zc',NULL,NULL,10000,X'0000001E52BB33C94000000000000000004C4B4009556E69742054657374000000000000000000000000000000000000000000000000000000000000000000000000000000000000',1);
INSERT INTO transactions VALUES(19,'ab897fbdedfa502b2d839b6a56100887dccdc507555c282e59589e06300a62e2',19,19,'mn6q3dS2EnDUx3bmyWc6D4szJNVGtaR7zc',NULL,NULL,10000,X'0000000A00000000000047670000000002FAF08000000000000000010000000002FAF080000A0000000000000000',1);
INSERT INTO transactions VALUES(20,'83891d7fe85c33e52c8b4e5814c92fb6a3b9467299200538a6babaa8b452d879',20,20,'mn6q3dS2EnDUx3bmyWc6D4szJNVGtaR7zc',NULL,NULL,10000,X'00000046AB897FBDEDFA502B2D839B6A56100887DCCDC507555C282E59589E06300A62E2',1);
INSERT INTO transactions VALUES(21,'2f0fd1e89b8de1d57292742ec380ea47066e307ad645f5bc3adad8a06ff58608',21,21,'mn6q3dS2EnDUx3bmyWc6D4szJNVGtaR7zc','mvCounterpartyXXXXXXXXXXXXXXW24Hef',100000000,10000,X'',1);
INSERT INTO transactions VALUES(22,'7cb7c4547cf2653590d7a9ace60cc623d25148adfbc88a89aeb0ef88da7839ba',22,22,'mn6q3dS2EnDUx3bmyWc6D4szJNVGtaR7zc','n3BrDB6zDiEPWEE6wLxywFb4Yp9ZY5fHM7',10860,10000,X'0000000000000000000047680000000000002710',1);
INSERT INTO transactions VALUES(23,'8f11b05da785e43e713d03774c6bd3405d99cd3024af334ffd68db663aa37034',23,23,'mn6q3dS2EnDUx3bmyWc6D4szJNVGtaR7zc',NULL,NULL,10000,X'000000153FD33333333333330000000000004768',1);
-- Triggers and indices on  transactions
CREATE INDEX transactions_block_index_idx ON transactions (block_index)
                    ;
CREATE INDEX transactions_tx_hash_idx ON transactions (tx_hash)
                    ;
CREATE INDEX transactions_tx_index_idx ON transactions (tx_index)
                    ;

COMMIT TRANSACTION;<|MERGE_RESOLUTION|>--- conflicted
+++ resolved
@@ -9,15 +9,6 @@
 -- Table  balances
 DROP TABLE IF EXISTS balances;
 CREATE TABLE balances(
-<<<<<<< HEAD
-                        address TEXT,
-                        asset TEXT,
-                        amount INTEGER);
-INSERT INTO balances VALUES('mn6q3dS2EnDUx3bmyWc6D4szJNVGtaR7zc','XCP',149931572600);
-INSERT INTO balances VALUES('n3BrDB6zDiEPWEE6wLxywFb4Yp9ZY5fHM7','XCP',50000000);
-INSERT INTO balances VALUES('mn6q3dS2EnDUx3bmyWc6D4szJNVGtaR7zc','BBBB',1000000000);
-INSERT INTO balances VALUES('mn6q3dS2EnDUx3bmyWc6D4szJNVGtaR7zc','BBBC',100000);
-=======
                                  address TEXT,
                                  asset TEXT,
                                  amount INTEGER);
@@ -26,7 +17,6 @@
 INSERT INTO balances VALUES('mn6q3dS2EnDUx3bmyWc6D4szJNVGtaR7zc','BBBBE',1000000000);
 INSERT INTO balances VALUES('mn6q3dS2EnDUx3bmyWc6D4szJNVGtaR7zc','BBBCD',93000);
 INSERT INTO balances VALUES('n3BrDB6zDiEPWEE6wLxywFb4Yp9ZY5fHM7','BBBCD',7000);
->>>>>>> bc4c2471
 -- Triggers and indices on  balances
 CREATE INDEX address_idx ON balances (address)
                               ;
@@ -196,23 +186,6 @@
                         address TEXT,
                         asset TEXT,
                         amount INTEGER);
-<<<<<<< HEAD
-INSERT INTO credits VALUES('mn6q3dS2EnDUx3bmyWc6D4szJNVGtaR7zc','XCP',93000000000);
-INSERT INTO credits VALUES('n3BrDB6zDiEPWEE6wLxywFb4Yp9ZY5fHM7','XCP',50000000);
-INSERT INTO credits VALUES('mn6q3dS2EnDUx3bmyWc6D4szJNVGtaR7zc','XCP',100000000);
-INSERT INTO credits VALUES('mn6q3dS2EnDUx3bmyWc6D4szJNVGtaR7zc','BBBB',1000000000);
-INSERT INTO credits VALUES('mn6q3dS2EnDUx3bmyWc6D4szJNVGtaR7zc','BBBC',100000);
-INSERT INTO credits VALUES('mn6q3dS2EnDUx3bmyWc6D4szJNVGtaR7zc','XCP',60);
-INSERT INTO credits VALUES('mn6q3dS2EnDUx3bmyWc6D4szJNVGtaR7zc','XCP',62250000);
-INSERT INTO credits VALUES('mn6q3dS2EnDUx3bmyWc6D4szJNVGtaR7zc','XCP',3112500);
-INSERT INTO credits VALUES('mn6q3dS2EnDUx3bmyWc6D4szJNVGtaR7zc','XCP',184300000);
-INSERT INTO credits VALUES('mn6q3dS2EnDUx3bmyWc6D4szJNVGtaR7zc','XCP',315700000);
-INSERT INTO credits VALUES('mn6q3dS2EnDUx3bmyWc6D4szJNVGtaR7zc','XCP',25000000);
-INSERT INTO credits VALUES('mn6q3dS2EnDUx3bmyWc6D4szJNVGtaR7zc','XCP',1400000000);
-INSERT INTO credits VALUES('mn6q3dS2EnDUx3bmyWc6D4szJNVGtaR7zc','XCP',70000000);
-INSERT INTO credits VALUES('mn6q3dS2EnDUx3bmyWc6D4szJNVGtaR7zc','BBBB',50000000);
-INSERT INTO credits VALUES('mn6q3dS2EnDUx3bmyWc6D4szJNVGtaR7zc','XCP',56999960100);
-=======
 INSERT INTO credits VALUES(0,'mn6q3dS2EnDUx3bmyWc6D4szJNVGtaR7zc','XCP',93000000000);
 INSERT INTO credits VALUES(1,'n3BrDB6zDiEPWEE6wLxywFb4Yp9ZY5fHM7','XCP',50000000);
 INSERT INTO credits VALUES(4,'mn6q3dS2EnDUx3bmyWc6D4szJNVGtaR7zc','XCP',100000000);
@@ -232,7 +205,6 @@
 INSERT INTO credits VALUES(22,'n3BrDB6zDiEPWEE6wLxywFb4Yp9ZY5fHM7','BBBCD',10000);
 INSERT INTO credits VALUES(23,'mn6q3dS2EnDUx3bmyWc6D4szJNVGtaR7zc','BBBCD',3000);
 INSERT INTO credits VALUES(23,'n3BrDB6zDiEPWEE6wLxywFb4Yp9ZY5fHM7','XCP',4500000000);
->>>>>>> bc4c2471
 -- Triggers and indices on  credits
 CREATE INDEX credits_address_idx ON credits (address)
                     ;

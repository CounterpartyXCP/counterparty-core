--- conflicted
+++ resolved
@@ -87,13 +87,8 @@
         return address
 
     def decode_raw_transaction(raw_transaction):
-<<<<<<< HEAD
-        if pytest.config.option.initrawtransactions or pytest.config.option.saverawtransactions:
+        if pytest.config.option.savescenarios:
             return util.rpc('decoderawtransaction', [raw_transaction])
-=======
-        if pytest.config.option.savescenarios:
-            return bitcoin.rpc('decoderawtransaction', [raw_transaction])
->>>>>>> bb7eee9f
         else:
             return util_test.decoderawtransaction(rawtransactions_db, raw_transaction)
 

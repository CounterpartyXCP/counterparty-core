--- conflicted
+++ resolved
@@ -255,35 +255,6 @@
 def refresh_current_block():
     # update the current block index
     global CURRENT_BLOCK_TIME  # noqa F811
-    with DBConnectionPool().connection() as db:
-        last_block = ledger.get_last_block(db)
-    if last_block:
-        util.CURRENT_BLOCK_INDEX = last_block["block_index"]
-        CURRENT_BLOCK_TIME = last_block["block_time"]
-    else:
-        util.CURRENT_BLOCK_INDEX = 0
-        CURRENT_BLOCK_TIME = 0
-
-
-@auth.login_required
-def handle_route(**kwargs):
-    start_time = time.time()
-    query_args = request.args.to_dict() | kwargs
-
-    logger.trace(f"API Request - {request.remote_addr} {request.method} {request.url}")
-    logger.debug(get_log_prefix(query_args))
-
-    if BACKEND_HEIGHT is None:
-        return return_result(
-            503,
-            error="Backend still not ready. Please try again later.",
-            start_time=start_time,
-            query_args=query_args,
-        )
-
-<<<<<<< HEAD
-    # update the current block index
-    global CURRENT_BLOCK_TIME  # noqa F811
     with APIDBConnectionPool().connection() as db:
         last_block = ledger.get_last_block(db)
     if last_block:
@@ -293,8 +264,23 @@
         util.CURRENT_BLOCK_INDEX = 0
         CURRENT_BLOCK_TIME = 0
 
-=======
->>>>>>> 26406213
+
+@auth.login_required
+def handle_route(**kwargs):
+    start_time = time.time()
+    query_args = request.args.to_dict() | kwargs
+
+    logger.trace(f"API Request - {request.remote_addr} {request.method} {request.url}")
+    logger.debug(get_log_prefix(query_args))
+
+    if BACKEND_HEIGHT is None:
+        return return_result(
+            503,
+            error="Backend still not ready. Please try again later.",
+            start_time=start_time,
+            query_args=query_args,
+        )
+
     rule = str(request.url_rule.rule)
 
     with configure_sentry_scope() as scope:

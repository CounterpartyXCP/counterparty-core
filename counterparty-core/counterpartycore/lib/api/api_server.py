--- conflicted
+++ resolved
@@ -372,8 +372,6 @@
     sentry.init()
     # Initialise log and config
     server.initialise_log_and_config(argparse.Namespace(**args))
-<<<<<<< HEAD
-=======
 
     watcher = api_watcher.APIWatcher()
     watcher.start()
@@ -381,7 +379,6 @@
     if watcher.stopped:
         return
 
->>>>>>> ba0cb5eb
     logger.info("Starting API Server...")
     app = Flask(config.APP_NAME)
     transaction.initialise()

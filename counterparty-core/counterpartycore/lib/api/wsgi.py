--- conflicted
+++ resolved
@@ -67,11 +67,6 @@
     def __init__(self, app):
         super().__init__(app)
         self.app = app
-<<<<<<< HEAD
-        self.timeout = 30
-        self.graceful_timeout = 30
-        self.max_requests = 1000
-        self.max_requests_jitter = 50
         self.workers_pids = []
         self.worker_id = 0
         self.init_loggers()
@@ -81,8 +76,6 @@
             self.log.error_log.handlers.remove(handler)
         for handler in logger.handlers:
             self.log.error_log.addHandler(handler)
-=======
->>>>>>> 32c36d07
 
     def handle_winch(self):
         pass

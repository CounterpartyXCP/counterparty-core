import json
from typing import Literal

OrderStatus = Literal["open", "expired", "filled", "cancelled"]
OrderMatchesStatus = Literal["all", "pending", "completed", "expired"]
BetStatus = Literal["cancelled", "dropped", "expired", "filled", "open"]
BetMatchesStatus = Literal[
    "dropped",
    "expired",
    "pending",
    "settled: for equal",
    "settled: for notequal",
    "settled: liquidated for bear",
]
DebitAction = Literal[
    "bet",
    "destroy",
    "dividend",
    "dividend fee",
    "issuance fee",
    "mpma send",
    "open RPS",
    "open dispenser",
    "open dispenser empty addr",
    "open order",
    "refill dispenser",
    "reopen RPS after matching expiration",
    "reset destroy",
    "send",
    "sweep",
    "sweep fee",
]
CreditAction = Literal[
    "Closed: Max dispenses reached",
    "bet settled: for equal",
    "bet settled: for notequal",
    "bet settled: liquidated for bear",
    "btcpay",
    "burn",
    "cancel order",
    "close dispenser",
    "dispense",
    "dispenser close",
    "dividend",
    "feed fee",
    "filled",
    "issuance",
    "mpma send",
    "open dispenser empty addr",
    "order cancelled",
    "order expired",
    "order match",
    "recredit backward quantity",
    "recredit forward quantity",
    "recredit wager",
    "recredit wager remaining",
    "reset issuance",
    "send",
    "sweep",
    "wins",
]


class QueryResult:
    def __init__(self, result, next_cursor, result_count=None):
        self.result = result
        self.next_cursor = next_cursor
        self.result_count = result_count


def select_rows(
    db,
    table,
    where=None,
    cursor_field="rowid",
    last_cursor=None,
    offset=None,
    limit=100,
    select="*",
    group_by="",
    order="DESC",
    wrap_where=None,
):
    cursor = db.cursor()

    if where is None:
        where = [{}]
    if isinstance(where, dict):
        where = [where]

    bindings = []

    or_where = []
    for where_dict in where:
        where_field = []
        for key, value in where_dict.items():
            if key.endswith("__gt"):
                where_field.append(f"{key[:-4]} > ?")
            elif key.endswith("__like"):
                where_field.append(f"{key[:-6]} LIKE ?")
            elif key.endswith("__notlike"):
                where_field.append(f"{key[:-9]} NOT LIKE ?")
            else:
                where_field.append(f"{key} = ?")
            bindings.append(value)
        and_where_clause = ""
        if where_field:
            and_where_clause = " AND ".join(where_field)
            and_where_clause = f"({and_where_clause})"
            or_where.append(and_where_clause)

    where_clause = ""
    if or_where:
        where_clause = " OR ".join(or_where)

    if where_clause:
        where_clause_count = f"WHERE {where_clause}"
    else:
        where_clause_count = ""
    bindings_count = list(bindings)

    if offset is None and last_cursor is not None:
        if where_clause != "":
            where_clause = f"({where_clause}) AND "
        if order == "ASC":
            where_clause += f" {cursor_field} >= ?"
        else:
            where_clause += f" {cursor_field} <= ?"
        bindings.append(last_cursor)

    if where_clause:
        where_clause = f"WHERE {where_clause}"

    group_by_clause = ""
    if group_by:
        group_by_clause = f"GROUP BY {group_by}"

    if select == "*":
        select = f"*, {cursor_field} AS {cursor_field}"
    elif cursor_field not in select:
        select = f"{select}, {cursor_field} AS {cursor_field}"

    query = f"SELECT {select} FROM {table} {where_clause} {group_by_clause}"  # nosec B608  # noqa: S608
    query_count = f"SELECT {select} FROM {table} {where_clause_count} {group_by_clause}"  # nosec B608  # noqa: S608

    if wrap_where is not None:
        wrap_where_field = []
        for key, value in wrap_where.items():
            if key.endswith("__gt"):
                wrap_where_field.append(f"{key[:-4]} > ?")
            else:
                wrap_where_field.append(f"{key} = ?")
            bindings.append(value)
            bindings_count.append(value)
        wrap_where_clause = " AND ".join(wrap_where_field)
        wrap_where_clause = f"WHERE {wrap_where_clause}"
        query = f"SELECT * FROM ({query}) {wrap_where_clause}"  # nosec B608  # noqa: S608
        query_count = f"SELECT COUNT(*) AS count FROM ({query_count}) {wrap_where_clause}"  # nosec B608  # noqa: S608
    else:
        query_count = f"SELECT COUNT(*) AS count FROM ({query_count})"  # nosec B608  # noqa: S608

    query = f"{query} ORDER BY {cursor_field} {order} LIMIT ?"  # nosec B608  # noqa: S608
    bindings.append(limit + 1)
    if offset is not None:
        query = f"{query} OFFSET ?"
        bindings.append(offset)

    cursor.execute(query, bindings)
    result = cursor.fetchall()

    cursor.execute(query_count, bindings_count)
    result_count = cursor.fetchone()["count"]

    if result and len(result) > limit:
        next_cursor = result[-1][cursor_field]
        result = result[:-1]
    else:
        next_cursor = None

    if table == "messages":
        for row in result:
            if "params" not in row:
                break
            row["params"] = json.loads(row["params"])

    return QueryResult(result, next_cursor, result_count)


def select_row(db, table, where, select="*", group_by=""):
    query_result = select_rows(db, table, where, limit=1, select=select)
    if query_result.result:
        return QueryResult(query_result.result[0], None, 1)
    return None


def get_blocks(db, cursor: int = None, limit: int = 10, offset: int = None):
    """
    Returns the list of the last ten blocks
    :param int cursor: The index of the most recent block to return (e.g. 840000)
    :param int limit: The number of blocks to return (e.g. 2)
    :param int offset: The number of lines to skip before returning results (overrides the `cursor` parameter)
    """
    return select_rows(
        db, "blocks", cursor_field="block_index", last_cursor=cursor, limit=limit, offset=offset
    )


def get_block_by_height(db, block_index: int):
    """
    Return the information of a block
    :param int block_index: The index of the block to return (e.g. 840464)
    """
    return select_row(db, "blocks", where={"block_index": block_index})


def get_block_by_hash(db, block_hash: str):
    """
    Return the information of a block
    :param str block_hash: The index of the block to return (e.g. 0000000000000000000073b0a277154cbc420e04fd8c699ae188d8d4421418ad)
    """
    return select_row(db, "blocks", where={"block_hash": block_hash})


def get_last_block(db):
    """
    Return the information of the last block
    """
    return select_row(db, "blocks", where={})


def get_transactions(db, cursor: int = None, limit: int = 10, offset: int = None):
    """
    Returns the list of the last ten transactions
    :param int cursor: The index of the most recent transactions to return (e.g. 2736157)
    :param int limit: The number of transactions to return (e.g. 2)
    :param int offset: The number of lines to skip before returning results (overrides the `cursor` parameter)
    """
    return select_rows(
        db, "transactions", cursor_field="tx_index", last_cursor=cursor, limit=limit, offset=offset
    )


def get_transactions_by_block(
    db, block_index: int, cursor: int = None, limit: int = 10, offset: int = None
):
    """
    Returns the transactions of a block
    :param int block_index: The index of the block to return (e.g. 840464)
    :param int cursor: The last transaction index to return (e.g. 10665092)
    :param int limit: The maximum number of transactions to return (e.g. 5)
    :param int offset: The number of lines to skip before returning results (overrides the `cursor` parameter)
    """
    return select_rows(
        db,
        "transactions",
        where={"block_index": block_index},
        cursor_field="tx_index",
        last_cursor=cursor,
        limit=limit,
        offset=offset,
    )


def get_transactions_by_address(
    db, address: str, cursor: int = None, limit: int = 10, offset: int = None
):
    """
    Returns the transactions of an address
    :param str address: The address to return (e.g. 1PHnxfHgojebxzW6muz8zfbE4bkDtbEudx)
    :param int cursor: The last transaction index to return (e.g. 10665092)
    :param int limit: The maximum number of transactions to return (e.g. 5)
    :param int offset: The number of lines to skip before returning results (overrides the `cursor` parameter)
    """
    return select_rows(
        db,
        "transactions",
        where={"source": address},
        cursor_field="tx_index",
        last_cursor=cursor,
        limit=limit,
        offset=offset,
    )


def get_transaction_by_hash(db, tx_hash: str):
    """
    Returns a transaction by its hash.
    :param tx_hash: The hash of the transaction (e.g. 876a6cfbd4aa22ba4fa85c2e1953a1c66649468a43a961ad16ea4d5329e3e4c5)
    """
    return select_row(
        db,
        "transactions",
        where={"tx_hash": tx_hash},
    )


def get_transaction_by_tx_index(db, tx_index: int):
    """
    Returns a transaction by its index.
    :param tx_index: The index of the transaction (e.g. 10000)
    """
    return select_row(
        db,
        "transactions",
        where={"tx_index": tx_index},
    )


def get_all_events(
    db, event_name: str = None, cursor: int = None, limit: int = 100, offset: int = None
):
    """
    Returns all events
    :param str event_name: Comma separated list of events to return (e.g. CREDIT,DEBIT)
    :param int cursor: The last event index to return (e.g. 10665092)
    :param int limit: The maximum number of events to return (e.g. 5)
    :param int offset: The number of lines to skip before returning results (overrides the `cursor` parameter)
    """
    where = None
    if event_name:
        where = [{"event": event} for event in event_name.split(",")]
    return select_rows(
        db,
        "messages",
        where=where,
        cursor_field="event_index",
        last_cursor=cursor,
        limit=limit,
        offset=offset,
        select="message_index AS event_index, event, bindings AS params, tx_hash, block_index, timestamp",
    )


def get_events_by_block(
    db,
    block_index: int,
    event_name: str = None,
    cursor: int = None,
    limit: int = 100,
    offset: int = None,
):
    """
    Returns the events of a block
    :param int block_index: The index of the block to return (e.g. 840464)
    :param str event_name: Comma separated list of events to return
    :param int cursor: The last event index to return (e.g. 10665092)
    :param int limit: The maximum number of events to return (e.g. 5)
    :param int offset: The number of lines to skip before returning results (overrides the `cursor` parameter)
    """
    where = {"block_index": block_index}
    if event_name:
        where = [{"event": event, "block_index": block_index} for event in event_name.split(",")]
    return select_rows(
        db,
        "messages",
        where=where,
        cursor_field="event_index",
        last_cursor=cursor,
        limit=limit,
        offset=offset,
        select="message_index AS event_index, event, bindings AS params, tx_hash",
    )


def get_events_by_transaction_hash(
    db,
    tx_hash: str,
    event_name: str = None,
    cursor: int = None,
    limit: int = 100,
    offset: int = None,
):
    """
    Returns the events of a transaction
    :param str tx_hash: The hash of the transaction to return (e.g. 84b34b19d971adc2ad2dc6bfc5065ca976db1488f207df4887da976fbf2fd040)
    :param str event_name: Comma separated list of events to return
    :param int cursor: The last event index to return (e.g. 10665092)
    :param int limit: The maximum number of events to return (e.g. 5)
    :param int offset: The number of lines to skip before returning results (overrides the `cursor` parameter)
    """
    where = {"tx_hash": tx_hash}
    if event_name:
        where = [{"event": event, "tx_hash": tx_hash} for event in event_name.split(",")]
    return select_rows(
        db,
        "messages",
        where=where,
        cursor_field="event_index",
        last_cursor=cursor,
        limit=limit,
        offset=offset,
        select="message_index AS event_index, event, bindings AS params, tx_hash, block_index, timestamp",
    )


def get_events_by_transaction_hash_and_event(
    db, tx_hash: str, event: str, cursor: int = None, limit: int = 100, offset: int = None
):
    """
    Returns the events of a transaction
    :param str tx_hash: The hash of the transaction to return (e.g. 84b34b19d971adc2ad2dc6bfc5065ca976db1488f207df4887da976fbf2fd040)
    :param str event: The event to filter by (e.g. CREDIT)
    :param int cursor: The last event index to return (e.g. 10665092)
    :param int limit: The maximum number of events to return (e.g. 5)
    :param int offset: The number of lines to skip before returning results (overrides the `cursor` parameter)
    """
    return select_rows(
        db,
        "messages",
        where={"tx_hash": tx_hash, "event": event},
        cursor_field="event_index",
        last_cursor=cursor,
        limit=limit,
        offset=offset,
        select="message_index AS event_index, event, bindings AS params, tx_hash, block_index, timestamp",
    )


def get_events_by_transaction_index(
    db,
    tx_index: int,
    event_name: str = None,
    cursor: int = None,
    limit: int = 100,
    offset: int = None,
):
    """
    Returns the events of a transaction
    :param str tx_index: The index of the transaction to return (e.g. 1000)
    :param str event_name: Comma separated list of events to return
    :param int cursor: The last event index to return (e.g. 10665092)
    :param int limit: The maximum number of events to return (e.g. 5)
    :param int offset: The number of lines to skip before returning results (overrides the `cursor` parameter)
    """
    query_result = select_row(db, "transactions", where={"tx_index": tx_index})
    if query_result:
        return get_events_by_transaction_hash(
            db,
            query_result.result["tx_hash"],
            event_name=event_name,
            cursor=cursor,
            limit=limit,
            offset=offset,
        )
    return None


def get_events_by_transaction_index_and_event(
    db, tx_index: int, event: str, cursor: int = None, limit: int = 100, offset: int = None
):
    """
    Returns the events of a transaction
    :param str tx_index: The index of the transaction to return (e.g. 1000)
    :param str event: The event to filter by (e.g. CREDIT)
    :param int cursor: The last event index to return (e.g. 10665092)
    :param int limit: The maximum number of events to return (e.g. 5)
    :param int offset: The number of lines to skip before returning results (overrides the `cursor` parameter)
    """
    query_result = select_row(db, "transactions", where={"tx_index": tx_index})
    if query_result:
        return get_events_by_transaction_hash_and_event(
            db, query_result.result["tx_hash"], event, cursor=cursor, limit=limit, offset=offset
        )
    return None


def get_events_by_block_and_event(
    db, block_index: int, event: str, cursor: int = None, limit: int = 100, offset: int = None
):
    """
    Returns the events of a block filtered by event
    :param int block_index: The index of the block to return (e.g. 840464)
    :param str event: The event to filter by (e.g. CREDIT)
    :param int cursor: The last event index to return
    :param int limit: The maximum number of events to return (e.g. 5)
    :param int offset: The number of lines to skip before returning results (overrides the `cursor` parameter)
    """
    if event == "count":
        return get_event_counts_by_block(db, block_index=block_index)
    return select_rows(
        db,
        "messages",
        where={"block_index": block_index, "event": event},
        cursor_field="event_index",
        last_cursor=cursor,
        limit=limit,
        offset=offset,
        select="message_index AS event_index, event, bindings AS params, tx_hash",
    )


def get_event_by_index(db, event_index: int):
    """
    Returns the event of an index
    :param int event_index: The index of the event to return (e.g. 10665092)
    """
    return select_row(
        db,
        "messages",
        where={"message_index": event_index},
        select="message_index AS event_index, event, bindings AS params, tx_hash, block_index, timestamp, rowid AS rowid",
    )


def get_events_by_name(db, event: str, cursor: int = None, limit: int = 100, offset: int = None):
    """
    Returns the events filtered by event name
    :param str event: The event to return (e.g. CREDIT)
    :param int cursor: The last event index to return (e.g. 10665092)
    :param int limit: The maximum number of events to return (e.g. 5)
    :param int offset: The number of lines to skip before returning results (overrides the `cursor` parameter)
    """
    return select_rows(
        db,
        "messages",
        where={"event": event},
        cursor_field="event_index",
        last_cursor=cursor,
        limit=limit,
        offset=offset,
        select="message_index AS event_index, event, bindings AS params, tx_hash, block_index, timestamp",
    )


def get_all_mempool_events(
    db, event_name: str = None, cursor: int = None, limit: int = 100, offset: int = None
):
    """
    Returns all mempool events
    :param str event_name: Comma separated list of events to return
    :param int cursor: The last event index to return
    :param int limit: The maximum number of events to return (e.g. 5)
    :param int offset: The number of lines to skip before returning results (overrides the `cursor` parameter)
    """
    where = None
    if event_name:
        where = [{"event": event} for event in event_name.split(",")]
    return select_rows(db, "mempool", where=where, last_cursor=cursor, limit=limit, offset=offset)


def get_mempool_events_by_name(
    db, event: str, cursor: int = None, limit: int = 100, offset: int = None
):
    """
    Returns the mempool events filtered by event name
    :param str event: The event to return (e.g. OPEN_ORDER)
    :param int cursor: The last event index to return
    :param int limit: The maximum number of events to return (e.g. 5)
    :param int offset: The number of lines to skip before returning results (overrides the `cursor` parameter)
    """
    return select_rows(
        db, "mempool", where={"event": event}, last_cursor=cursor, limit=limit, offset=offset
    )


def get_mempool_events_by_tx_hash(
    db,
    tx_hash: str,
    event_name: str = None,
    cursor: int = None,
    limit: int = 100,
    offset: int = None,
):
    """
    Returns the mempool events filtered by transaction hash
    :param str tx_hash: The hash of the transaction to return (e.g. 84b34b19d971adc2ad2dc6bfc5065ca976db1488f207df4887da976fbf2fd040)
    :param str event_name: Comma separated list of events to return
    :param int cursor: The last event index to return
    :param int limit: The maximum number of events to return (e.g. 5)
    :param int offset: The number of lines to skip before returning results (overrides the `cursor` parameter)
    """
    where = {"tx_hash": tx_hash}
    if event_name:
        where = [{"event": event, "tx_hash": tx_hash} for event in event_name.split(",")]
    return select_rows(db, "mempool", where=where, last_cursor=cursor, limit=limit, offset=offset)


def get_event_counts_by_block(
    db, block_index: int, cursor: str = None, limit: int = 100, offset: int = None
):
    """
    Returns the event counts of a block
    :param int block_index: The index of the block to return (e.g. 840464)
    :param int cursor: The last event index to return
    :param int limit: The maximum number of events to return (e.g. 5)
    :param int offset: The number of lines to skip before returning results (overrides the `cursor` parameter)
    """
    return select_rows(
        db,
        "messages",
        where={"block_index": block_index},
        select="event, COUNT(*) AS event_count",
        group_by="event",
        cursor_field="event",
        last_cursor=cursor,
        limit=limit,
        offset=offset,
    )


def get_event_count(db, event: str):
    """
    Returns the number of events
    :param int event: The name of the event to return (e.g. CREDIT)
    """
    return select_row(
        db,
        "messages",
        where={"event": event},
        select="event, COUNT(*) AS event_count",
    )


def get_all_events_counts(db, cursor: str = None, limit: int = 100, offset: int = None):
    """
    Returns the event counts of all blocks
    :param int cursor: The last event index to return
    :param int limit: The maximum number of events to return (e.g. 5)
    :param int offset: The number of lines to skip before returning results (overrides the `cursor` parameter)
    """
    return select_rows(
        db,
        "messages",
        select="event, COUNT(*) AS event_count",
        group_by="event",
        cursor_field="event",
        last_cursor=cursor,
        limit=limit,
        offset=offset,
    )


def get_credits_by_block(
    db,
    block_index: int,
    action: CreditAction = None,
    cursor: int = None,
    limit: int = 100,
    offset: int = None,
):
    """
    Returns the credits of a block
    :param int block_index: The index of the block to return (e.g. 840464)
    :param str action: The action to filter by
    :param int cursor: The last credit index to return
    :param int limit: The maximum number of credits to return (e.g. 5)
    :param int offset: The number of lines to skip before returning results (overrides the `cursor` parameter)
    """
    where = {"block_index": block_index, "quantity__gt": 0}
    if action:
        where["calling_function"] = action
    return select_rows(
        db,
        "credits",
        where=where,
        last_cursor=cursor,
        limit=limit,
        offset=offset,
    )


def get_credits_by_address(
    db,
    address: str,
    action: CreditAction = None,
    cursor: int = None,
    limit: int = 100,
    offset: int = None,
):
    """
    Returns the credits of an address
    :param str address: The address to return (e.g. 1C3uGcoSGzKVgFqyZ3kM2DBq9CYttTMAVs)
    :param str action: The action to filter by
    :param int cursor: The last index of the credits to return
    :param int limit: The maximum number of credits to return (e.g. 5)
    :param int offset: The number of lines to skip before returning results (overrides the `cursor` parameter)
    """
    where = {"address": address, "quantity__gt": 0}
    if action:
        where["calling_function"] = action
    return select_rows(db, "credits", where=where, last_cursor=cursor, limit=limit, offset=offset)


def get_credits_by_asset(
    db,
    asset: str,
    action: CreditAction = None,
    cursor: int = None,
    limit: int = 100,
    offset: int = None,
):
    """
    Returns the credits of an asset
    :param str asset: The asset to return (e.g. UNNEGOTIABLE)
    :param str action: The action to filter by
    :param int cursor: The last index of the credits to return
    :param int limit: The maximum number of credits to return (e.g. 5)
    :param int offset: The number of lines to skip before returning results (overrides the `cursor` parameter)
    """
    where = {"asset": asset, "quantity__gt": 0}
    if action:
        where["calling_function"] = action
    return select_rows(db, "credits", where=where, last_cursor=cursor, limit=limit, offset=offset)


def get_debits_by_block(
    db,
    block_index: int,
    action: DebitAction = None,
    cursor: int = None,
    limit: int = 100,
    offset: int = None,
):
    """
    Returns the debits of a block
    :param int block_index: The index of the block to return (e.g. 840464)
    :param str action: The action to filter by
    :param int cursor: The last index of the debits to return
    :param int limit: The maximum number of debits to return (e.g. 5)
    :param int offset: The number of lines to skip before returning results (overrides the `cursor` parameter)
    """
    where = {"block_index": block_index, "quantity__gt": 0}
    if action:
        where["action"] = action
    return select_rows(
        db,
        "debits",
        where=where,
        last_cursor=cursor,
        limit=limit,
        offset=offset,
    )


def get_debits_by_address(
    db,
    address: str,
    action: DebitAction = None,
    cursor: int = None,
    limit: int = 100,
    offset: int = None,
):
    """
    Returns the debits of an address
    :param str address: The address to return (e.g. bc1q7787j6msqczs58asdtetchl3zwe8ruj57p9r9y)
    :param str action: The action to filter by
    :param int cursor: The last index of the debits to return
    :param int limit: The maximum number of debits to return (e.g. 5)
    :param int offset: The number of lines to skip before returning results (overrides the `cursor` parameter)
    """
    where = {"address": address, "quantity__gt": 0}
    if action:
        where["action"] = action
    return select_rows(db, "debits", where=where, last_cursor=cursor, limit=limit, offset=offset)


def get_debits_by_asset(
    db,
    asset: str,
    action: DebitAction = None,
    cursor: int = None,
    limit: int = 100,
    offset: int = None,
):
    """
    Returns the debits of an asset
    :param str asset: The asset to return (e.g. XCP)
    :param str action: The action to filter by
    :param int cursor: The last index of the debits to return
    :param int limit: The maximum number of debits to return (e.g. 5)
    :param int offset: The number of lines to skip before returning results (overrides the `cursor` parameter)
    """
    where = {"asset": asset, "quantity__gt": 0}
    if action:
        where["action"] = action
    return select_rows(db, "debits", where=where, last_cursor=cursor, limit=limit, offset=offset)


def get_sends(db, cursor: int = None, limit: int = 100, offset: int = None):
    """
    Returns all the sends include Enhanced and MPMA sends
    :param int cursor: The last index of the debits to return
    :param int limit: The maximum number of debits to return (e.g. 5)
    :param int offset: The number of lines to skip before returning results (overrides the `cursor` parameter)
    """
    return select_rows(
        db,
        "sends",
        last_cursor=cursor,
        limit=limit,
        offset=offset,
    )


def get_sends_by_block(
    db, block_index: int, cursor: int = None, limit: int = 100, offset: int = None
):
    """
    Returns the sends, include Enhanced and MPMA sends, of a block
    :param int block_index: The index of the block to return (e.g. 840459)
    :param int cursor: The last index of the debits to return
    :param int limit: The maximum number of debits to return (e.g. 5)
    :param int offset: The number of lines to skip before returning results (overrides the `cursor` parameter)
    """
    return select_rows(
        db,
        "sends",
        where={"block_index": block_index},
        last_cursor=cursor,
        limit=limit,
        offset=offset,
    )


def get_sends_by_transaction_hash(
    db, tx_hash: str, cursor: int = None, limit: int = 100, offset: int = None
):
    """
    Returns the sends, include Enhanced and MPMA sends, of a block
    :param str tx_hash: The hash of the transaction to return (e.g. c7497d0c427083df81a884ff39e282e176943a436a82f4c0a0878afdc601229f)
    :param int cursor: The last index of the debits to return
    :param int limit: The maximum number of debits to return (e.g. 5)
    :param int offset: The number of lines to skip before returning results (overrides the `cursor` parameter)
    """
    return select_rows(
        db,
        "sends",
        where={"tx_hash": tx_hash},
        last_cursor=cursor,
        limit=limit,
        offset=offset,
    )


def get_sends_by_asset(db, asset: str, cursor: int = None, limit: int = 100, offset: int = None):
    """
    Returns the sends, include Enhanced and MPMA sends, of an asset
    :param str asset: The asset to return (e.g. XCP)
    :param int cursor: The last index of the debits to return
    :param int limit: The maximum number of debits to return (e.g. 5)
    :param int offset: The number of lines to skip before returning results (overrides the `cursor` parameter)
    """
    return select_rows(
        db, "sends", where={"asset": asset}, last_cursor=cursor, limit=limit, offset=offset
    )


def get_expirations(db, block_index: int, cursor: str = None, limit: int = 100, offset: int = None):
    """
    Returns the expirations of a block
    :param int block_index: The index of the block to return (e.g. 840356)
    :param int cursor: The last index of the expirations to return
    :param int limit: The maximum number of expirations to return (e.g. 5)
    :param int offset: The number of lines to skip before returning results (overrides the `cursor` parameter)
    """
    return select_rows(
        db,
        "all_expirations",
        where={"block_index": block_index},
        last_cursor=cursor,
        limit=limit,
        offset=offset,
    )


def get_cancels(db, block_index: int, cursor: int = None, limit: int = 100, offset: int = None):
    """
    Returns the cancels of a block
    :param int block_index: The index of the block to return (e.g. 839746)
    :param int cursor: The last index of the cancels to return
    :param int limit: The maximum number of cancels to return (e.g. 5)
    :param int offset: The number of lines to skip before returning results (overrides the `cursor` parameter)
    """
    return select_rows(
        db,
        "cancels",
        where={"block_index": block_index},
        last_cursor=cursor,
        limit=limit,
        offset=offset,
    )


def get_destructions(
    db, block_index: int, cursor: int = None, limit: int = 100, offset: int = None
):
    """
    Returns the destructions of a block
    :param int block_index: The index of the block to return (e.g. 839988)
    :param int cursor: The last index of the destructions to return
    :param int limit: The maximum number of destructions to return (e.g. 5)
    :param int offset: The number of lines to skip before returning results (overrides the `cursor` parameter)
    """
    return select_rows(
        db,
        "destructions",
        where={"block_index": block_index},
        last_cursor=cursor,
        limit=limit,
        offset=offset,
    )


def get_issuances(db, cursor: int = None, limit: int = 100, offset: int = None):
    """
    Returns all the issuances
    :param int cursor: The last index of the issuances to return
    :param int limit: The maximum number of issuances to return (e.g. 5)
    :param int offset: The number of lines to skip before returning results (overrides the `cursor` parameter)
    """
    return select_rows(
        db,
        "issuances",
        last_cursor=cursor,
        limit=limit,
        offset=offset,
    )


def get_issuances_by_block(
    db, block_index: int, cursor: int = None, limit: int = 100, offset: int = None
):
    """
    Returns the issuances of a block
    :param int block_index: The index of the block to return (e.g. 840464)
    :param int cursor: The last index of the issuances to return
    :param int limit: The maximum number of issuances to return (e.g. 5)
    :param int offset: The number of lines to skip before returning results (overrides the `cursor` parameter)
    """
    return select_rows(
        db,
        "issuances",
        where={"block_index": block_index},
        last_cursor=cursor,
        limit=limit,
        offset=offset,
    )


def get_issuance_by_transaction_hash(db, tx_hash: str):
    """
    Returns the issuances of a block
    :param str tx_hash: The hash of the transaction to return (e.g. 54cb76d13f9e496294abdf40e87fa266e4cc040219b76c67fa819eaaaee4195a)
    """
    return select_row(db, "issuances", where={"tx_hash": tx_hash})


def get_issuances_by_asset(
    db, asset: str, cursor: int = None, limit: int = 100, offset: int = None
):
    """
    Returns the issuances of an asset
    :param str asset: The asset to return (e.g. UNNEGOTIABLE)
    :param int cursor: The last index of the issuances to return
    :param int limit: The maximum number of issuances to return (e.g. 5)
    :param int offset: The number of lines to skip before returning results (overrides the `cursor` parameter)
    """
    return select_rows(
        db, "issuances", where={"asset": asset}, last_cursor=cursor, limit=limit, offset=offset
    )


def get_issuances_by_address(
    db, address: str, cursor: int = None, limit: int = 100, offset: int = None
):
    """
    Returns the issuances of an address
    :param str address: The address to return (e.g. 178etygrwEeeyQso9we85rUqYZbkiqzL4A)
    :param int cursor: The last index of the issuances to return
    :param int limit: The maximum number of issuances to return (e.g. 5)
    :param int offset: The number of lines to skip before returning results (overrides the `cursor` parameter)
    """
    return select_rows(
        db, "issuances", where={"issuer": address}, last_cursor=cursor, limit=limit, offset=offset
    )


def get_dispenses(db, cursor: int = None, limit: int = 100, offset: int = None):
    """
    Returns all the dispenses
    :param int cursor: The last index of the dispenses to return
    :param int limit: The maximum number of dispenses to return (e.g. 5)
    :param int offset: The number of lines to skip before returning results (overrides the `cursor` parameter)
    """
    return select_rows(
        db,
        "dispenses",
        last_cursor=cursor,
        limit=limit,
        offset=offset,
    )


def get_dispenses_by_block(
    db, block_index: int, cursor: int = None, limit: int = 100, offset: int = None
):
    """
    Returns the dispenses of a block
    :param int block_index: The index of the block to return (e.g. 840322)
    :param int cursor: The last index of the dispenses to return
    :param int limit: The maximum number of dispenses to return (e.g. 5)
    :param int offset: The number of lines to skip before returning results (overrides the `cursor` parameter)
    """
    return select_rows(
        db,
        "dispenses",
        where={"block_index": block_index},
        last_cursor=cursor,
        limit=limit,
        offset=offset,
    )


def get_dispenses_by_transaction_hash(
    db, tx_hash: str, cursor: int = None, limit: int = 100, offset: int = None
):
    """
    Returns the dispenses of a block
    :param str tx_hash: The hash of the transaction to return (e.g. 5a7e6a0f8bbff69f5e6fefa75eb919b913649a14e68cca41af38737f49e5be92)
    :param int cursor: The last index of the dispenses to return
    :param int limit: The maximum number of dispenses to return (e.g. 5)
    :param int offset: The number of lines to skip before returning results (overrides the `cursor` parameter)
    """
    return select_rows(
        db,
        "dispenses",
        where={"tx_hash": tx_hash},
        last_cursor=cursor,
        limit=limit,
        offset=offset,
    )


def get_dispenses_by_dispenser(
    db, dispenser_hash: str, cursor: int = None, limit: int = 100, offset: int = None
):
    """
    Returns the dispenses of a dispenser
    :param str dispenser_hash: The hash of the dispenser to return (e.g. 753787004d6e93e71f6e0aa1e0932cc74457d12276d53856424b2e4088cc542a)
    :param int cursor: The last index of the dispenses to return
    :param int limit: The maximum number of dispenses to return (e.g. 5)
    :param int offset: The number of lines to skip before returning results (overrides the `cursor` parameter)
    """
    return select_rows(
        db,
        "dispenses",
        where={"dispenser_tx_hash": dispenser_hash},
        last_cursor=cursor,
        limit=limit,
        offset=offset,
    )


def get_dispenses_by_source(
    db, address: str, cursor: int = None, limit: int = 100, offset: int = None
):
    """
    Returns the dispenses of a source
    :param str address: The address to return (e.g. bc1qq735dv8peps2ayr3qwwwdwylq4ddwcgrpyg9r2)
    :param int cursor: The last index of the dispenses to return
    :param int limit: The maximum number of dispenses to return (e.g. 5)
    :param int offset: The number of lines to skip before returning results (overrides the `cursor` parameter)
    """
    return select_rows(
        db, "dispenses", where={"source": address}, last_cursor=cursor, limit=limit, offset=offset
    )


def get_dispenses_by_destination(
    db, address: str, cursor: int = None, limit: int = 100, offset: int = None
):
    """
    Returns the dispenses of a destination
    :param str address: The address to return (e.g. bc1qzcdkhnexpjc8wvkyrpyrsn0f5xzcpu877mjmgj)
    :param int cursor: The last index of the dispenses to return
    :param int limit: The maximum number of dispenses to return (e.g. 5)
    :param int offset: The number of lines to skip before returning results (overrides the `cursor` parameter)
    """
    return select_rows(
        db,
        "dispenses",
        where={"destination": address},
        last_cursor=cursor,
        limit=limit,
        offset=offset,
    )


def get_dispenses_by_asset(
    db, asset: str, cursor: int = None, limit: int = 100, offset: int = None
):
    """
    Returns the dispenses of an asset
    :param str asset: The asset to return (e.g. FLOCK)
    :param int cursor: The last index of the dispenses to return
    :param int limit: The maximum number of dispenses to return (e.g. 5)
    :param int offset: The number of lines to skip before returning results (overrides the `cursor` parameter)
    """
    return select_rows(
        db, "dispenses", where={"asset": asset}, last_cursor=cursor, limit=limit, offset=offset
    )


def get_dispenses_by_source_and_asset(
    db, address: str, asset: str, cursor: int = None, limit: int = 100, offset: int = None
):
    """
    Returns the dispenses of an address and an asset
    :param str address: The address to return (e.g. bc1qq735dv8peps2ayr3qwwwdwylq4ddwcgrpyg9r2)
    :param str asset: The asset to return (e.g. FLOCK)
    :param int cursor: The last index of the dispenses to return
    :param int limit: The maximum number of dispenses to return (e.g. 5)
    :param int offset: The number of lines to skip before returning results (overrides the `cursor` parameter)
    """
    return select_rows(
        db,
        "dispenses",
        where={"source": address, "asset": asset},
        last_cursor=cursor,
        limit=limit,
        offset=offset,
    )


def get_dispenses_by_destination_and_asset(
    db, address: str, asset: str, cursor: int = None, limit: int = 100, offset: int = None
):
    """
    Returns the dispenses of an address and an asset
    :param str address: The address to return (e.g. bc1qzcdkhnexpjc8wvkyrpyrsn0f5xzcpu877mjmgj)
    :param str asset: The asset to return (e.g. FLOCK)
    :param int cursor: The last index of the dispenses to return
    :param int limit: The maximum number of dispenses to return (e.g. 5)
    :param int offset: The number of lines to skip before returning results (overrides the `cursor` parameter)
    """
    return select_rows(
        db,
        "dispenses",
        where={"destination": address, "asset": asset},
        last_cursor=cursor,
        limit=limit,
        offset=offset,
    )


def get_sweeps(db, cursor: int = None, limit: int = 100, offset: int = None):
    """
    Returns all sweeps
    :param int cursor: The last index of the sweeps to return
    :param int limit: The maximum number of sweeps to return (e.g. 5)
    :param int offset: The number of lines to skip before returning results (overrides the `cursor` parameter)
    """
    return select_rows(
        db,
        "sweeps",
        last_cursor=cursor,
        limit=limit,
        offset=offset,
    )


def get_sweeps_by_block(
    db, block_index: int, cursor: int = None, limit: int = 100, offset: int = None
):
    """
    Returns the sweeps of a block
    :param int block_index: The index of the block to return (e.g. 836519)
    :param int cursor: The last index of the sweeps to return
    :param int limit: The maximum number of sweeps to return (e.g. 5)
    :param int offset: The number of lines to skip before returning results (overrides the `cursor` parameter)
    """
    return select_rows(
        db,
        "sweeps",
        where={"block_index": block_index},
        last_cursor=cursor,
        limit=limit,
        offset=offset,
    )


def get_sweep_by_transaction_hash(db, tx_hash: str):
    """
    Returns the sweeps of a transaction
    :param str tx_hash: The hash of the transaction to return (e.g. 8cacf853c989393ce21e05e286958a3c650b94ac6f92807114552e1492e9c937)
    """
    return select_rows(
        db,
        "sweeps",
        where={"tx_hash": tx_hash},
    )


def get_sweeps_by_address(
    db, address: str, cursor: int = None, limit: int = 100, offset: int = None
):
    """
    Returns the sweeps of an address
    :param str address: The address to return (e.g. 18szqTVJUWwYrtRHq98Wn4DhCGGiy3jZ87)
    :param int cursor: The last index of the sweeps to return
    :param int limit: The maximum number of sweeps to return (e.g. 5)
    :param int offset: The number of lines to skip before returning results (overrides the `cursor` parameter)
    """
    return select_rows(
        db, "sweeps", where={"source": address}, last_cursor=cursor, limit=limit, offset=offset
    )


def get_address_balances(
    db, address: str, cursor: int = None, limit: int = 100, offset: int = None
):
    """
    Returns the balances of an address
    :param str address: The address to return (e.g. 1C3uGcoSGzKVgFqyZ3kM2DBq9CYttTMAVs)
    :param int cursor: The last index of the balances to return
    :param int limit: The maximum number of balances to return (e.g. 5)
    :param int offset: The number of lines to skip before returning results (overrides the `cursor` parameter)
    """
    return select_rows(
        db,
        "balances",
        where={"address": address},
        # wrap_where={"quantity__gt": 0},
        last_cursor=cursor,
        limit=limit,
        offset=offset,
        select="address, asset, quantity",
    )


def get_balance_by_address_and_asset(db, address: str, asset: str):
    """
    Returns the balance of an address and asset
    :param str address: The address to return (e.g. 1C3uGcoSGzKVgFqyZ3kM2DBq9CYttTMAVs)
    :param str asset: The asset to return (e.g. XCP)
    """
    return select_row(
        db,
        "balances",
        select="address, asset, quantity",
        where={"address": address, "asset": asset},
    )


def get_bets(
    db, status: BetStatus = "open", cursor: int = None, limit: int = 100, offset: int = None
):
    """
    Returns the bets of a feed
    :param str status: The status of the bet (e.g. filled)
    :param int cursor: The last index of the bets to return
    :param int limit: The maximum number of bets to return (e.g. 5)
    :param int offset: The number of lines to skip before returning results (overrides the `cursor` parameter)
    """
    return select_rows(
        db,
        "bets",
        where={"status": status},
        last_cursor=cursor,
        limit=limit,
        offset=offset,
    )


def get_bet_by_feed(
    db,
    address: str,
    status: BetStatus = "open",
    cursor: int = None,
    limit: int = 100,
    offset: int = None,
):
    """
    Returns the bets of a feed
    :param str address: The address of the feed (e.g. 1QKEpuxEmdp428KEBSDZAKL46noSXWJBkk)
    :param str status: The status of the bet (e.g. filled)
    :param int cursor: The last index of the bets to return
    :param int limit: The maximum number of bets to return (e.g. 5)
    :param int offset: The number of lines to skip before returning results (overrides the `cursor` parameter)
    """
    return select_rows(
        db,
        "bets",
        where={"feed_address": address, "status": status},
        last_cursor=cursor,
        limit=limit,
        offset=offset,
    )


def get_valid_broadcasts(
    db,
    cursor: int = None,
    limit: int = 100,
    offset: int = None,
):
    """
    Returns all valid broadcasts
    :param int cursor: The last index of the broadcasts to return
    :param int limit: The maximum number of broadcasts to return (e.g. 5)
    :param int offset: The number of lines to skip before returning results (overrides the `cursor` parameter)
    """
    return select_rows(
        db,
        "broadcasts",
        where={"status": "valid"},
        cursor_field="tx_index",
        last_cursor=cursor,
        limit=limit,
        offset=offset,
    )


def get_broadcasts_by_source(
    db,
    address: str,
    cursor: int = None,
    limit: int = 100,
    offset: int = None,
):
    """
    Returns the broadcasts of a source
    :param str address: The address to return (e.g. 1QKEpuxEmdp428KEBSDZAKL46noSXWJBkk)
    :param int cursor: The last index of the broadcasts to return
    :param int limit: The maximum number of broadcasts to return (e.g. 5)
    :param int offset: The number of lines to skip before returning results (overrides the `cursor` parameter)
    """
    return select_rows(
        db,
        "broadcasts",
        where={"source": address, "status": "valid"},
        cursor_field="tx_index",
        last_cursor=cursor,
        limit=limit,
        offset=offset,
    )


def get_broadcast_by_transaction_hash(db, tx_hash: str):
    """
    Returns the broadcast of a transaction
    :param str tx_hash: The hash of the transaction to return (e.g. 916944b5ae39289615ea55c91ada4605300d6213edf131db3913cf42f0f1b717)
    """
    return select_row(
        db,
        "broadcasts",
        where={"tx_hash": tx_hash},
    )


def get_burns_by_address(
    db, address: str, cursor: int = None, limit: int = 100, offset: int = None
):
    """
    Returns the burns of an address
    :param str address: The address to return (e.g. 1HVgrYx3U258KwvBEvuG7R8ss1RN2Z9J1W)
    :param int cursor: The last index of the burns to return
    :param int limit: The maximum number of burns to return (e.g. 5)
    :param int offset: The number of lines to skip before returning results (overrides the `cursor` parameter)
    """
    return select_rows(
        db, "burns", where={"source": address}, last_cursor=cursor, limit=limit, offset=offset
    )


def get_sends_by_address(
    db, address: str, cursor: int = None, limit: int = 100, offset: int = None
):
    """
    Returns the sends, include Enhanced and MPMA sends, of an address
    :param str address: The address to return (e.g. 1HVgrYx3U258KwvBEvuG7R8ss1RN2Z9J1W)
    :param int cursor: The last index of the sends to return
    :param int limit: The maximum number of sends to return (e.g. 5)
    :param int offset: The number of lines to skip before returning results (overrides the `cursor` parameter)
    """
    return select_rows(
        db, "sends", where={"source": address}, last_cursor=cursor, limit=limit, offset=offset
    )


def get_sends_by_address_and_asset(
    db, address: str, asset: str, cursor: int = None, limit: int = 100, offset: int = None
):
    """
    Returns the sends, include Enhanced and MPMA sends, of an address and asset
    :param str address: The address to return (e.g. 1HVgrYx3U258KwvBEvuG7R8ss1RN2Z9J1W)
    :param str asset: The asset to return (e.g. XCP)
    :param int cursor: The last index of the sends to return
    :param int limit: The maximum number of sends to return (e.g. 5)
    :param int offset: The number of lines to skip before returning results (overrides the `cursor` parameter)
    """
    return select_rows(
        db,
        "sends",
        where={"source": address, "asset": asset},
        last_cursor=cursor,
        limit=limit,
        offset=offset,
    )


def get_receive_by_address(
    db, address: str, cursor: int = None, limit: int = 100, offset: int = None
):
    """
    Returns the receives of an address
    :param str address: The address to return (e.g. 1C3uGcoSGzKVgFqyZ3kM2DBq9CYttTMAVs)
    :param int cursor: The last index of the sends to return
    :param int limit: The maximum number of sends to return (e.g. 5)
    :param int offset: The number of lines to skip before returning results (overrides the `cursor` parameter)
    """
    return select_rows(
        db, "sends", where={"destination": address}, last_cursor=cursor, limit=limit, offset=offset
    )


def get_receive_by_address_and_asset(
    db, address: str, asset: str, cursor: int = None, limit: int = 100, offset: int = None
):
    """
    Returns the receives of an address and asset
    :param str address: The address to return (e.g. 1C3uGcoSGzKVgFqyZ3kM2DBq9CYttTMAVs)
    :param str asset: The asset to return (e.g. XCP)
    :param int cursor: The last index of the sends to return
    :param int limit: The maximum number of sends to return (e.g. 5)
    :param int offset: The number of lines to skip before returning results (overrides the `cursor` parameter)
    """
    return select_rows(
        db,
        "sends",
        where={"destination": address, "asset": asset},
        last_cursor=cursor,
        limit=limit,
        offset=offset,
    )


def get_dispensers(db, status: int = 0, cursor: int = None, limit: int = 100, offset: int = None):
    """
    Returns the dispensers of an address
    :param int status: The status of the dispensers to return (e.g. 0)
    :param int cursor: The last index of the dispensers to return (e.g. 319619)
    :param int limit: The maximum number of dispensers to return (e.g. 5)
    :param int offset: The number of lines to skip before returning results (overrides the `cursor` parameter)
    """
    return select_rows(
        db,
        "dispensers",
        where={"status": status},
        last_cursor=cursor,
        limit=limit,
        offset=offset,
    )


def get_dispensers_by_address(
    db, address: str, status: int = 0, cursor: int = None, limit: int = 100, offset: int = None
):
    """
    Returns the dispensers of an address
    :param str address: The address to return (e.g. bc1qlzkcy8c5fa6y6xvd8zn4axnvmhndfhku3hmdpz)
    :param int status: The status of the dispensers to return (e.g. 0)
    :param int cursor: The last index of the dispensers to return
    :param int limit: The maximum number of dispensers to return (e.g. 5)
    :param int offset: The number of lines to skip before returning results (overrides the `cursor` parameter)
    """
    return select_rows(
        db,
        "dispensers",
        where={"source": address, "status": status},
        last_cursor=cursor,
        limit=limit,
        offset=offset,
    )


def get_dispensers_by_asset(
    db, asset: str, status: int = 0, cursor: int = None, limit: int = 100, offset: int = None
):
    """
    Returns the dispensers of an asset
    :param str asset: The asset to return (e.g. ERYKAHPEPU)
    :param int status: The status of the dispensers to return (e.g. 0)
    :param int cursor: The last index of the dispensers to return
    :param int limit: The maximum number of dispensers to return (e.g. 5)
    :param int offset: The number of lines to skip before returning results (overrides the `cursor` parameter)
    """
    return select_rows(
        db,
        "dispensers",
        where={"asset": asset, "status": status},
        last_cursor=cursor,
        limit=limit,
        offset=offset,
    )


def get_dispenser_by_address_and_asset(db, address: str, asset: str):
    """
    Returns the dispenser of an address and an asset
    :param str address: The address to return (e.g. bc1qlzkcy8c5fa6y6xvd8zn4axnvmhndfhku3hmdpz)
    :param str asset: The asset to return (e.g. ERYKAHPEPU)
    :param int offset: The number of lines to skip before returning results (overrides the `cursor` parameter)
    """
    return select_row(
        db,
        "dispensers",
        where={"source": address, "asset": asset},
    )


def get_valid_assets(
    db, named: bool = None, cursor: str = None, limit: int = 100, offset: int = None
):
    """
    Returns the valid assets
    :param bool named: Whether to return only named assets (e.g. true)
    :param int cursor: The last index of the assets to return
    :param int limit: The maximum number of assets to return (e.g. 5)
    :param int offset: The number of lines to skip before returning results (overrides the `cursor` parameter)
    """
    where = {"status": "valid"}
    if named is not None:
        if named:
            where["asset__notlike"] = "A%"
        else:
            where["asset__like"] = "A%"

    return select_rows(
        db,
        "issuances",
        where=where,
        group_by="asset",
        select="""asset, asset_longname, description, issuer, divisible, locked, 
                  MIN(block_index) AS first_issuance_block_index, MAX(rowid) AS rowid,
                  block_index AS last_issuance_block_index""",
        last_cursor=cursor,
        limit=limit,
        offset=offset,
    )


def get_asset(db, asset: str):
    """
    Returns an asset by its name
    :param str asset: The name of the asset to return (e.g. PEPECASH)
    """
    where = [{"status": "valid", "asset": asset}, {"status": "valid", "asset_longname": asset}]
    return select_row(
        db,
        "issuances",
        where=where,
        group_by="asset",
        select="""asset, asset_longname, description, issuer, divisible, locked, 
                  MIN(block_index) AS first_issuance_block_index, MAX(rowid) AS rowid,
                  block_index AS last_issuance_block_index""",
    )


def get_valid_assets_by_issuer(
    db, address: str, named: bool = None, cursor: str = None, limit: int = 100, offset: int = None
):
    """
    Returns the valid assets of an issuer
    :param str address: The issuer to return (e.g. 1GQhaWqejcGJ4GhQar7SjcCfadxvf5DNBD)
    :param bool named: Whether to return only named assets (e.g. true)
    :param int cursor: The last index of the assets to return
    :param int limit: The maximum number of assets to return (e.g. 5)
    :param int offset: The number of lines to skip before returning results (overrides the `cursor` parameter)
    """
    where = {"status": "valid", "issuer": address}
    if named is not None:
        if named:
            where["asset__notlike"] = "A%"
        else:
            where["asset__like"] = "A%"

    return select_rows(
        db,
        "issuances",
        where=where,
        group_by="asset",
        select="""asset, asset_longname, description, issuer, divisible, locked, 
                  MIN(block_index) AS first_issuance_block_index, MAX(rowid) AS rowid,
                  block_index AS last_issuance_block_index""",
        last_cursor=cursor,
        limit=limit,
        offset=offset,
    )


def get_dividends(db, cursor: int = None, limit: int = 100, offset: int = None):
    """
    Returns all the dividends
    :param int cursor: The last index of the dividend to return
    :param int limit: The maximum number of dividend to return (e.g. 5)
    :param int offset: The number of lines to skip before returning results (overrides the `cursor` parameter)
    """
    cursorsb = db.cursor()
    cursorsb.execute("SELECT * FROM dividends")

    return select_rows(
        db,
        "dividends",
        # where={"status": "valid"},
        last_cursor=cursor,
        limit=limit,
        offset=offset,
    )


def get_dividend(db, dividend_hash: str):
    """
    Returns a dividend by its hash
    :param str dividend_hash: The hash of the dividend to return (e.g. d74242f4789f98c0ff6df44fe21a2cf614f02e694c1e34f1193d3a8f35cc01a0)
    """
    return select_row(
        db,
        "dividends",
        where={"tx_hash": dividend_hash},
    )


def get_dividends_by_asset(
    db, asset: str, cursor: int = None, limit: int = 100, offset: int = None
):
    """
    Returns the dividends of an asset
    :param str asset: The asset to return (e.g. GMONEYPEPE)
    :param int cursor: The last index of the dividend to return
    :param int limit: The maximum number of dividend to return (e.g. 5)
    :param int offset: The number of lines to skip before returning results (overrides the `cursor` parameter)
    """
    return select_rows(
        db,
        "dividends",
        where={"asset": asset, "status": "valid"},
        last_cursor=cursor,
        limit=limit,
        offset=offset,
    )


def get_dividends_distributed_by_address(
    db, address: str, cursor: int = None, limit: int = 100, offset: int = None
):
    """
    Returns the dividends distributed by an address
    :param str address: The address to return (e.g. 1PHnxfHgojebxzW6muz8zfbE4bkDtbEudx)
    :param int cursor: The last index of the assets to return
    :param int limit: The maximum number of assets to return (e.g. 5)
    :param int offset: The number of lines to skip before returning results (overrides the `cursor` parameter)
    """
    return select_rows(
        db,
        "dividends",
        where={"source": address, "status": "valid"},
        last_cursor=cursor,
        limit=limit,
        offset=offset,
    )


def get_dividend_disribution(
    db, dividend_hash: str, cursor: int = None, limit: int = 100, offset: int = None
):
    """
    Returns a dividend distribution by its hash
    :param str dividend_hash: The hash of the dividend distribution to return (e.g. 9b7b9
    :param int cursor: The last index of the credit to return
    :param int limit: The maximum number of credit to return (e.g. 5)
    :param int offset: The number of lines to skip before returning results (overrides the `cursor` parameter)
    """
    return select_rows(
        db,
        "credits",
        where={"event": dividend_hash},
        last_cursor=cursor,
        limit=limit,
        offset=offset,
    )


def get_asset_balances(db, asset: str, cursor: str = None, limit: int = 100, offset: int = None):
    """
    Returns the asset balances
    :param str asset: The asset to return (e.g. UNNEGOTIABLE)
    :param int cursor: The last index of the balances to return
    :param int limit: The maximum number of balances to return (e.g. 5)
    :param int offset: The number of lines to skip before returning results (overrides the `cursor` parameter)
    """
    return select_rows(
        db,
        "balances",
        where={"asset": asset, "quantity__gt": 0},
        cursor_field="address",
        select="address, asset, quantity",
        order="ASC",
        last_cursor=cursor,
        limit=limit,
        offset=offset,
    )


def get_orders(
    db, status: OrderStatus = "open", cursor: int = None, limit: int = 100, offset: int = None
):
    """
    Returns all the orders
    :param str status: The status of the orders to return (e.g. filled)
    :param int cursor: The last index of the orders to return
    :param int limit: The maximum number of orders to return (e.g. 5)
    :param int offset: The number of lines to skip before returning results (overrides the `cursor` parameter)
    """
    return select_rows(
        db,
        "orders",
        where={"status": status},
        last_cursor=cursor,
        limit=limit,
        offset=offset,
    )


def get_orders_by_asset(
    db,
    asset: str,
    status: OrderStatus = "open",
    cursor: int = None,
    limit: int = 100,
    offset: int = None,
):
    """
    Returns the orders of an asset
    :param str asset: The asset to return (e.g. NEEDPEPE)
    :param str status: The status of the orders to return (e.g. filled)
    :param int cursor: The last index of the orders to return
    :param int limit: The maximum number of orders to return (e.g. 5)
    :param int offset: The number of lines to skip before returning results (overrides the `cursor` parameter)
    """
    return select_rows(
        db,
        "orders",
        where=[{"give_asset": asset, "status": status}, {"get_asset": asset, "status": status}],
        last_cursor=cursor,
        limit=limit,
        offset=offset,
    )


def get_orders_by_address(
    db,
    address: str,
    status: OrderStatus = "open",
    cursor: int = None,
    limit: int = 100,
    offset: int = None,
):
    """
    Returns the orders of an address
    :param str address: The address to return (e.g. 1H875qrfLT3USeA1zDhngDMtb7VsmAdL8c)
    :param str status: The status of the orders to return (e.g. filled)
    :param int cursor: The last index of the orders to return
    :param int limit: The maximum number of orders to return (e.g. 5)
    :param int offset: The number of lines to skip before returning results (overrides the `cursor` parameter)
    """
    return select_rows(
        db,
        "orders",
        where={"source": address, "status": status},
        last_cursor=cursor,
        limit=limit,
        offset=offset,
    )


def get_orders_by_two_assets(
    db,
    asset1: str,
    asset2: str,
    status: OrderStatus = "open",
    cursor: int = None,
    limit: int = 100,
    offset: int = None,
):
    """
    Returns the orders to exchange two assets
    :param str asset1: The first asset to return (e.g. NEEDPEPE)
    :param str asset2: The second asset to return (e.g. XCP)
    :param str status: The status of the orders to return (e.g. filled)
    :param int cursor: The last index of the orders to return
    :param int limit: The maximum number of orders to return (e.g. 5)
    :param int offset: The number of lines to skip before returning results (overrides the `cursor` parameter)
    """
    query_result = select_rows(
        db,
        "orders",
        where=[
            {"give_asset": asset1, "get_asset": asset2, "status": status},
            {"give_asset": asset2, "get_asset": asset1, "status": status},
        ],
        last_cursor=cursor,
        limit=limit,
        offset=offset,
    )
    for order in query_result.result:
        order["market_pair"] = f"{asset1}/{asset2}"
        if order["give_asset"] == asset1:
            order["market_dir"] = "SELL"
        else:
            order["market_dir"] = "BUY"
    return QueryResult(query_result.result, query_result.next_cursor, query_result.result_count)


def get_asset_holders(db, asset: str, cursor: str = None, limit: int = 100, offset: int = None):
    """
    Returns the holders of an asset
    :param str asset: The asset to return (e.g. ERYKAHPEPU)
    :param int cursor: The last index of the holder to return
    :param int limit: The maximum number of holders to return (e.g. 5)
    :param int offset: The number of lines to skip before returning results (overrides the `cursor` parameter)
    """
    table_name = "xcp_holders" if asset.upper() == "XCP" else "asset_holders"
    return select_rows(
        db,
        table_name,
        where={"asset": asset},
        order="ASC",
        cursor_field="cursor_id",
        last_cursor=cursor,
        limit=limit,
        offset=offset,
    )


def get_order(db, order_hash: str):
    """
    Returns the information of an order
    :param str order_hash: The hash of the transaction that created the order (e.g. 23f68fdf934e81144cca31ce8ef69062d553c521321a039166e7ba99aede0776)
    """
    return select_row(
        db,
        "orders",
        where={"tx_hash": order_hash},
    )


def get_order_matches_by_order(
    db,
    order_hash: str,
    status: OrderMatchesStatus = "all",
    cursor: int = None,
    limit: int = 100,
    offset: int = None,
):
    """
    Returns the order matches of an order
    :param str order_hash: The hash of the transaction that created the order (e.g. 5461e6f99a37a7167428b4a720a52052cd9afed43905f818f5d7d4f56abd0947)
    :param str status: The status of the order matches to return (e.g. completed)
    :param int cursor: The last index of the order matches to return
    :param int limit: The maximum number of order matches to return (e.g. 5)
    :param int offset: The number of lines to skip before returning results (overrides the `cursor` parameter)
    """
    wrap_where = None
    if status != "all":
        wrap_where = {"status": status}

    return select_rows(
        db,
        "order_matches",
<<<<<<< HEAD
        where=[
            {"tx0_hash": order_hash, "status": status},
            {"tx1_hash": order_hash, "status": status},
        ],  # tx0_hash = ? OR tx1_hash = ?
=======
        where=[{"tx0_hash": order_hash}, {"tx1_hash": order_hash}],  # tx0_hash = ? OR tx1_hash = ?
        select="*, MAX(rowid) AS rowid",
        group_by="id",
        wrap_where=wrap_where,
>>>>>>> bf00b1b8
        last_cursor=cursor,
        limit=limit,
        offset=offset,
    )


def get_btcpays_by_order(
    db, order_hash: str, cursor: int = None, limit: int = 100, offset: int = None
):
    """
    Returns the BTC pays of an order
    :param str order_hash: The hash of the transaction that created the order (e.g. 299b5b648f54eacb839f3487232d49aea373cdd681b706d4cc0b5e0b03688db4)
    :param int cursor: The last index of the resolutions to return
    :param int limit: The maximum number of resolutions to return (e.g. 5)
    :param int offset: The number of lines to skip before returning results (overrides the `cursor` parameter)
    """
    return select_rows(
        db,
        "btcpays",
        where={"order_match_id__like": f"%{order_hash}%"},
        last_cursor=cursor,
        limit=limit,
        offset=offset,
    )


def get_bet(db, bet_hash: str):
    """
    Returns the information of a bet
    :param str bet_hash: The hash of the transaction that created the bet (e.g. 5d097b4729cb74d927b4458d365beb811a26fcee7f8712f049ecbe780eb496ed)
    """
    return select_row(
        db,
        "bets",
        where={"tx_hash": bet_hash},
    )


def get_bet_matches_by_bet(
    db,
    bet_hash: str,
    status: BetMatchesStatus = "pending",
    cursor: int = None,
    limit: int = 100,
    offset: int = None,
):
    """
    Returns the bet matches of a bet
    :param str bet_hash: The hash of the transaction that created the bet (e.g. 5d097b4729cb74d927b4458d365beb811a26fcee7f8712f049ecbe780eb496ed)
    :param str status: The status of the bet matches (e.g. expired)
    :param int cursor: The last index of the bet matches to return
    :param int limit: The maximum number of bet matches to return (e.g. 5)
    :param int offset: The number of lines to skip before returning results (overrides the `cursor` parameter)
    """
    return select_rows(
        db,
        "bet_matches",
        where=[
            {"tx0_hash": bet_hash, "status": status},
            {"tx1_hash": bet_hash, "status": status},
        ],  # tx0_hash = ? OR tx1_hash = ?
        last_cursor=cursor,
        limit=limit,
        offset=offset,
    )


def get_resolutions_by_bet(
    db, bet_hash: str, cursor: int = None, limit: int = 100, offset: int = None
):
    """
    Returns the resolutions of a bet
    :param str bet_hash: The hash of the transaction that created the bet (e.g. 36bbbb7dbd85054dac140a8ad8204eda2ee859545528bd2a9da69ad77c277ace)
    :param int cursor: The last index of the resolutions to return
    :param int limit: The maximum number of resolutions to return (e.g. 5)
    :param int offset: The number of lines to skip before returning results (overrides the `cursor` parameter)
    """
    return select_rows(
        db,
        "bet_match_resolutions",
        where={"bet_match_id__like": f"%{bet_hash}%"},
        last_cursor=cursor,
        limit=limit,
        offset=offset,
    )


def get_all_burns(db, cursor: int = None, limit: int = 100, offset: int = None):
    """
    Returns the burns
    :param str status: The status of the burns to return (e.g. valid)
    :param int cursor: The last index of the burns to return
    :param int limit: The maximum number of burns to return (e.g. 5)
    :param int offset: The number of lines to skip before returning results (overrides the `cursor` parameter)
    """
    return select_rows(
        db, "burns", where={"status": "valid"}, last_cursor=cursor, limit=limit, offset=offset
    )


def get_dispenser_info_by_hash(db, dispenser_hash: str):
    """
    Returns the dispenser information by tx_hash
    :param str dispenser_hash: The hash of the dispenser to return (e.g. 753787004d6e93e71f6e0aa1e0932cc74457d12276d53856424b2e4088cc542a)
    """
    return select_row(
        db,
        "dispensers",
        where={"tx_hash": dispenser_hash},
    )<|MERGE_RESOLUTION|>--- conflicted
+++ resolved
@@ -1861,24 +1861,16 @@
     :param int limit: The maximum number of order matches to return (e.g. 5)
     :param int offset: The number of lines to skip before returning results (overrides the `cursor` parameter)
     """
-    wrap_where = None
+    where = [{"tx0_hash": order_hash}, {"tx1_hash": order_hash}]  # tx0_hash = ? OR tx1_hash = ?
     if status != "all":
-        wrap_where = {"status": status}
-
-    return select_rows(
-        db,
-        "order_matches",
-<<<<<<< HEAD
-        where=[
+        where = [
             {"tx0_hash": order_hash, "status": status},
             {"tx1_hash": order_hash, "status": status},
-        ],  # tx0_hash = ? OR tx1_hash = ?
-=======
-        where=[{"tx0_hash": order_hash}, {"tx1_hash": order_hash}],  # tx0_hash = ? OR tx1_hash = ?
-        select="*, MAX(rowid) AS rowid",
-        group_by="id",
-        wrap_where=wrap_where,
->>>>>>> bf00b1b8
+        ]
+    return select_rows(
+        db,
+        "order_matches",
+        where=where,
         last_cursor=cursor,
         limit=limit,
         offset=offset,

#! /usr/bin/env python3

import _thread
import binascii
import cProfile
import decimal
import logging
import multiprocessing
import os
import pstats
import threading
import time
from urllib.parse import quote_plus as urlencode

import appdirs
import apsw
import bitcoin as bitcoinlib
from termcolor import colored, cprint

from counterpartycore.lib import (
    backend,
    config,
    exceptions,
    ledger,
)
from counterpartycore.lib.api import apiserver as api_v2
from counterpartycore.lib.api import apiv1, dbbuilder
from counterpartycore.lib.cli import bootstrap, log
from counterpartycore.lib.ledger.currentstate import BackendHeight, CurrentState
from counterpartycore.lib.parser import blocks, check, follow
from counterpartycore.lib.utils import database, helpers

logger = logging.getLogger(config.LOGGER_NAME)
D = decimal.Decimal

OK_GREEN = colored("[OK]", "green")
SPINNER_STYLE = "bouncingBar"


def initialise(*args, **kwargs):
    initialise_log_config(
        verbose=kwargs.pop("verbose", 0),
        quiet=kwargs.pop("quiet", False),
        log_file=kwargs.pop("log_file", None),
        api_log_file=kwargs.pop("api_log_file", None),
        no_log_files=kwargs.pop("no_log_files", False),
        testnet3=kwargs.get("testnet3", False),
        testnet4=kwargs.get("testnet4", False),
        regtest=kwargs.get("regtest", False),
        action=kwargs.get("action", None),
        json_logs=kwargs.get("json_logs", False),
        max_log_file_size=kwargs.get("max_log_file_size", None),
        max_log_file_rotations=kwargs.get("max_log_file_rotations", None),
    )
    initialise_config(*args, **kwargs)
    db = database.initialise_db()
    CurrentState().set_current_block_index(ledger.blocks.last_db_index(db))
    return db


def initialise_log_config(
    verbose=0,
    quiet=False,
    log_file=None,
    api_log_file=None,
    no_log_files=False,
    testnet3=False,
    testnet4=False,
    regtest=False,
    action=None,
    json_logs=False,
    max_log_file_size=40 * 1024 * 1024,
    max_log_file_rotations=20,
    log_exclude_filters=None,
    log_include_filters=None,
):
    # Log directory
    log_dir = appdirs.user_log_dir(appauthor=config.XCP_NAME, appname=config.APP_NAME)
    if not os.path.isdir(log_dir):
        os.makedirs(log_dir, mode=0o755)

    # Set up logging.
    config.VERBOSE = verbose
    config.QUIET = quiet

    if config.VERBOSE == 0:
        config.LOG_LEVEL_STRING = "info"
    elif config.VERBOSE == 1:
        config.LOG_LEVEL_STRING = "debug"
    elif config.VERBOSE >= 2:
        config.LOG_LEVEL_STRING = "trace"

    network = ""
    if testnet3:
        network += ".testnet3"
    if regtest:
        network += ".regtest"
    if testnet4:
        network += ".testnet4"

    # Log
    if no_log_files:
        config.LOG = None
    elif not log_file:  # default location
        filename = f"server{network}.log"
        config.LOG = os.path.join(log_dir, filename)
    else:  # user-specified location
        config.LOG = log_file

    if config.LOG:
        config.FETCHER_LOG = os.path.join(os.path.dirname(config.LOG), f"fetcher{network}.log")

    if no_log_files:  # no file logging
        config.API_LOG = None
    elif not api_log_file:  # default location
        filename = f"server{network}.access.log"
        config.API_LOG = os.path.join(log_dir, filename)
    else:  # user-specified location
        config.API_LOG = api_log_file

    config.LOG_IN_CONSOLE = action in ["start", "rebuild"] or config.VERBOSE > 0
    config.JSON_LOGS = json_logs

    config.MAX_LOG_FILE_SIZE = max_log_file_size
    config.MAX_LOG_FILE_ROTATIONS = max_log_file_rotations

    config.LOG_EXCLUDE_FILTERS = log_exclude_filters
    config.LOG_INCLUDE_FILTERS = log_include_filters


def initialise_config(
    data_dir=None,
    cache_dir=None,
    testnet3=False,
    testnet4=False,
    regtest=False,
    api_limit_rows=1000,
    backend_connect=None,
    backend_port=None,
    backend_user=None,
    backend_password=None,
    backend_ssl=False,
    backend_ssl_no_verify=False,
    backend_poll_interval=None,
    rpc_host=None,
    rpc_port=None,
    rpc_user=None,
    rpc_password=None,
    rpc_no_allow_cors=False,
    api_host=None,
    api_port=None,
    api_user=None,
    api_password=None,
    api_no_allow_cors=False,
    force=False,
    requests_timeout=config.DEFAULT_REQUESTS_TIMEOUT,
    rpc_batch_size=config.DEFAULT_RPC_BATCH_SIZE,
    skip_asset_conservation_check=False,
    backend_ssl_verify=None,
    rpc_allow_cors=None,
    p2sh_dust_return_pubkey=None,
    utxo_locks_max_addresses=config.DEFAULT_UTXO_LOCKS_MAX_ADDRESSES,
    utxo_locks_max_age=config.DEFAULT_UTXO_LOCKS_MAX_AGE,
    estimate_fee_per_kb=None,
    no_mempool=False,
    no_telemetry=False,
    enable_zmq_publisher=False,
    zmq_publisher_port=None,
    db_connection_pool_size=config.DEFAULT_DB_CONNECTION_POOL_SIZE,
    wsgi_server=None,
    waitress_threads=None,
    gunicorn_workers=None,
    gunicorn_threads_per_worker=None,
    database_file=None,  # for tests
    electrs_url=None,
    api_only=False,
    profile=False,
):
    # log config already initialized

    # Data directory
    if not data_dir:
        data_dir = appdirs.user_data_dir(
            appauthor=config.XCP_NAME, appname=config.APP_NAME, roaming=True
        )
    if not os.path.isdir(data_dir):
        os.makedirs(data_dir, mode=0o755)
    config.DATA_DIR = data_dir

    if not cache_dir:
        cache_dir = appdirs.user_cache_dir(appauthor=config.XCP_NAME, appname=config.APP_NAME)
    if not os.path.isdir(cache_dir):
        os.makedirs(cache_dir, mode=0o755)
    config.CACHE_DIR = cache_dir

    # testnet
    if testnet3:
        config.TESTNET3 = testnet3
    else:
        config.TESTNET3 = False

    if testnet4:
        config.TESTNET4 = testnet4
    else:
        config.TESTNET4 = False

    # regtest
    if regtest:
        config.REGTEST = regtest
    else:
        config.REGTEST = False

    if config.TESTNET3 or config.TESTNET4:
        bitcoinlib.SelectParams("testnet")
    elif config.REGTEST:
        bitcoinlib.SelectParams("regtest")
    else:
        bitcoinlib.SelectParams("mainnet")

    config.NETWORK_NAME = "mainnet"
    if config.TESTNET3:
        config.NETWORK_NAME = "testnet3"
    if config.TESTNET4:
        config.NETWORK_NAME = "testnet4"
    if config.REGTEST:
        config.NETWORK_NAME = "regtest"

    network = f".{config.NETWORK_NAME}" if config.NETWORK_NAME != "mainnet" else ""

    helpers.setup_bitcoinutils()

    # Database
    if database_file:
        config.DATABASE = database_file
    else:
        filename = f"{config.APP_NAME}{network}.db"
        config.DATABASE = os.path.join(data_dir, filename)

    config.FETCHER_DB_OLD = os.path.join(os.path.dirname(config.DATABASE), f"fetcherdb{network}")
    config.FETCHER_DB = os.path.join(config.CACHE_DIR, f"fetcherdb{network}")

    config.STATE_DATABASE = os.path.join(os.path.dirname(config.DATABASE), f"state{network}.db")

    if not os.path.exists(config.STATE_DATABASE):
        old_db_name = config.DATABASE.replace(".db", ".api.db")
        # delete old API db
        for ext in ["", "-wal", "-shm"]:
            if os.path.exists(old_db_name + ext):
                os.unlink(old_db_name + ext)

    if config.TESTNET3:
        old_testnet3_ledger_db = config.DATABASE.replace(".testnet3.", ".testnet.")
        if os.path.exists(old_testnet3_ledger_db):
            os.rename(old_testnet3_ledger_db, config.DATABASE)
        old_testnet3_state_db = config.STATE_DATABASE.replace(".testnet3.", ".testnet.")
        if os.path.exists(old_testnet3_state_db):
            os.rename(old_testnet3_state_db, config.STATE_DATABASE)

    config.API_LIMIT_ROWS = api_limit_rows

    ##############
    # THINGS WE CONNECT TO

    # Backend RPC host (Bitcoin Core)
    if backend_connect:
        config.BACKEND_CONNECT = backend_connect
    else:
        config.BACKEND_CONNECT = "localhost"

    # Backend Core RPC port (Bitcoin Core)
    if backend_port:
        config.BACKEND_PORT = backend_port
    else:
        if config.TESTNET3:
            config.BACKEND_PORT = config.DEFAULT_BACKEND_PORT_TESTNET3
        elif config.TESTNET4:
            config.BACKEND_PORT = config.DEFAULT_BACKEND_PORT_TESTNET4
        elif config.REGTEST:
            config.BACKEND_PORT = config.DEFAULT_BACKEND_PORT_REGTEST
        else:
            config.BACKEND_PORT = config.DEFAULT_BACKEND_PORT

    try:
        config.BACKEND_PORT = int(config.BACKEND_PORT)
        if not (int(config.BACKEND_PORT) > 1 and int(config.BACKEND_PORT) < 65535):
            raise exceptions.ConfigurationError("invalid backend API port number")
    except:  # noqa: E722
        raise exceptions.ConfigurationError(  # noqa: B904
            "Please specific a valid port number backend-port configuration parameter"
        )

    # Backend Core RPC user (Bitcoin Core)
    if backend_user:
        config.BACKEND_USER = backend_user
    else:
        config.BACKEND_USER = "rpc"

    # Backend Core RPC password (Bitcoin Core)
    if backend_password:
        config.BACKEND_PASSWORD = backend_password
    else:
        raise exceptions.ConfigurationError(
            "Please specific a valid password backend-password configuration parameter"
        )

    # Backend Core RPC SSL
    if backend_ssl:
        config.BACKEND_SSL = backend_ssl
    else:
        config.BACKEND_SSL = False  # Default to off.

    # Backend Core RPC SSL Verify
    if backend_ssl_verify is not None:
        cprint(
            "The server parameter `backend_ssl_verify` is deprecated. Use `backend_ssl_no_verify` instead.",
            "yellow",
        )
        config.BACKEND_SSL_NO_VERIFY = not backend_ssl_verify
    else:
        if backend_ssl_no_verify:
            config.BACKEND_SSL_NO_VERIFY = backend_ssl_no_verify
        else:
            config.BACKEND_SSL_NO_VERIFY = (
                False  # Default to on (don't support self‐signed certificates)
            )

    # Backend Poll Interval
    if backend_poll_interval:
        config.BACKEND_POLL_INTERVAL = backend_poll_interval
    else:
        config.BACKEND_POLL_INTERVAL = 3.0

    # Construct backend URL.
    config.BACKEND_URL = (
        config.BACKEND_USER
        + ":"
        + config.BACKEND_PASSWORD
        + "@"
        + config.BACKEND_CONNECT
        + ":"
        + str(config.BACKEND_PORT)
    )
    if config.BACKEND_SSL:
        config.BACKEND_URL = "https://" + config.BACKEND_URL
    else:
        config.BACKEND_URL = "http://" + config.BACKEND_URL

    ##############
    # THINGS WE SERVE

    # Server API RPC host
    if rpc_host:
        config.RPC_HOST = rpc_host
    else:
        config.RPC_HOST = "127.0.0.1"

    # The web root directory for API calls, eg. localhost:14000/rpc/
    config.RPC_WEBROOT = "/rpc/"

    # Server API RPC port
    if rpc_port:
        config.RPC_PORT = rpc_port
    else:
        if config.TESTNET3:
            config.RPC_PORT = config.DEFAULT_RPC_PORT_TESTNET3
        elif config.TESTNET4:
            config.RPC_PORT = config.DEFAULT_RPC_PORT_TESTNET4
        elif config.REGTEST:
            config.RPC_PORT = config.DEFAULT_RPC_PORT_REGTEST
        else:
            config.RPC_PORT = config.DEFAULT_RPC_PORT
    try:
        config.RPC_PORT = int(config.RPC_PORT)
        if not (int(config.RPC_PORT) > 1 and int(config.RPC_PORT) < 65535):
            raise exceptions.ConfigurationError("invalid server API port number")
    except:  # noqa: E722
        raise exceptions.ConfigurationError(  # noqa: B904
            "Please specific a valid port number rpc-port configuration parameter"
        )

    # Server API RPC user
    if rpc_user:
        config.RPC_USER = rpc_user
    else:
        config.RPC_USER = "rpc"

    configure_rpc(rpc_password)

    # RPC CORS
    if rpc_allow_cors is not None:
        cprint(
            "The server parameter `rpc_allow_cors` is deprecated. Use `rpc_no_allow_cors` instead.",
            "yellow",
        )
        config.RPC_NO_ALLOW_CORS = not rpc_allow_cors
    else:
        if rpc_no_allow_cors:
            config.RPC_NO_ALLOW_CORS = rpc_no_allow_cors
        else:
            config.RPC_NO_ALLOW_CORS = False

    config.RPC_BATCH_SIZE = rpc_batch_size

    # Server API RPC host
    if api_host:
        config.API_HOST = api_host
    else:
        config.API_HOST = "127.0.0.1"

    # Server API port
    if api_port:
        config.API_PORT = api_port
    else:
        if config.TESTNET3:
            config.API_PORT = config.DEFAULT_API_PORT_TESTNET3
        elif config.TESTNET4:
            config.API_PORT = config.DEFAULT_API_PORT_TESTNET4
        elif config.REGTEST:
            config.API_PORT = config.DEFAULT_API_PORT_REGTEST
        else:
            config.API_PORT = config.DEFAULT_API_PORT
    try:
        config.API_PORT = int(config.API_PORT)
        if not (int(config.API_PORT) > 1 and int(config.API_PORT) < 65535):
            raise exceptions.ConfigurationError("invalid server API port number")
    except:  # noqa: E722
        raise exceptions.ConfigurationError(  # noqa: B904
            "Please specific a valid port number rpc-port configuration parameter"
        )

    # ZMQ Publisher
    config.ENABLE_ZMQ_PUBLISHER = enable_zmq_publisher

    if zmq_publisher_port:
        config.ZMQ_PUBLISHER_PORT = zmq_publisher_port
    else:
        if config.TESTNET3:
            config.ZMQ_PUBLISHER_PORT = config.DEFAULT_ZMQ_PUBLISHER_PORT_TESTNET3
        elif config.TESTNET4:
            config.ZMQ_PUBLISHER_PORT = config.DEFAULT_ZMQ_PUBLISHER_PORT_TESTNET4
        elif config.REGTEST:
            config.ZMQ_PUBLISHER_PORT = config.DEFAULT_ZMQ_PUBLISHER_PORT_REGTEST
        else:
            config.ZMQ_PUBLISHER_PORT = config.DEFAULT_ZMQ_PUBLISHER_PORT
    try:
        config.ZMQ_PUBLISHER_PORT = int(config.ZMQ_PUBLISHER_PORT)
        if not (int(config.ZMQ_PUBLISHER_PORT) > 1 and int(config.ZMQ_PUBLISHER_PORT) < 65535):
            raise exceptions.ConfigurationError("invalid ZeroMQ publisher port number")
    except:  # noqa: E722
        raise exceptions.ConfigurationError(  # noqa: B904
            "Please specific a valid port number rpc-port configuration parameter"
        )

    # Server API user
    if api_user:
        config.API_USER = api_user
    else:
        config.API_USER = "rpc"

    config.API_PASSWORD = api_password

    if api_no_allow_cors:
        config.API_NO_ALLOW_CORS = api_no_allow_cors
    else:
        config.API_NO_ALLOW_CORS = False

    ##############
    # OTHER SETTINGS

    # skip checks
    if force:
        config.FORCE = force
    else:
        config.FORCE = False

    # Encoding
    config.PREFIX = b"CNTRPRTY"  # 8 bytes

    # (more) Testnet
    if config.TESTNET3:
        config.MAGIC_BYTES = config.MAGIC_BYTES_TESTNET3
        config.ADDRESSVERSION = config.ADDRESSVERSION_TESTNET3
        config.P2SH_ADDRESSVERSION = config.P2SH_ADDRESSVERSION_TESTNET3
        config.BLOCK_FIRST = config.BLOCK_FIRST_TESTNET3
        config.BURN_START = config.BURN_START_TESTNET3
        config.BURN_END = config.BURN_END_TESTNET3
        config.UNSPENDABLE = config.UNSPENDABLE_TESTNET3
    elif config.TESTNET4:
        config.MAGIC_BYTES = config.MAGIC_BYTES_TESTNET4
        config.ADDRESSVERSION = config.ADDRESSVERSION_TESTNET4
        config.P2SH_ADDRESSVERSION = config.P2SH_ADDRESSVERSION_TESTNET4
        config.BLOCK_FIRST = config.BLOCK_FIRST_TESTNET4
        config.BURN_START = config.BURN_START_TESTNET4
        config.BURN_END = config.BURN_END_TESTNET4
        config.UNSPENDABLE = config.UNSPENDABLE_TESTNET4
    elif config.REGTEST:
        config.MAGIC_BYTES = config.MAGIC_BYTES_REGTEST
        config.ADDRESSVERSION = config.ADDRESSVERSION_REGTEST
        config.P2SH_ADDRESSVERSION = config.P2SH_ADDRESSVERSION_REGTEST
        config.BLOCK_FIRST = config.BLOCK_FIRST_REGTEST
        config.BURN_START = config.BURN_START_REGTEST
        config.BURN_END = config.BURN_END_REGTEST
        config.UNSPENDABLE = config.UNSPENDABLE_REGTEST
    else:
        config.MAGIC_BYTES = config.MAGIC_BYTES_MAINNET
        config.ADDRESSVERSION = config.ADDRESSVERSION_MAINNET
        config.P2SH_ADDRESSVERSION = config.P2SH_ADDRESSVERSION_MAINNET
        config.BLOCK_FIRST = config.BLOCK_FIRST_MAINNET
        config.BURN_START = config.BURN_START_MAINNET
        config.BURN_END = config.BURN_END_MAINNET
        config.UNSPENDABLE = config.UNSPENDABLE_MAINNET

    # Misc
    config.P2SH_DUST_RETURN_PUBKEY = p2sh_dust_return_pubkey
    config.REQUESTS_TIMEOUT = requests_timeout
    config.CHECK_ASSET_CONSERVATION = not skip_asset_conservation_check
    config.UTXO_LOCKS_MAX_ADDRESSES = utxo_locks_max_addresses
    config.UTXO_LOCKS_MAX_AGE = utxo_locks_max_age

    if estimate_fee_per_kb is not None:
        config.ESTIMATE_FEE_PER_KB = estimate_fee_per_kb

    config.NO_MEMPOOL = no_mempool

    config.NO_TELEMETRY = no_telemetry

    config.DB_CONNECTION_POOL_SIZE = db_connection_pool_size
    config.WSGI_SERVER = wsgi_server
    config.WAITRESS_THREADS = waitress_threads
    config.GUNICORN_THREADS_PER_WORKER = gunicorn_threads_per_worker
    config.GUNICORN_WORKERS = gunicorn_workers

    if electrs_url:
        if not helpers.is_url(electrs_url):
            raise exceptions.ConfigurationError("Invalid Electrs URL")
        config.ELECTRS_URL = electrs_url
    else:
        if config.NETWORK_NAME == "testnet":
            config.ELECTRS_URL = config.DEFAULT_ELECTRS_URL_TESTNET3
        if config.NETWORK_NAME == "testnet4":
            config.ELECTRS_URL = config.DEFAULT_ELECTRS_URL_TESTNET4
        elif config.NETWORK_NAME == "mainnet":
            config.ELECTRS_URL = config.DEFAULT_ELECTRS_URL_MAINNET
        else:
            config.ELECTRS_URL = None

    config.API_ONLY = api_only
    config.PROFILE = profile


def initialise_log_and_config(args, api=False, log_stream=None):
    init_args = {
        "data_dir": args.data_dir,
        "cache_dir": args.cache_dir,
        "testnet3": args.testnet3,
        "testnet4": args.testnet4,
        "regtest": args.regtest,
        "api_limit_rows": args.api_limit_rows,
        "backend_connect": args.backend_connect,
        "backend_port": args.backend_port,
        "backend_user": args.backend_user,
        "backend_password": args.backend_password,
        "backend_ssl": args.backend_ssl,
        "backend_ssl_no_verify": args.backend_ssl_no_verify,
        "backend_poll_interval": args.backend_poll_interval,
        "rpc_host": args.rpc_host,
        "rpc_port": args.rpc_port,
        "rpc_user": args.rpc_user,
        "rpc_password": args.rpc_password,
        "rpc_no_allow_cors": args.rpc_no_allow_cors,
        "api_host": args.api_host,
        "api_port": args.api_port,
        "api_user": args.api_user,
        "api_password": args.api_password,
        "api_no_allow_cors": args.api_no_allow_cors,
        "requests_timeout": args.requests_timeout,
        "rpc_batch_size": args.rpc_batch_size,
        "skip_asset_conservation_check": args.skip_asset_conservation_check,
        "force": args.force,
        "p2sh_dust_return_pubkey": args.p2sh_dust_return_pubkey,
        "utxo_locks_max_addresses": args.utxo_locks_max_addresses,
        "utxo_locks_max_age": args.utxo_locks_max_age,
        "no_mempool": args.no_mempool,
        "no_telemetry": args.no_telemetry,
        "enable_zmq_publisher": args.enable_zmq_publisher,
        "zmq_publisher_port": args.zmq_publisher_port,
        "db_connection_pool_size": args.db_connection_pool_size,
        "wsgi_server": args.wsgi_server,
        "waitress_threads": args.waitress_threads,
        "gunicorn_workers": args.gunicorn_workers,
        "gunicorn_threads_per_worker": args.gunicorn_threads_per_worker,
        "electrs_url": args.electrs_url,
        "api_only": args.api_only,
        "profile": args.profile,
    }
    # for tests
    if "database_file" in args:
        init_args["database_file"] = args.database_file

    initialise_log_config(
        verbose=args.verbose,
        quiet=args.quiet,
        log_file=args.log_file,
        api_log_file=args.api_log_file,
        no_log_files=args.no_log_files,
        testnet3=args.testnet3,
        testnet4=args.testnet4,
        regtest=args.regtest,
        action=args.action,
        json_logs=args.json_logs,
        log_exclude_filters=args.log_exclude_filters,
        log_include_filters=args.log_include_filters,
    )

    # set up logging
    log.set_up(
        verbose=config.VERBOSE,
        quiet=config.QUIET,
        log_file=config.LOG if not api else config.API_LOG,
        json_logs=config.JSON_LOGS,
        max_log_file_size=config.MAX_LOG_FILE_SIZE,
        max_log_file_rotations=config.MAX_LOG_FILE_ROTATIONS,
        log_stream=log_stream,
    )
    initialise_config(**init_args)


def ensure_backend_is_up():
    if not config.FORCE:
        backend.bitcoind.getblockcount()


class AssetConservationChecker(threading.Thread):
    def __init__(self):
        threading.Thread.__init__(self, name="AssetConservationChecker")
        self.daemon = True
        self.last_check = 0
        self.db = None
        self.stop_event = threading.Event()

    def run(self):
        self.db = database.get_db_connection(config.DATABASE, read_only=True, check_wal=False)
        while not self.stop_event.is_set():
            if time.time() - self.last_check > 60 * 60 * 12:
                try:
                    check.asset_conservation(self.db, self.stop_event)
                except exceptions.SanityError as e:
                    logger.error("Asset conservation check failed: %s" % e)
                    _thread.interrupt_main()
                except apsw.InterruptError:
                    break
                self.last_check = time.time()
            time.sleep(1)

    def stop(self):
        logger.info("Stopping Asset Conservation Checker thread...")
        self.stop_event.set()
        if self.db is not None:
            self.db.interrupt()
        self.join()
        if self.db is not None:
            self.db.close()
            self.db = None
        logger.info("Asset Conservation Checker thread stopped.")


class CounterpartyServer(threading.Thread):
    def __init__(self, args, log_stream=None, stop_when_ready=False):
        threading.Thread.__init__(self, name="CounterpartyServer")
        self.daemon = True
        self.args = args
        self.api_status_poller = None
        self.apiserver_v1 = None
        self.apiserver_v2 = None
        self.follower_daemon = None
        self.asset_conservation_checker = None
        self.db = None
        self.api_stop_event = None
        self.backend_height_thread = None
        self.log_stream = log_stream
        self.profiler = None
        self.stop_when_ready = stop_when_ready
        self.stopped = False

        # Log all config parameters, sorted by key
        # Filter out default values #TODO: these should be set in a different way
        custom_config = {
            k: v
            for k, v in sorted(config.__dict__.items())
            if not k.startswith("__") and not k.startswith("DEFAULT_")
        }
        logger.debug(f"Config: {custom_config}")

    def run_server(self):
        # download bootstrap if necessary
        if (
            not os.path.exists(config.DATABASE) and self.args.catch_up == "bootstrap"
        ) or self.args.catch_up == "bootstrap-always":
            bootstrap.bootstrap(no_confirm=True, snapshot_url=self.args.bootstrap_url)

        # Initialise database
        database.apply_outstanding_migration(config.DATABASE, config.LEDGER_DB_MIGRATIONS_DIR)
        self.db = database.initialise_db()
        CurrentState().set_current_block_index(ledger.blocks.last_db_index(self.db))
        blocks.check_database_version(self.db)
        database.optimize(self.db)

        if self.args.rebuild_state_db:
            dbbuilder.build_state_db()
        elif self.args.refresh_state_db:
            state_db = database.get_db_connection(config.STATE_DATABASE, read_only=False)
            dbbuilder.refresh_state_db(state_db)
            state_db.close()

        # Check software version
        check.software_version()

        self.backend_height_thread = BackendHeight()
        self.backend_height_thread.daemon = True
        self.backend_height_thread.start()
        CurrentState().set_backend_height_value(self.backend_height_thread.shared_backend_height)

        # API Server v2
        self.api_stop_event = multiprocessing.Event()
        self.apiserver_v2 = api_v2.APIServer(
            self.api_stop_event, self.backend_height_thread.shared_backend_height
        )
        self.apiserver_v2.start(self.args, self.log_stream)
        while not self.apiserver_v2.is_ready():
            logger.trace("Waiting for API server to start...")
            if self.apiserver_v2.has_stopped():
                logger.error("API server stopped unexpectedly.")
                return
            time.sleep(0.1)

        if self.args.api_only:
            while True:
                self.api_stop_event.wait(1)
            return

        # Backend
        ensure_backend_is_up()

        # API Status Poller
        self.api_status_poller = apiv1.APIStatusPoller()
        self.api_status_poller.daemon = True
        self.api_status_poller.start()

        # API Server v1
        self.apiserver_v1 = apiv1.APIServer()
        self.apiserver_v1.daemon = True
        self.apiserver_v1.start()

        # delete blocks with no ledger hashes
        # in case of reparse interrupted
        blocks.rollback_empty_block(self.db)

        # Asset conservation checker
        if config.CHECK_ASSET_CONSERVATION:
            self.asset_conservation_checker = AssetConservationChecker()
            self.asset_conservation_checker.start()

        # Reset (delete) rust fetcher database
        blocks.reset_rust_fetcher_database()

        # Catch Up
        if config.PROFILE:
            logger.info("Starting profiler before catchup...")
            self.profiler = cProfile.Profile()
            self.profiler.enable()
            blocks.catch_up(self.db)
            logger.info("Stopping profiler after catchup...")
            self.profiler.disable()
        else:
            blocks.catch_up(self.db)
<<<<<<< HEAD
=======

        if self.stop_when_ready:
            self.stop()  # stop here
            return
>>>>>>> 336ca63e

        # Blockchain Watcher
        logger.info("Watching for new blocks...")
        self.follower_daemon = follow.start_blockchain_watcher(self.db)
        self.follower_daemon.start()

    def run(self):
        try:
            self.run_server()
        except Exception as e:
            logger.error("Error in server thread: %s", e)
            _thread.interrupt_main()

    def stop(self):
        if self.stopped:
            return
        logger.info("Shutting down...")
        if self.db:
            CurrentState().set_ledger_state(self.db, "Stopping")

        # Ensure all threads are stopped
        if self.follower_daemon:
            self.follower_daemon.stop()
        if self.asset_conservation_checker:
            self.asset_conservation_checker.stop()
        if self.backend_height_thread:
            self.backend_height_thread.stop()
        if self.api_stop_event:
            self.api_stop_event.set()
        if self.api_status_poller:
            self.api_status_poller.stop()
        if self.apiserver_v1:
            self.apiserver_v1.stop()
        if self.apiserver_v2:
            self.apiserver_v2.stop()

        # Dump profiling data
        if config.PROFILE and self.profiler:
            logger.info("Dumping profiling data...")
            profile_path = os.path.join(config.CACHE_DIR, "catchup.prof")
            try:
                self.profiler.dump_stats(profile_path)
                stats = pstats.Stats(self.profiler).sort_stats("cumtime")
                stats.print_stats(20)
                stats = pstats.Stats(self.profiler).sort_stats("tottime")
                stats.print_stats(20)
            except Exception as e:
                logger.error("Error dumping profiler stats: %s", e)
            self.profiler = None

        self.stopped = True
        logger.info("Shutdown complete.")


def start_all(args, log_stream=None, stop_when_ready=False):
    server = CounterpartyServer(args, log_stream, stop_when_ready=stop_when_ready)
    try:
        server.start()
        while True:
            if not server.stopped:
                server.join(1)
            else:
                break
    except KeyboardInterrupt:
        logger.warning("Interruption received. Shutting down...")
    finally:
        server.stop()


def rebuild(args):
    bootstrap.clean_data_dir(config.DATA_DIR)
    start_all(args, stop_when_ready=True)


def reparse(block_index):
    ledger_db = database.initialise_db()
    CurrentState().set_current_block_index(ledger.blocks.last_db_index(ledger_db))

    last_block = ledger.blocks.get_last_block(ledger_db)
    if last_block is None or block_index > last_block["block_index"]:
        print(colored("Block index is higher than current block index. No need to reparse.", "red"))
        ledger_db.close()
        return

    state_db = database.get_db_connection(config.STATE_DATABASE, read_only=False)
    try:
        blocks.reparse(ledger_db, block_index=block_index)
        dbbuilder.rollback_state_db(state_db, block_index)
    finally:
        database.optimize(ledger_db)
        database.optimize(state_db)
        ledger_db.close()
        state_db.close()


def rollback(block_index=None):
    ledger_db = database.initialise_db()
    CurrentState().set_current_block_index(ledger.blocks.last_db_index(ledger_db))

    last_block = ledger.blocks.get_last_block(ledger_db)
    if last_block is None or block_index > last_block["block_index"]:
        print(
            colored("Block index is higher than current block index. No need to rollback.", "red")
        )
        ledger_db.close()
        return

    state_db = database.get_db_connection(config.STATE_DATABASE, read_only=False)
    try:
        blocks.rollback(ledger_db, block_index=block_index)
        dbbuilder.rollback_state_db(state_db, block_index)
        follow.NotSupportedTransactionsCache().clear()
    finally:
        database.optimize(ledger_db)
        database.optimize(state_db)
        ledger_db.close()
        state_db.close()


def vacuum():
    db = database.initialise_db()
    with log.Spinner("Vacuuming database..."):
        database.vacuum(db)


def check_database():
    db = database.initialise_db()
    CurrentState().set_current_block_index(ledger.blocks.last_db_index(db))

    start_all_time = time.time()

    with log.Spinner("Checking asset conservation..."):
        check.asset_conservation(db)

    with log.Spinner("Checking database foreign keys...."):
        database.check_foreign_keys(db)

    with log.Spinner("Checking database integrity..."):
        database.intergrity_check(db)

    cprint(f"Database checks complete in {time.time() - start_all_time:.2f}s.", "green")


def show_params():
    output = vars(config)
    for k in list(output.keys()):
        if k.isupper():
            print(f"{k}: {output[k]}")


def generate_move_random_hash(move):
    move = int(move).to_bytes(2, byteorder="big")
    random_bin = os.urandom(16)
    move_random_hash_bin = check.dhash(random_bin + move)
    return binascii.hexlify(random_bin).decode("utf8"), binascii.hexlify(
        move_random_hash_bin
    ).decode("utf8")


def configure_rpc(rpc_password=None):
    # Server API RPC password
    if rpc_password:
        config.RPC_PASSWORD = rpc_password
        config.API_ROOT = (
            "http://"
            + urlencode(config.RPC_USER)
            + ":"
            + urlencode(config.RPC_PASSWORD)
            + "@"
            + config.RPC_HOST
            + ":"
            + str(config.RPC_PORT)
        )
    else:
        config.API_ROOT = "http://" + config.RPC_HOST + ":" + str(config.RPC_PORT)
    config.RPC = config.API_ROOT + config.RPC_WEBROOT<|MERGE_RESOLUTION|>--- conflicted
+++ resolved
@@ -773,13 +773,10 @@
             self.profiler.disable()
         else:
             blocks.catch_up(self.db)
-<<<<<<< HEAD
-=======
 
         if self.stop_when_ready:
             self.stop()  # stop here
             return
->>>>>>> 336ca63e
 
         # Blockchain Watcher
         logger.info("Watching for new blocks...")

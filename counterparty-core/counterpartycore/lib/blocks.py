--- conflicted
+++ resolved
@@ -183,10 +183,7 @@
             elif message_type_id == dispenser.DISPENSE_ID and util.enabled(
                 "dispensers", block_index=tx["block_index"]
             ):
-<<<<<<< HEAD
                 dispense.parse(db, tx)
-=======
-                dispenser.dispense(db, tx)
             elif message_type_id == fairminter.ID and util.enabled(
                 "fairminter", block_index=tx["block_index"]
             ):
@@ -195,7 +192,6 @@
                 "fairminter", block_index=tx["block_index"]
             ):
                 fairmint.parse(db, tx, message)
->>>>>>> 1defb278
             else:
                 supported = False
 

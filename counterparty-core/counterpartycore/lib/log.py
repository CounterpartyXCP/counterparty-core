import decimal
import logging
import sys
import time
import traceback
from datetime import datetime
from logging.handlers import RotatingFileHandler

<<<<<<< HEAD
=======
import zmq
from colorlog import ColoredFormatter
>>>>>>> c481d144
from dateutil.tz import tzlocal
from halo import Halo
from json_log_formatter import VerboseJSONFormatter
from termcolor import colored, cprint

from counterpartycore.lib import config, util
from counterpartycore.lib.api.util import inject_details, to_json

logging.TRACE = logging.DEBUG - 5
logging.addLevelName(logging.TRACE, "TRACE")
logging.EVENT = logging.CRITICAL + 5
logging.addLevelName(logging.EVENT, "EVENT")

logger = logging.getLogger(config.LOGGER_NAME)

D = decimal.Decimal

OK_GREEN = colored("[OK]", "green")
SPINNER_STYLE = "bouncingBar"


def trace(self, msg, *args, **kwargs):
    self._log(logging.TRACE, msg, args, **kwargs)


def event(self, msg, *args, **kwargs):
    self._log(logging.EVENT, msg, args, **kwargs)


def debug(self, msg, *args, **kwargs):
    self._log(logging.DEBUG, msg, args, **kwargs)


class CustomFormatter(logging.Formatter):
    FORMAT = "%(asctime)s - [%(levelname)8s] - %(message)s"

    COLORS = {
        logging.TRACE: "cyan",
        logging.DEBUG: "light_blue",
        logging.WARNING: "yellow",
        logging.ERROR: "red",
        logging.CRITICAL: "red",
        logging.EVENT: "light_grey",
    }

    def format(self, record):
        if (
            record.levelno != logging.EVENT
            and util.CURRENT_BLOCK_INDEX is not None
            and "/counterpartycore/lib/messages/" in record.pathname
        ):
            if util.CURRENT_BLOCK_INDEX != config.MEMPOOL_BLOCK_INDEX:
                log_format = f"%(asctime)s - [%(levelname)8s] - Block {util.CURRENT_BLOCK_INDEX} - %(message)s"
            else:
                log_format = "%(asctime)s - [%(levelname)8s] - Mempool - %(message)s"
        else:
            log_format = "%(asctime)s - [%(levelname)8s] - %(message)s"
        log_format = colored(log_format, self.COLORS.get(record.levelno))
        formatter = logging.Formatter(log_format, "%Y-%m-%d-T%H:%M:%S%z")
        return formatter.format(record)


def set_up(verbose=0, quiet=True, log_file=None):
    logging.Logger.trace = trace
    logging.Logger.event = event

    loggers = [logging.getLogger(name) for name in logging.root.manager.loggerDict]
    for logger in loggers:
        logger.handlers.clear()
        logger.setLevel(logging.CRITICAL)
        logger.propagate = False

    logger = logging.getLogger(config.LOGGER_NAME)

    log_level = logging.ERROR
    if quiet:
        log_level = logging.ERROR
    elif verbose == 0:
        log_level = logging.INFO
    elif verbose == 1:
        log_level = logging.DEBUG
    elif verbose > 1:
        log_level = logging.TRACE

    logger.setLevel(log_level)

    # File Logging
    if log_file:
        max_log_size = 20 * 1024 * 1024  # 20 MB
        fileh = RotatingFileHandler(log_file, maxBytes=max_log_size, backupCount=5)
        fileh.setLevel(logging.TRACE)
        fileh.setFormatter(VerboseJSONFormatter())
        logger.addHandler(fileh)

    if config.LOG_IN_CONSOLE:
        console = logging.StreamHandler()
        console.setLevel(log_level)
        console.setFormatter(CustomFormatter())
        logger.addHandler(console)

    # Log unhandled errors.
    def handle_exception(exc_type, exc_value, exc_traceback):
        logger.error("Unhandled Exception", exc_info=(exc_type, exc_value, exc_traceback))
        cprint("Unhandled Exception", "red", attrs=["bold"])
        traceback.print_exception(exc_type, exc_value, exc_traceback, file=sys.stderr)

    sys.excepthook = handle_exception


def isodt(epoch_time):
    try:
        return datetime.fromtimestamp(epoch_time, tzlocal()).isoformat()
    except OSError:
        return "<datetime>"


EVENTS = {
    "NEW_BLOCK": "New block inserted %(block_index)s",
    "NEW_TRANSACTION": "New transaction inserted %(tx_hash)s",
    "NEW_TRANSACTION_OUTPUT": "New transaction output inserted %(tx_hash)s",
    "DEBIT": "Debit %(quantity)s %(asset)s from %(address)s",
    "CREDIT": "Credit %(quantity)s %(asset)s to %(address)s",
    "OPEN_BET": "Opened bet %(tx_hash)s",
    "BET_MATCH": "Bet match %(tx0_index)s for %(forward_quantity)s XCP against %(backward_quantity)s XCP on %(feed_address)s",
    "BET_EXPIRATION": "Bet %(bet_hash)s expired",
    "BET_MATCH_EXPIRATION": "Bet match %(bet_match_id)s expired",
    "BROADCAST": "Broadcast %(tx_hash)s: %(text)s",
    "BET_MATCH_RESOLUTON": "Bet match %(bet_match_id)s resolved",
    "BTC_PAY": "BTC payment for order match %(order_match_id)s",
    "BURN": "Burned %(burned)s BTC for %(earned)s XCP",
    "CANCEL_BET": "Bet %(tx_hash)s canceled",
    "CANCEL_ORDER": "Order %(tx_hash)s canceled",
    "CANCEL_RPS": "RPS %(tx_hash)s canceled",
    "INVALID_CANCEL": "Invalid cancel transaction %(tx_hash)s",
    "ASSET_DESTRUCTION": "%(quantity)s %(asset)s destroyed",
    "OPEN_DISPENSER": "Opened dispenser for %(asset)s at %(source)s",
    "REFILL_DISPENSER": "Dispenser refilled for %(asset)s at %(source)s",
    "DISPENSE": "%(dispense_quantity)s %(asset)s dispensed from %(source)s to %(destination)s",
    "ASSET_DIVIDEND": "Dividend of %(quantity_per_unit)s %(dividend_asset)s per unit of %(asset)s",
    "RESET_ISSUANCE": "Issuance of %(asset)s reset",
    "ASSET_CREATION": "Asset %(asset_name)s created",
    "ASSET_ISSUANCE": "Asset %(asset)s issued",
    "ORDER_EXPIRATION": "Order %(order_hash)s expired",
    "ORDER_MATCH_EXPIRATION": "Order match %(order_match_id)s expired",
    "OPEN_ORDER": "Order opened for %(give_quantity)s %(give_asset)s at %(source)s",
    "ORDER_MATCH": "Order match %(id)s for %(forward_quantity)s %(forward_asset)s against %(backward_quantity)s %(backward_asset)s",
    "OPEN_RPS": "Player %(source)s opened RPS game with %(possible_moves)s possible moves and a wager of %(wager)s XCP",
    "RPS_MATCH": "RPS match %(id)s for %(tx0_address)s against %(tx1_address)s with a wager of %(wager)s XCP",
    "RPS_EXPIRATION": "RPS %(rps_hash)s expired",
    "RPS_MATCH_EXPIRATION": "RPS match %(rps_match_id)s expired",
    "RPS_RESOLVE": "RPS %(tx_hash)s resolved",
    "ASSET_TRANSFER": "Asset %(asset)s transferred to %(issuer)s",
    "SWEEP": "Sweep from %(source)s to %(destination)s",
    "ENHANCED_SEND": "Send (ENHANCED) %(quantity)s %(asset)s from %(source)s to %(destination)s",
    "MPMA_SEND": "Send (MPMA) %(quantity)s %(asset)s from %(source)s to %(destination)s",
    "SEND": "Send %(quantity)s %(asset)s from %(source)s to %(destination)s",
    "DISPENSER_UPDATE": "Updated dispenser for %(asset)s at %(source)s. New status: %(status)s",
    "BET_UPDATE": "Updated bet %(tx_hash)s. New status: %(status)s",
    "BET_MATCH_UPDATE": "Updated bet match %(id)s. New status: %(status)s",
    "ORDER_UPDATE": "Updated order %(tx_hash)s. New status: %(status)s",
    "ORDER_FILLED": "Order %(tx_hash)s filled",
    "ORDER_MATCH_UPDATE": "Order match %(id)s updated. New status: %(status)s",
    "RPS_MATCH_UPDATE": "Updated RPS match %(id)s. New status: %(status)s",
    "RPS_UPDATE": "RPS %(tx_hash)s updated. New status: %(status)s",
    "BLOCK_PARSED": "Block %(block_index)s parsed, ledger hash is %(ledger_hash)s and txlist hash is %(txlist_hash)s",
    "TRANSACTION_PARSED": "Transaction %(tx_hash)s parsed. Supported: %(supported)s",
}

ADDRESS_FIELD = [
    "address",
    "source",
    "destination",
    "feed_address",
    "tx0_address",
    "tx1_address",
    "issuer",
]
HASH_FIELD = ["tx_hash", "bet_hash", "order_hash", "rps_hash", "ledger_hash", "txlist_hash"]


def format_event_fields(bindings):
    for key, value in bindings.items():
        if value is None:
            continue
        if key in ADDRESS_FIELD:
            bindings[key] = value[:8]
        elif key in HASH_FIELD:
            bindings[key] = value[:7]
        elif key.endswith("_id") and isinstance(value, str) and "_" in value:
            part1, part2 = value.split("_")
            bindings[key] = f"{part1[:7]}_{part2[:7]}"
    return bindings


<<<<<<< HEAD
def log_event(block_index, event_name, bindings):
    if event_name in EVENTS:
        block_name = "Mempool" if util.PARSING_MEMPOOL else f"Block {block_index}"
        log_message = f"{block_name} - {EVENTS[event_name]}"
        logger.event(
            log_message,
            format_event_fields(bindings),
            extra={"event": {"name": event_name, "block_index": block_index, **bindings}},
        )


class Spinner:
    def __init__(self, step, done_message=None):
        self.halo = None
        self.done_message = done_message
        if not config.LOG_IN_CONSOLE:
            self.step = step
            self.halo = Halo(text=step, spinner=SPINNER_STYLE)
        logger.info(step)

    def __enter__(self):
        self.start()
        return self

    def __exit__(self, exc_type, exc_value, traceback):
        self.stop()

    def start(self):
        self.start_time = time.time()
        if self.halo:
            self.halo.start()

    def stop(self):
        duration = time.time() - self.start_time
        if self.halo:
            self.halo.stop()
            print(f"{OK_GREEN} {self.step} (in {duration:.2f}s)")
        if self.done_message:
            logger.info(self.done_message.format(duration))
        self.halo = None
        self.done_message = None

    def set_messsage(self, message):
        if self.halo:
            self.halo.text = message
            self.step = message
=======
def log_event(db, block_index, event_index, event_name, bindings):
    if config.JSON_LOG:
        logger.info({"event": event_name, "bindings": bindings})
    elif event_name in EVENTS:
        block_name = "mempool" if util.PARSING_MEMPOOL else block_index
        log_message = f"[{block_name}] {EVENTS[event_name]}"
        logger.info(log_message, bindings)
    # Publish event to ZMQ
    if config.ENABLE_ZMQ_PUBLISHER:
        zmq_publisher = ZmqPublisher()
        zmq_event = {
            "event": event_name,
            "params": bindings,
            "mempool": util.PARSING_MEMPOOL,
            "description": EVENTS[event_name] % bindings,
        }
        if not util.PARSING_MEMPOOL:
            zmq_event["block_index"] = block_index
            zmq_event["event_index"] = event_index
        zmq_publisher.publish_event(db, zmq_event)
>>>>>>> c481d144


def shutdown():
    logger.info("Shutting down logging...")
    logging.shutdown()


class ZmqPublisher(metaclass=util.SingletonMeta):
    def __init__(self):
        self.context = zmq.Context()
        self.socket = self.context.socket(zmq.PUB)
        self.socket.bind("tcp://*:%s" % config.ZMQ_PUBLISHER_PORT)

    def publish_event(self, db, event):
        logger.debug("Publishing event: %s", event["event"])
        event = inject_details(db, event)
        self.socket.send_multipart([event["event"].encode("utf-8"), to_json(event).encode("utf-8")])

    def close(self):
        if self.socket:
            self.socket.close(linger=0)
            self.context.term()<|MERGE_RESOLUTION|>--- conflicted
+++ resolved
@@ -6,11 +6,7 @@
 from datetime import datetime
 from logging.handlers import RotatingFileHandler
 
-<<<<<<< HEAD
-=======
 import zmq
-from colorlog import ColoredFormatter
->>>>>>> c481d144
 from dateutil.tz import tzlocal
 from halo import Halo
 from json_log_formatter import VerboseJSONFormatter
@@ -205,8 +201,7 @@
     return bindings
 
 
-<<<<<<< HEAD
-def log_event(block_index, event_name, bindings):
+def log_event(db, block_index, event_index, event_name, bindings):
     if event_name in EVENTS:
         block_name = "Mempool" if util.PARSING_MEMPOOL else f"Block {block_index}"
         log_message = f"{block_name} - {EVENTS[event_name]}"
@@ -215,51 +210,6 @@
             format_event_fields(bindings),
             extra={"event": {"name": event_name, "block_index": block_index, **bindings}},
         )
-
-
-class Spinner:
-    def __init__(self, step, done_message=None):
-        self.halo = None
-        self.done_message = done_message
-        if not config.LOG_IN_CONSOLE:
-            self.step = step
-            self.halo = Halo(text=step, spinner=SPINNER_STYLE)
-        logger.info(step)
-
-    def __enter__(self):
-        self.start()
-        return self
-
-    def __exit__(self, exc_type, exc_value, traceback):
-        self.stop()
-
-    def start(self):
-        self.start_time = time.time()
-        if self.halo:
-            self.halo.start()
-
-    def stop(self):
-        duration = time.time() - self.start_time
-        if self.halo:
-            self.halo.stop()
-            print(f"{OK_GREEN} {self.step} (in {duration:.2f}s)")
-        if self.done_message:
-            logger.info(self.done_message.format(duration))
-        self.halo = None
-        self.done_message = None
-
-    def set_messsage(self, message):
-        if self.halo:
-            self.halo.text = message
-            self.step = message
-=======
-def log_event(db, block_index, event_index, event_name, bindings):
-    if config.JSON_LOG:
-        logger.info({"event": event_name, "bindings": bindings})
-    elif event_name in EVENTS:
-        block_name = "mempool" if util.PARSING_MEMPOOL else block_index
-        log_message = f"[{block_name}] {EVENTS[event_name]}"
-        logger.info(log_message, bindings)
     # Publish event to ZMQ
     if config.ENABLE_ZMQ_PUBLISHER:
         zmq_publisher = ZmqPublisher()
@@ -273,7 +223,43 @@
             zmq_event["block_index"] = block_index
             zmq_event["event_index"] = event_index
         zmq_publisher.publish_event(db, zmq_event)
->>>>>>> c481d144
+
+
+class Spinner:
+    def __init__(self, step, done_message=None):
+        self.halo = None
+        self.done_message = done_message
+        if not config.LOG_IN_CONSOLE:
+            self.step = step
+            self.halo = Halo(text=step, spinner=SPINNER_STYLE)
+        logger.info(step)
+
+    def __enter__(self):
+        self.start()
+        return self
+
+    def __exit__(self, exc_type, exc_value, traceback):
+        self.stop()
+
+    def start(self):
+        self.start_time = time.time()
+        if self.halo:
+            self.halo.start()
+
+    def stop(self):
+        duration = time.time() - self.start_time
+        if self.halo:
+            self.halo.stop()
+            print(f"{OK_GREEN} {self.step} (in {duration:.2f}s)")
+        if self.done_message:
+            logger.info(self.done_message.format(duration))
+        self.halo = None
+        self.done_message = None
+
+    def set_messsage(self, message):
+        if self.halo:
+            self.halo.text = message
+            self.step = message
 
 
 def shutdown():

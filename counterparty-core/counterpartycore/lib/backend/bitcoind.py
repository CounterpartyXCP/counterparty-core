import functools
import json
import logging
import time
from collections import OrderedDict

import requests
from requests.exceptions import ChunkedEncodingError, ConnectionError, ReadTimeout, Timeout

from counterpartycore.lib import config, deserialize, exceptions, util
from counterpartycore.lib.kickstart.utils import ib2h

logger = logging.getLogger(config.LOGGER_NAME)

BLOCKS_CACHE = OrderedDict()
BLOCKS_CACHE_MAX_SIZE = 1000
TRANSACTIONS_CACHE = OrderedDict()
TRANSACTIONS_CACHE_MAX_SIZE = 10000


def rpc_call(payload):
    """Calls to bitcoin core and returns the response"""
    url = config.BACKEND_URL
    response = None

    tries = 0
    broken_error = None
    while True:
        try:
            tries += 1
            response = requests.post(
                url,
                data=json.dumps(payload),
                headers={"content-type": "application/json"},
                verify=(not config.BACKEND_SSL_NO_VERIFY),
                timeout=config.REQUESTS_TIMEOUT,
            )

            if response is None:  # noqa: E711
                if config.TESTNET:
                    network = "testnet"
                elif config.REGTEST:
                    network = "regtest"
                else:
                    network = "mainnet"
                raise exceptions.BitcoindRPCError(
                    f"Cannot communicate with backend at `{util.clean_url_for_log(url)}`. (server is set to run on {network}, is backend?)"
                )
            if response.status_code in (401,):
                raise exceptions.BitcoindRPCError(
                    f"Authorization error connecting to {util.clean_url_for_log(url)}: {response.status_code} {response.reason}"
                )
            if response.status_code not in (200, 500):
                raise exceptions.BitcoindRPCError(str(response.status_code) + " " + response.reason)
            break
        except KeyboardInterrupt:
            logger.warning("Interrupted by user")
            exit(0)
        except (Timeout, ReadTimeout, ConnectionError, ChunkedEncodingError):
            logger.debug(
                f"Could not connect to backend at `{util.clean_url_for_log(url)}`. (Try {tries})"
            )
            time.sleep(5)
        except Exception as e:
            broken_error = e
            break
    if broken_error:
        raise broken_error

    # Handle json decode errors
    try:
        response_json = response.json()
    except json.decoder.JSONDecodeError as e:  # noqa: F841
        raise exceptions.BitcoindRPCError(  # noqa: B904
            f"Received invalid JSON from backend with a response of {str(response.status_code) + ' ' + response.reason}"
        ) from e

    # Batch query returns a list
    if isinstance(response_json, list):
        return response_json
    if "error" not in response_json.keys() or response_json["error"] is None:  # noqa: E711
        return response_json["result"]
    if response_json["error"]["code"] == -5:  # RPC_INVALID_ADDRESS_OR_KEY
        raise exceptions.BitcoindRPCError(
            f"{response_json['error']} Is `txindex` enabled in {config.BTC_NAME} Core?"
        )
    if response_json["error"]["code"] in [-28, -8, -2]:
        # “Verifying blocks...” or “Block height out of range” or “The network does not appear to fully agree!“
        logger.debug(f"Backend not ready. Sleeping for ten seconds. ({response_json['error']})")
        # If Bitcoin Core takes more than `sys.getrecursionlimit() * 10 = 9970`
        # seconds to start, this’ll hit the maximum recursion depth limit.
        time.sleep(10)
        return rpc_call(payload)
    raise exceptions.BitcoindRPCError(
        f"Error connecting to {util.clean_url_for_log(url)}: {response_json['error']}"
    )


def rpc(method, params):
    payload = {
        "method": method,
        "params": params,
        "jsonrpc": "2.0",
        "id": 0,
    }
    return rpc_call(payload)


def getblockcount():
    return rpc("getblockcount", [])


def getblockhash(blockcount):
    return rpc("getblockhash", [blockcount])


def getblock(block_hash, verbosity=0):
    return rpc("getblock", [block_hash, verbosity])


def get_block_height(block_hash):
    block_info = rpc("getblock", [block_hash, 1])
    return block_info["height"]


@functools.lru_cache(maxsize=10000)
def getrawtransaction(tx_hash, verbose=False):
    return rpc("getrawtransaction", [tx_hash, 1 if verbose else 0])


def fee_per_kb(
    conf_target: int = config.ESTIMATE_FEE_CONF_TARGET, mode: str = config.ESTIMATE_FEE_MODE
):
    """
    Get the fee per kilobyte for a transaction to be confirmed in `conf_target` blocks.
    :param conf_target: Confirmation target in blocks (1 - 1008) (e.g. 2)
    :param mode: The fee estimate mode. (e.g. CONSERVATIVE)
    """
    feeperkb = rpc("estimatesmartfee", [conf_target, mode])

    if "errors" in feeperkb and feeperkb["errors"][0] == "Insufficient data or no feerate found":
        return None

    return int(max(feeperkb["feerate"] * config.UNIT, config.DEFAULT_FEE_PER_KB_ESTIMATE_SMART))


def get_btc_supply(normalize=False):
    f"""returns the total supply of {config.BTC} (based on what Bitcoin Core says the current block height is)"""  # noqa: B021
    block_count = getblockcount()
    blocks_remaining = block_count
    total_supply = 0
    reward = 50.0
    while blocks_remaining > 0:
        if blocks_remaining >= 210000:
            blocks_remaining -= 210000
            total_supply += 210000 * reward
            reward /= 2
        else:
            total_supply += blocks_remaining * reward
            blocks_remaining = 0
    return total_supply if normalize else int(total_supply * config.UNIT)


def getindexblocksbehind():
    block_count = getblockcount()
    chain_tip = rpc("getchaintips", [])[0]["height"]
    return chain_tip - block_count


<<<<<<< HEAD
def add_transaction_in_cache(tx_hash, tx):
    TRANSACTIONS_CACHE[tx_hash] = tx
    if len(TRANSACTIONS_CACHE) > TRANSACTIONS_CACHE_MAX_SIZE:
        TRANSACTIONS_CACHE.popitem(last=False)


def add_block_in_cache(block_index, block):
    BLOCKS_CACHE[block_index] = block
    if len(BLOCKS_CACHE) > BLOCKS_CACHE_MAX_SIZE:
        BLOCKS_CACHE.popitem(last=False)
    for transaction in block["transactions"]:
        add_transaction_in_cache(transaction["tx_hash"], transaction)


def get_decoded_block(block_index):
    if block_index in BLOCKS_CACHE:
        # remove from cache when used
        return BLOCKS_CACHE.pop(block_index)

    block_hash = getblockhash(block_index)
    raw_block = getblock(block_hash)
    use_txid = util.enabled("correct_segwit_txids", block_index=block_index)
    block = deserialize.deserialize_block(raw_block, use_txid=use_txid)

    add_block_in_cache(block_index, block)

    return block


def get_decoded_transaction(tx_hash, block_index=None):
    if isinstance(tx_hash, bytes):
        tx_hash = ib2h(tx_hash)
    if tx_hash in TRANSACTIONS_CACHE:
        return TRANSACTIONS_CACHE[tx_hash]

    raw_tx = getrawtransaction(tx_hash)
    use_txid = util.enabled("correct_segwit_txids", block_index=block_index)
    tx = deserialize.deserialize_tx(raw_tx, use_txid=use_txid)

    add_transaction_in_cache(tx_hash, tx)

    return tx


class BlockFetcher:
    def __init__(self, first_block) -> None:
        self.current_block = first_block

    def get_block(self):
        block = get_decoded_block(self.current_block)
        self.current_block += 1
        return block
=======
def sendrawtransaction(signedhex: str):
    """
    Proxy to `sendrawtransaction` RPC call.
    :param signedhex: The signed transaction hex.
    """
    return rpc("sendrawtransaction", [signedhex])
>>>>>>> 24a62bc2
<|MERGE_RESOLUTION|>--- conflicted
+++ resolved
@@ -167,7 +167,6 @@
     return chain_tip - block_count
 
 
-<<<<<<< HEAD
 def add_transaction_in_cache(tx_hash, tx):
     TRANSACTIONS_CACHE[tx_hash] = tx
     if len(TRANSACTIONS_CACHE) > TRANSACTIONS_CACHE_MAX_SIZE:
@@ -220,11 +219,11 @@
         block = get_decoded_block(self.current_block)
         self.current_block += 1
         return block
-=======
+
+
 def sendrawtransaction(signedhex: str):
     """
     Proxy to `sendrawtransaction` RPC call.
     :param signedhex: The signed transaction hex.
     """
-    return rpc("sendrawtransaction", [signedhex])
->>>>>>> 24a62bc2
+    return rpc("sendrawtransaction", [signedhex])
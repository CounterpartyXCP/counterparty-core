#! /usr/bin/env python3

import argparse
import logging
from urllib.parse import quote_plus as urlencode

from termcolor import cprint

from counterpartycore import server
from counterpartycore.lib import config, setup

logger = logging.getLogger(config.LOGGER_NAME)

APP_NAME = "counterparty-server"
APP_VERSION = config.VERSION_STRING

CONFIG_ARGS = [
    [
        ("-v", "--verbose"),
        {
            "dest": "verbose",
            "action": "store_true",
            "default": False,
            "help": "sets log level to DEBUG",
        },
    ],
    [
        ("--quiet",),
        {
            "dest": "quiet",
            "action": "store_true",
            "default": False,
            "help": "sets log level to ERROR",
        },
    ],
    [
        ("--mainnet",),
        {
            "action": "store_true",
            "default": True,
            "help": f"use {config.BTC_NAME} mainet addresses and block numbers",
        },
    ],
    [
        ("--testnet",),
        {
            "action": "store_true",
            "default": False,
            "help": f"use {config.BTC_NAME} testnet addresses and block numbers",
        },
    ],
    [
        ("--testcoin",),
        {
            "action": "store_true",
            "default": False,
            "help": f"use the test {config.XCP_NAME} network on every blockchain",
        },
    ],
    [
        ("--regtest",),
        {
            "action": "store_true",
            "default": False,
            "help": f"use {config.BTC_NAME} regtest addresses and block numbers",
        },
    ],
    [
        ("--customnet",),
        {
            "default": "",
            "help": "use a custom network (specify as UNSPENDABLE_ADDRESS|ADDRESSVERSION|P2SH_ADDRESSVERSION with version bytes in HH hex format)",
        },
    ],
    [
        ("--api-limit-rows",),
        {
            "type": int,
            "default": 1000,
            "help": "limit api calls to the set results (defaults to 1000). Setting to 0 removes the limit.",
        },
    ],
    [("--backend-name",), {"default": "addrindex", "help": "the backend name to connect to"}],
    [
        ("--backend-connect",),
        {"default": "localhost", "help": "the hostname or IP of the backend server"},
    ],
    [("--backend-port",), {"type": int, "help": "the backend port to connect to"}],
    [
        ("--backend-user",),
        {"default": "rpc", "help": "the username used to communicate with backend"},
    ],
    [
        ("--backend-password",),
        {"default": "rpc", "help": "the password used to communicate with backend"},
    ],
    [
        ("--backend-ssl",),
        {
            "action": "store_true",
            "default": False,
            "help": "use SSL to connect to backend (default: false)",
        },
    ],
    [
        ("--backend-ssl-no-verify",),
        {
            "action": "store_true",
            "default": False,
            "help": "verify SSL certificate of backend; disallow use of self‐signed certificates (default: true)",
        },
    ],
    [
        ("--backend-poll-interval",),
        {"type": float, "default": 0.5, "help": "poll interval, in seconds (default: 0.5)"},
    ],
    [
        ("--check-asset-conservation",),
        {
            "action": "store_true",
            "default": False,
            "help": "Skip asset conservation checking (default: false)",
        },
    ],
    [
        ("--p2sh-dust-return-pubkey",),
        {
            "help": "pubkey to receive dust when multisig encoding is used for P2SH source (default: none)"
        },
    ],
    [
        ("--indexd-connect",),
        {"default": "localhost", "help": "the hostname or IP of the indexd server"},
    ],
    [("--indexd-port",), {"type": int, "help": "the indexd server port to connect to"}],
    [
        ("--rpc-host",),
        {
            "default": "localhost",
            "help": "the IP of the interface to bind to for providing JSON-RPC API access (0.0.0.0 for all interfaces)",
        },
    ],
    [
        ("--rpc-port",),
        {"type": int, "help": f"port on which to provide the {config.APP_NAME} JSON-RPC API"},
    ],
    [
        ("--rpc-user",),
        {
            "default": "rpc",
            "help": f"required username to use the {config.APP_NAME} JSON-RPC API (via HTTP basic auth)",
        },
    ],
    [
        ("--rpc-password",),
        {
            "default": "rpc",
            "help": f"required password (for rpc-user) to use the {config.APP_NAME} JSON-RPC API (via HTTP basic auth)",
        },
    ],
    [
        ("--rpc-no-allow-cors",),
        {"action": "store_true", "default": False, "help": "allow ajax cross domain request"},
    ],
    [
        ("--rpc-batch-size",),
        {
            "type": int,
            "default": config.DEFAULT_RPC_BATCH_SIZE,
            "help": f"number of RPC queries by batch (default: {config.DEFAULT_RPC_BATCH_SIZE})",
        },
    ],
    [
        ("--api-host",),
        {
            "default": "localhost",
            "help": "the IP of the interface to bind to for providing  API access (0.0.0.0 for all interfaces)",
        },
    ],
    [
        ("--api-port",),
        {"type": int, "help": f"port on which to provide the {config.APP_NAME} API"},
    ],
    [
        ("--api-user",),
        {
            "default": "api",
            "help": f"required username to use the {config.APP_NAME} API (via HTTP basic auth)",
        },
    ],
    [
        ("--api-password",),
        {
            "default": "api",
            "help": f"required password (for rpc-user) to use the {config.APP_NAME} API (via HTTP basic auth)",
        },
    ],
    [
        ("--api-no-allow-cors",),
        {"action": "store_true", "default": False, "help": "allow ajax cross domain request"},
    ],
    [
        ("--requests-timeout",),
        {
            "type": int,
            "default": config.DEFAULT_REQUESTS_TIMEOUT,
            "help": "timeout value (in seconds) used for all HTTP requests (default: 5)",
        },
    ],
    [
        ("--force",),
        {
            "action": "store_true",
            "default": False,
            "help": "skip backend check, version check, process lock (NOT FOR USE ON PRODUCTION SYSTEMS)",
        },
    ],
    [
        ("--no-confirm",),
        {"action": "store_true", "default": False, "help": "don't ask for confirmation"},
    ],
    [("--database-file",), {"default": None, "help": "the path to the SQLite3 database file"}],
    [
        ("--log-file",),
        {"nargs": "?", "const": None, "default": False, "help": "log to the specified file"},
    ],
    [
        ("--api-log-file",),
        {
            "nargs": "?",
            "const": None,
            "default": False,
            "help": "log API requests to the specified file",
        },
    ],
    [
        ("--enable-api-v1",),
        {"action": "store_true", "default": False, "help": "Enable the API v1"},
    ],
    [
        ("--no-log-files",),
        {"action": "store_true", "default": False, "help": "Don't write log files"},
    ],
    [
        ("--json-log",),
        {"action": "store_true", "default": False, "help": "Log events in JSON format"},
    ],
    [
        ("--utxo-locks-max-addresses",),
        {
            "type": int,
            "default": config.DEFAULT_UTXO_LOCKS_MAX_ADDRESSES,
            "help": "max number of addresses for which to track UTXO locks",
        },
    ],
    [
        ("--utxo-locks-max-age",),
        {
            "type": int,
            "default": config.DEFAULT_UTXO_LOCKS_MAX_AGE,
            "help": "how long to keep a lock on a UTXO being tracked",
        },
    ],
    [
        ("--no-mempool",),
        {"action": "store_true", "default": False, "help": "Disable mempool parsing"},
    ],
]


def welcome_message(action, server_configfile):
    cprint(f"Running v{config.__version__} of {config.FULL_APP_NAME}.", "magenta")

    # print some info
    cprint(f"Configuration file: {server_configfile}", "light_grey")
    cprint(f"Counterparty database: {config.DATABASE}", "light_grey")
    if config.LOG:
        cprint(f"Writing log to file: `{config.LOG}`", "light_grey")
    else:
        cprint("Warning: log disabled", "yellow")
    if config.API_LOG:
        cprint(f"Writing API accesses log to file: `{config.API_LOG}`", "light_grey")
    else:
        cprint("Warning: API log disabled", "yellow")

    if config.VERBOSE:
        if config.TESTNET:
            cprint("NETWORK: Testnet", "light_grey")
        elif config.REGTEST:
            cprint("NETWORK: Regtest", "light_grey")
        else:
            cprint("NETWORK: Mainnet", "light_grey")

        pass_str = f":{urlencode(config.BACKEND_PASSWORD)}@"
        cleaned_backend_url = config.BACKEND_URL.replace(pass_str, ":*****@")
        cprint(f"BACKEND_URL: {cleaned_backend_url}", "light_grey")
        cprint(f"INDEXD_URL: {config.INDEXD_URL}", "light_grey")
        pass_str = f":{urlencode(config.RPC_PASSWORD)}@"
        cleaned_rpc_url = config.RPC.replace(pass_str, ":*****@")
        cprint(f"RPC: {cleaned_rpc_url}", "light_grey")

    cprint(f"{'-' * 30} {action} {'-' * 30}\n", "green")


class VersionError(Exception):
    pass


def main():
    # Post installation tasks
    server_configfile = setup.generate_server_config_file(CONFIG_ARGS)

    # Parse command-line arguments.
    parser = argparse.ArgumentParser(
        prog=APP_NAME,
        description=f"Server for the {config.XCP_NAME} protocol",
        add_help=False,
        exit_on_error=False,
    )
    parser.add_argument(
        "-h", "--help", dest="help", action="store_true", help="show this help message and exit"
    )
    parser.add_argument(
        "-V",
        "--version",
        action="version",
        version=f"{APP_NAME} v{APP_VERSION}; counterparty-core v{config.VERSION_STRING}",
    )
    parser.add_argument("--config-file", help="the path to the configuration file")

    cmd_args = parser.parse_known_args()[0]
    config_file_path = getattr(cmd_args, "config_file", None)
    configfile = setup.read_config_file("server.conf", config_file_path)

    setup.add_config_arguments(parser, CONFIG_ARGS, configfile, add_default=True)

    subparsers = parser.add_subparsers(dest="action", help="the action to be taken")

    parser_server = subparsers.add_parser("start", help="run the server")
    parser_server.add_argument("--config-file", help="the path to the configuration file")
    parser_server.add_argument(
        "--catch-up",
        choices=["normal", "bootstrap"],
        default="normal",
        help="Catch up mode (default: normal)",
    )
    setup.add_config_arguments(parser_server, CONFIG_ARGS, configfile)

    parser_reparse = subparsers.add_parser(
        "reparse", help="reparse all transactions in the database"
    )
    parser_reparse.add_argument(
        "block_index", type=int, help="the index of the last known good block"
    )
    setup.add_config_arguments(parser_reparse, CONFIG_ARGS, configfile)

    parser_vacuum = subparsers.add_parser(
        "vacuum", help="VACUUM the database (to improve performance)"
    )
    setup.add_config_arguments(parser_vacuum, CONFIG_ARGS, configfile)

    parser_rollback = subparsers.add_parser("rollback", help="rollback database")
    parser_rollback.add_argument(
        "block_index", type=int, help="the index of the last known good block"
    )
    setup.add_config_arguments(parser_rollback, CONFIG_ARGS, configfile)

    parser_kickstart = subparsers.add_parser(
        "kickstart", help="rapidly build database by reading from Bitcoin Core blockchain"
    )
    parser_kickstart.add_argument("--bitcoind-dir", help="Bitcoin Core data directory")
    parser_kickstart.add_argument(
        "--max-queue-size", type=int, help="Size of the multiprocessing.Queue for parsing blocks"
    )
    parser_kickstart.add_argument(
        "--debug-block", type=int, help="Rollback and run kickstart for a single block;"
    )
    setup.add_config_arguments(parser_kickstart, CONFIG_ARGS, configfile)

    parser_bootstrap = subparsers.add_parser(
        "bootstrap", help="bootstrap database with hosted snapshot"
    )
    setup.add_config_arguments(parser_bootstrap, CONFIG_ARGS, configfile)

    parser_checkdb = subparsers.add_parser("check-db", help="do an integrity check on the database")
    setup.add_config_arguments(parser_checkdb, CONFIG_ARGS, configfile)

    parser_show_config = subparsers.add_parser(
        "show-params", help="Show counterparty-server configuration"
    )
    setup.add_config_arguments(parser_show_config, CONFIG_ARGS, configfile)

    args = parser.parse_args()

    # Help message
    if args.help:
        parser.print_help()
        exit(0)

<<<<<<< HEAD
    # Configuration
    init_args = dict(
        database_file=args.database_file,
        testnet=args.testnet,
        testcoin=args.testcoin,
        regtest=args.regtest,
        customnet=args.customnet,
        api_limit_rows=args.api_limit_rows,
        backend_connect=args.backend_connect,
        backend_port=args.backend_port,
        backend_user=args.backend_user,
        backend_password=args.backend_password,
        backend_ssl=args.backend_ssl,
        backend_ssl_no_verify=args.backend_ssl_no_verify,
        backend_poll_interval=args.backend_poll_interval,
        indexd_connect=args.indexd_connect,
        indexd_port=args.indexd_port,
        rpc_host=args.rpc_host,
        rpc_port=args.rpc_port,
        rpc_user=args.rpc_user,
        rpc_password=args.rpc_password,
        rpc_no_allow_cors=args.rpc_no_allow_cors,
        requests_timeout=args.requests_timeout,
        rpc_batch_size=args.rpc_batch_size,
        check_asset_conservation=args.check_asset_conservation,
        force=args.force,
        p2sh_dust_return_pubkey=args.p2sh_dust_return_pubkey,
        utxo_locks_max_addresses=args.utxo_locks_max_addresses,
        utxo_locks_max_age=args.utxo_locks_max_age,
        no_mempool=args.no_mempool,
    )

    server.initialise_log_config(
        verbose=args.verbose,
        quiet=args.quiet,
        log_file=args.log_file,
        api_log_file=args.api_log_file,
        no_log_files=args.no_log_files,
        testnet=args.testnet,
        testcoin=args.testcoin,
        regtest=args.regtest,
        json_log=args.json_log,
    )

    # set up logging
    log.set_up(
        verbose=config.VERBOSE,
        quiet=config.QUIET,
        log_file=config.LOG,
        log_in_console=args.action == "start",
    )

    server.initialise_config(**init_args)
=======
    # Configuration and logging
    server.initialise_log_and_config(args)
>>>>>>> d989d7ff

    logger.info(f"Running v{APP_VERSION} of {APP_NAME}.")

    welcome_message(args.action, server_configfile)

    # Bootstrapping
    if args.action == "bootstrap":
        server.bootstrap(no_confirm=args.no_confirm)

    # PARSING
    elif args.action == "reparse":
        server.reparse(block_index=args.block_index)

    elif args.action == "rollback":
        server.rollback(block_index=args.block_index)

    elif args.action == "kickstart":
        server.kickstart(
            bitcoind_dir=args.bitcoind_dir,
            force=args.force,
            max_queue_size=args.max_queue_size,
            debug_block=args.debug_block,
        )

    elif args.action == "start":
        server.start_all(args)

    elif args.action == "show-params":
        server.show_params()

    elif args.action == "vacuum":
        server.vacuum()

    elif args.action == "check-db":
        server.check_database()
    else:
        parser.print_help()<|MERGE_RESOLUTION|>--- conflicted
+++ resolved
@@ -397,64 +397,8 @@
         parser.print_help()
         exit(0)
 
-<<<<<<< HEAD
-    # Configuration
-    init_args = dict(
-        database_file=args.database_file,
-        testnet=args.testnet,
-        testcoin=args.testcoin,
-        regtest=args.regtest,
-        customnet=args.customnet,
-        api_limit_rows=args.api_limit_rows,
-        backend_connect=args.backend_connect,
-        backend_port=args.backend_port,
-        backend_user=args.backend_user,
-        backend_password=args.backend_password,
-        backend_ssl=args.backend_ssl,
-        backend_ssl_no_verify=args.backend_ssl_no_verify,
-        backend_poll_interval=args.backend_poll_interval,
-        indexd_connect=args.indexd_connect,
-        indexd_port=args.indexd_port,
-        rpc_host=args.rpc_host,
-        rpc_port=args.rpc_port,
-        rpc_user=args.rpc_user,
-        rpc_password=args.rpc_password,
-        rpc_no_allow_cors=args.rpc_no_allow_cors,
-        requests_timeout=args.requests_timeout,
-        rpc_batch_size=args.rpc_batch_size,
-        check_asset_conservation=args.check_asset_conservation,
-        force=args.force,
-        p2sh_dust_return_pubkey=args.p2sh_dust_return_pubkey,
-        utxo_locks_max_addresses=args.utxo_locks_max_addresses,
-        utxo_locks_max_age=args.utxo_locks_max_age,
-        no_mempool=args.no_mempool,
-    )
-
-    server.initialise_log_config(
-        verbose=args.verbose,
-        quiet=args.quiet,
-        log_file=args.log_file,
-        api_log_file=args.api_log_file,
-        no_log_files=args.no_log_files,
-        testnet=args.testnet,
-        testcoin=args.testcoin,
-        regtest=args.regtest,
-        json_log=args.json_log,
-    )
-
-    # set up logging
-    log.set_up(
-        verbose=config.VERBOSE,
-        quiet=config.QUIET,
-        log_file=config.LOG,
-        log_in_console=args.action == "start",
-    )
-
-    server.initialise_config(**init_args)
-=======
     # Configuration and logging
     server.initialise_log_and_config(args)
->>>>>>> d989d7ff
 
     logger.info(f"Running v{APP_VERSION} of {APP_NAME}.")
 

--- conflicted
+++ resolved
@@ -723,7 +723,7 @@
     except KeyboardInterrupt:
         pass
     finally:
-<<<<<<< HEAD
+        telemetry_daemon.stop()
         if args.enable_api_v1:
             if api_status_poller:
                 api_status_poller.stop()
@@ -731,13 +731,6 @@
                 api_server_v1.stop()
         if api_server_v2:
             api_server_v2.stop()
-=======
-        telemetry_daemon.stop()
-        if api_status_poller:
-            api_status_poller.stop()
-        if api_server:
-            api_server.stop()
->>>>>>> 6b68721a
         backend.stop()
         if db:
             database.optimize(db)

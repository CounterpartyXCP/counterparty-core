--- conflicted
+++ resolved
@@ -30,14 +30,11 @@
     util,
 )
 from counterpartycore.lib import kickstart as kickstarter
-<<<<<<< HEAD
+from counterpartycore.lib.api import api_server as api_v2
+from counterpartycore.lib.api import api_v1
 from counterpartycore.lib.telemetry.client import TelemetryClientLocal
 from counterpartycore.lib.telemetry.collector import TelemetryCollectorLive
 from counterpartycore.lib.telemetry.daemon import TelemetryDaemon
-=======
-from counterpartycore.lib.api import api_server as api_v2
-from counterpartycore.lib.api import api_v1
->>>>>>> d989d7ff
 
 logger = logging.getLogger(config.LOGGER_NAME)
 D = decimal.Decimal
@@ -683,14 +680,6 @@
     print(f"{OK_GREEN} {step}")
 
 
-<<<<<<< HEAD
-def start_all(catch_up="normal"):
-    api_status_poller, api_server, db = None, None, None
-
-    try:
-        # Backend.
-        connect_to_backend()
-=======
 def start_all(args):
     api_status_poller = None
     api_server_v1 = None
@@ -698,14 +687,12 @@
 
     # Backend.
     connect_to_backend()
->>>>>>> d989d7ff
 
     try:
         if not os.path.exists(config.DATABASE) and args.catch_up == "bootstrap":
             bootstrap(no_confirm=True)
 
         db = initialise_db()
-<<<<<<< HEAD
         blocks.initialise(db)
 
         telemetry_daemon = TelemetryDaemon(
@@ -715,10 +702,6 @@
         )
 
         telemetry_daemon.start()
-=======
-        # Initialise.
-        blocks.initialise(db)
->>>>>>> d989d7ff
 
         # Reset UTXO_LOCKS.  This previously was done in
         # initilise_config
@@ -744,12 +727,6 @@
     except KeyboardInterrupt:
         pass
     finally:
-<<<<<<< HEAD
-        if api_status_poller:
-            api_status_poller.stop()
-        if api_server:
-            api_server.stop()
-=======
         if args.enable_api_v1:
             if api_status_poller:
                 api_status_poller.stop()
@@ -757,7 +734,6 @@
                 api_server_v1.stop()
         if api_server_v2:
             api_server_v2.stop()
->>>>>>> d989d7ff
         backend.stop()
         if db:
             database.optimize(db)

--- conflicted
+++ resolved
@@ -44,26 +44,14 @@
         conftest.ENABLE_MOCK_PROTOCOL_CHANGES_AT_BLOCK = True
         conftest.RANDOM_ASSET_INT = 26**12 + 1
 
-<<<<<<< HEAD
         if method == "parse":
-            if tx_name != "dispense":
-                util_test.insert_transaction(inputs[0], server_db)
+            util_test.insert_transaction(inputs[0], server_db)
+            if tx_name in ["fairminter", "fairmint"]:
+                # insert message as 2nd arg
+                inputs = inputs[:1] + (inputs[0]["data"][1:],) + inputs[1:]
+            else:
                 # insert message as 2nd arg
                 inputs = inputs[:1] + (inputs[0]["data"][4:],) + inputs[1:]
-            else:
-                util_test.insert_transaction(inputs[0], server_db)
-=======
-        if tx_name in ["fairminter", "fairmint"] and method == "parse":
-            util_test.insert_transaction(inputs[0], server_db)
-            # insert message as 2nd arg
-            inputs = inputs[:1] + (inputs[0]["data"][1:],) + inputs[1:]
-        elif method == "parse":
-            util_test.insert_transaction(inputs[0], server_db)
-            # insert message as 2nd arg
-            inputs = inputs[:1] + (inputs[0]["data"][4:],) + inputs[1:]
-        elif method == "dispense":
-            util_test.insert_transaction(inputs[0], server_db)
->>>>>>> 1defb278
 
         util_test.check_outputs(
             tx_name,

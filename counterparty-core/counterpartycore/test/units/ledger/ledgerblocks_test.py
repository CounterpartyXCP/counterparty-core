--- conflicted
+++ resolved
@@ -15,11 +15,7 @@
     )
     assert (
         last_block["txlist_hash"]
-<<<<<<< HEAD
-        == "08e6d4517ab4c359b56bcb5a791d7a87bfb132cd5accc43eb32b94cf88997bbc"
-=======
-        == "0323b9e8958cf78f4de4e321ca516d18cb6071feac9205cf19f14f2204632584"
->>>>>>> 3156cfdd
+        == "23de3440948179157bc0e4ca9eac9963d745761135868230d8b2afd7df360c8e"
     )
 
     assert blocks.last_db_index(ledger_db) == current_block_index
@@ -36,11 +32,7 @@
     )
     assert (
         last_block["txlist_hash"]
-<<<<<<< HEAD
-        == "08e6d4517ab4c359b56bcb5a791d7a87bfb132cd5accc43eb32b94cf88997bbc"
-=======
-        == "0323b9e8958cf78f4de4e321ca516d18cb6071feac9205cf19f14f2204632584"
->>>>>>> 3156cfdd
+        == "23de3440948179157bc0e4ca9eac9963d745761135868230d8b2afd7df360c8e"
     )
 
     assert (

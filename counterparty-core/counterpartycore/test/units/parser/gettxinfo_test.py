--- conflicted
+++ resolved
@@ -1078,16 +1078,6 @@
         )
 
 
-<<<<<<< HEAD
-    with pytest.raises(exceptions.BTCOnlyError, match="no data and not unspendable"):
-        gettxinfo.get_tx_info_new(
-            ledger_db,
-            {
-                "coinbase": False,
-                "parsed_vouts": (destinations, btc_amount, fee, data, potential_dispensers, False),
-            },
-            current_block_index,
-=======
 def test_get_tx_info_new_4(ledger_db, current_block_index, defaults, monkeypatch):
     with ProtocolChangesDisabled(["p2sh_disabled"]):
         source = defaults["addresses"][1]
@@ -1102,7 +1092,6 @@
         ]
         monkeypatch.setattr(
             gettxinfo, "get_transaction_source_from_p2sh", lambda *args: (source, b"", btc_amount)
->>>>>>> e622495b
         )
 
         with pytest.raises(exceptions.BTCOnlyError, match="no data and not unspendable"):
@@ -1152,24 +1141,6 @@
                 composing=True,
             )
 
-<<<<<<< HEAD
-    assert gettxinfo.get_tx_info_new(
-        ledger_db,
-        {
-            "coinbase": False,
-            "parsed_vouts": (
-                [config.UNSPENDABLE],
-                btc_amount,
-                fee,
-                data,
-                potential_dispensers,
-                False,
-            ),
-        },
-        current_block_index,
-        composing=True,
-    ) == (defaults["addresses"][1], config.UNSPENDABLE, 100, 100, b"", [])
-=======
     with ProtocolChangesDisabled(["p2sh_disabled"]):
         assert gettxinfo.get_tx_info_new(
             ledger_db,
@@ -1180,7 +1151,6 @@
             current_block_index,
             composing=True,
         ) == (defaults["addresses"][1], config.UNSPENDABLE, 100, 100, b"", [])
->>>>>>> e622495b
 
     monkeypatch.setattr(
         gettxinfo,
@@ -1220,16 +1190,6 @@
 
         monkeypatch.setattr("counterpartycore.lib.parser.messagetype.unpack", unpack_mock)
 
-<<<<<<< HEAD
-    assert gettxinfo.get_tx_info_new(
-        ledger_db,
-        {
-            "coinbase": False,
-            "parsed_vouts": (destinations, btc_amount, fee, b"z", potential_dispensers, False),
-        },
-        current_block_index,
-    ) == (defaults["addresses"][1], defaults["addresses"][0], 100, 10000, b"z", [])
-=======
         assert gettxinfo.get_tx_info_new(
             ledger_db,
             {
@@ -1238,7 +1198,6 @@
             },
             current_block_index,
         ) == (defaults["addresses"][1], defaults["addresses"][0], 100, 10000, b"z", [])
->>>>>>> e622495b
 
 
 def test_get_tx_info_new_3b(ledger_db, current_block_index, defaults, monkeypatch):
@@ -1605,7 +1564,6 @@
         assert result == (b"", None, None, None, None, None, [utxo, "", "1", "0"])
 
 
-<<<<<<< HEAD
 def test_get_tx_info_taproot(ledger_db, current_block_index, blockchain_mock):
     data = b"Hello world"
     reveal_tx = composer.get_dummy_signed_reveal_tx(data)
@@ -1630,7 +1588,8 @@
         [],
         ["", "", "1", "0"],
     )
-=======
+
+
 def test_get_tx_info_new_p2sh_disabled(ledger_db, current_block_index, defaults, monkeypatch):
     source = defaults["addresses"][1]
     destinations = [defaults["addresses"][0]]
@@ -1654,5 +1613,4 @@
             "parsed_vouts": (destinations, btc_amount, fee, data, potential_dispensers),
         },
         current_block_index,
-    ) == (source, destinations[0], btc_amount, btc_amount, data, [])
->>>>>>> e622495b
+    ) == (source, destinations[0], btc_amount, btc_amount, data, [])
import datetime
import json
import os
import sys

import requests
import sh
import yaml
from counterpartycore.lib import database
from counterpartycore.lib.api import routes

CURR_DIR = os.path.dirname(os.path.realpath(__file__))
API_BLUEPRINT_FILE = os.path.join(CURR_DIR, "../../../../apiary.apib")
DREDD_FILE = os.path.join(CURR_DIR, "../../../../dredd.yml")
CACHE_FILE = os.path.join(CURR_DIR, "apidoc", "apicache.json")
API_ROOT = "http://localhost:24000"

USE_API_CACHE = True
API_CACHE = {}
if USE_API_CACHE and os.path.exists(CACHE_FILE):
    with open(CACHE_FILE, "r") as f:
        API_CACHE = json.load(f)


EVENT_LIST = [
    {
        "group": "Blocks and Transactions",
        "events": [
            "NEW_BLOCK",
            "NEW_TRANSACTION",
            "NEW_TRANSACTION_OUTPUT",
            "BLOCK_PARSED",
            "TRANSACTION_PARSED",
        ],
    },
    {
        "group": "Asset Movements",
        "events": [
            "DEBIT",
            "CREDIT",
            "ENHANCED_SEND",
            "MPMA_SEND",
            "SEND",
            "ASSET_TRANSFER",
            "SWEEP",
            "ASSET_DIVIDEND",
        ],
    },
    {
        "group": "Asset Creation and Destruction",
        "events": [
            "RESET_ISSUANCE",
            "ASSET_CREATION",
            "ASSET_ISSUANCE",
            "ASSET_DESTRUCTION",
        ],
    },
    {
        "group": "DEX",
        "events": [
            "OPEN_ORDER",
            "ORDER_MATCH",
            "ORDER_UPDATE",
            "ORDER_FILLED",
            "ORDER_MATCH_UPDATE",
            "BTC_PAY",
            "CANCEL_ORDER",
            "ORDER_EXPIRATION",
            "ORDER_MATCH_EXPIRATION",
        ],
    },
    {
        "group": "Dispenser",
        "events": [
            "OPEN_DISPENSER",
            "DISPENSER_UPDATE",
            "REFILL_DISPENSER",
            "DISPENSE",
        ],
    },
    {
        "group": "Broadcast",
        "events": [
            "BROADCAST",
        ],
    },
    {
        "group": "Fair Minting",
        "events": [
            "NEW_FAIRMINTER",
            "FAIRMINTER_UPDATE",
            "NEW_FAIRMINT",
        ],
    },
    {
        "group": "UTXO Support",
        "events": [
            "ATTACH_TO_UTXO",
            "DETACH_FROM_UTXO",
            "UTXO_MOVE",
        ],
    },
    # {
    #    "group": "Bets",
    #    "events": [
    #        "OPEN_BET",
    #        "BET_UPDATE",
    #        "BET_MATCH",
    #        "BET_MATCH_UPDATE",
    #        "BET_EXPIRATION",
    #        "BET_MATCH_EXPIRATION",
    #        "BET_MATCH_RESOLUTON",
    #        "CANCEL_BET",
    #    ],
    # },
    {
        "group": "Burns",
        "events": [
            "BURN",
        ],
    },
]


DREDD_CONFIG = {
    "loglevel": "error",
    "path": [],
    "blueprint": "apiary.apib",
    "endpoint": "http://127.0.0.1:24000",
    "only": [],
}


def get_example_output(path, args):
    print(f"args: {args}")
    url_keys = []
    for key, value in args.items():
        if f"{key}>" in path:
            path = path.replace(f"<{key}>", value)
            path = path.replace(f"<int:{key}>", value)
            path = path.replace(f"<path:{key}>", value)
            url_keys.append(key)
    for key in url_keys:
        args.pop(key)
    url = f"{API_ROOT}{path}"
    print(f"GET {url}")
    if "v2/" in path:
        args["verbose"] = "true"
    response = requests.get(url, params=args)  # noqa S113
    return response.json()


def include_in_dredd(group, path):
    if "/bet" in path:
        return False
    if "_old" in path:
        return False
    return True


def gen_groups_toc():
    groups = []
    for path, _route in routes.ROUTES.items():
        route_group = get_groupe_name(path)
        if route_group not in groups:
            groups.append(route_group)

    toc = ""
    for group in groups:
        toc += f"- [`{group}`](#/reference/{group})\n"
    return toc


def get_groupe_name(path):
    if "healthz" in path:
        return "Z-Pages"
    if "compose" in path:
        return "compose"
    if "v2/" in path:
        return path.split("/")[2]
    return "v1"


def gen_blueprint(db):
    md = ""
    dredd = DREDD_CONFIG.copy()
    current_group = None
    for path, route in routes.ROUTES.items():
        route_group = get_groupe_name(path)
        if route_group != current_group:
            current_group = route_group
            md += f"\n## Group {current_group.capitalize()}\n"

            group_doc_path = os.path.join(CURR_DIR, "apidoc", f"group-{current_group.lower()}.md")
            if os.path.exists(group_doc_path):
                with open(group_doc_path, "r") as f:
                    md += f.read()
            if current_group == "transactions":
                md += gen_unpack_doc(db)

        blueprint_path = (
            path.replace("<", "{").replace(">", "}").replace("int:", "").replace("path:", "")
        )
        title = " ".join([part.capitalize() for part in str(route["function"].__name__).split("_")])
        title = title.replace("Pubkeyhash", "PubKeyHash")
        title = title.replace("Mpma", "MPMA")
        title = title.replace("Btcpay", "BTCPay")
        title = title.strip()

        if include_in_dredd(current_group, blueprint_path):
            dredd_name = f"{current_group.capitalize()} > {title} > {title}"
            dredd["only"].append(dredd_name)

        md += f"\n### {title} "

        first_query_arg = True
        for arg in route["args"]:
            if f"{{{arg['name']}}}" in blueprint_path:
                continue
            else:
                prefix = "?" if first_query_arg else "&"
                first_query_arg = False
                blueprint_path += f"{{{prefix}{arg['name']}}}"
        md += f"[GET {blueprint_path}]\n\n"

        md += route["description"].strip()

        example_args = {}
        regtest_fixtures = generate_regtest_fixtures(db)

        if len(route["args"]) > 0:
            md += "\n\n+ Parameters\n"
            for arg in route["args"]:
                required = "required" if arg["required"] else "optional"
                description = arg.get("description", "")
                example_arg = ""
                if "(e.g. " in description:
                    desc_arr = description.split("(e.g. ")
                    description = desc_arr[0].replace("\n", " ").strip()
                    example_args[arg["name"]] = desc_arr[1].replace(")", "")

                    for key, value in regtest_fixtures.items():
                        example_args[arg["name"]] = example_args[arg["name"]].replace(
                            key, str(value)
                        )

                    example_arg = f": `{example_args[arg['name']]}`"
                elif arg["name"] == "verbose":
                    example_arg = ": `true`"
                md += f"    + {arg['name']}{example_arg} ({arg['type']}, {required}) - {description}\n"
                if not arg["required"]:
                    md += f"        + Default: `{arg.get('default', '')}`\n"
                if "members" in arg:
                    md += "        + Members\n"
                    for member in arg["members"]:
                        md += f"            + `{member}`\n"

        if (
            example_args != {}
            or len(route["args"]) == 1
            or "healthz" in path
            or "getmempoolinfo" in path
        ):  # min 1 for verbose arg
            if not USE_API_CACHE or path not in API_CACHE:
                example_output = get_example_output(path, example_args)
                API_CACHE[path] = example_output
            else:
                example_output = API_CACHE[path]
            example_output_json = json.dumps(example_output, indent=4)
            md += "\n+ Response 200 (application/json)\n\n"
            md += "    ```\n"
            for line in example_output_json.split("\n"):
                md += f"        {line}\n"
            md += "    ```\n"
    return md, dredd


def update_blueprint(db):
    md = ""
    with open(os.path.join(CURR_DIR, "apidoc", "blueprint-template.md"), "r") as f:
        md += f.read()

    blueprint, dredd = gen_blueprint(db)

    md = md.replace("<GROUP_TOC>", gen_groups_toc())
    md = md.replace("<EVENTS_DOC>", gen_events_doc())
    md = md.replace("<API_BLUEPRINT>", blueprint)

    md = (
        f"[//]: # (Generated by genapidoc.py on {datetime.datetime.now()}. Do not edit manually.)\n"
        + md
    )

    with open(API_BLUEPRINT_FILE, "w") as f:
        f.write(md)
        print(f"API documentation written to {API_BLUEPRINT_FILE}")

    with open(DREDD_FILE, "w") as f:
        yaml.dump(dredd, f)
        print(f"Dredd file written to {DREDD_FILE}")


def gen_events_doc():
    md = ""
    for event_group in EVENT_LIST:
        md += f"\n### {event_group['group']}\n"
        for event in event_group["events"]:
            md += f"\n#### `{event}`\n\n"
            path = f"/v2/events/{event}"
            if not USE_API_CACHE or path not in API_CACHE:
                example_output = get_example_output(path, {"limit": "1", "verbose": "true"})
                API_CACHE[path] = example_output
            else:
                example_output = API_CACHE[path]
            example_output_json = json.dumps(example_output, indent=4)
            md += "```\n"
            for line in example_output_json.split("\n"):
                md += f"{line}\n"
            md += "```\n"
    return md


def get_event_tx_hash(db, event_name):
    cursor = db.cursor()
    cursor.execute(
        "SELECT tx_hash FROM messages WHERE event=? ORDER BY rowid DESC LIMIT 1",
        (event_name,),
    )
    row = cursor.fetchone()
    return row["tx_hash"]


def gen_unpack_doc(db):
    message_type_names = [
        "broadcast",
        "btcpay",
        "cancel",
        "destroy",
        "dispenser",
        "dispense",
        "dividend",
        "issuance",
        "order",
        "enhanced_send",
        "mpma_send",
        "sweep",
        "attach",
        "detach",
        # "send",
        # "bet",
    ]
    message_type_tx_hash = {
        "cancel": get_event_tx_hash(db, "CANCEL_ORDER"),
        "dispenser": get_event_tx_hash(db, "OPEN_DISPENSER"),
        "enhanced_send": get_event_tx_hash(db, "ENHANCED_SEND"),
        "destroy": get_event_tx_hash(db, "ASSET_DESTRUCTION"),
        "dispense": get_event_tx_hash(db, "DISPENSE"),
        "issuance": get_event_tx_hash(db, "ASSET_CREATION"),
        "order": get_event_tx_hash(db, "OPEN_ORDER"),
        "mpma_send": get_event_tx_hash(db, "MPMA_SEND"),
        "broadcast": get_event_tx_hash(db, "BROADCAST"),
        "dividend": get_event_tx_hash(db, "ASSET_DIVIDEND"),
        "sweep": get_event_tx_hash(db, "SWEEP"),
        "btcpay": get_event_tx_hash(db, "BTC_PAY"),
        "attach": get_event_tx_hash(db, "ATTACH_TO_UTXO"),
        "detach": get_event_tx_hash(db, "DETACH_FROM_UTXO"),
        # "send": ,
        # "bet": ,
    }

    md = f"\nThere are {len(message_type_names)} types of transactions:\n\n"
    md += "\n".join([f"- `{message_name}`" for message_name in message_type_names])
    md += "\n\nHere is sample API output for each of these transactions:\n"

    for message_name in message_type_names:
        url = f"{API_ROOT}/v2/transactions/{message_type_tx_hash[message_name]}"
        args = {"verbose": "true"}
        print(url)
        response = requests.get(url, params=args)  # noqa S113
        result = response.json()
        md += f"\n**{message_name.capitalize()}**\n\n"
        md += "```\n"
        md += json.dumps(result, indent=4)
        md += "\n```\n"

    return md


def update_doc(db):
    update_blueprint(db)

    with open(CACHE_FILE, "w") as f:
        json.dump(API_CACHE, f, indent=4)
        print(f"Cache file written to {CACHE_FILE}")


def generate_regtest_fixtures(db):
    bitcoin_cli = sh.bitcoin_cli.bake(
        "-regtest",
        "-rpcuser=rpc",
        "-rpcpassword=rpc",
        "-rpcconnect=localhost",
    )

    regtest_fixtures = {}
    cursor = db.cursor()

    # addresses
    cursor.execute("SELECT source FROM burns ORDER BY source")
    for i, row in enumerate(cursor.fetchall()):
        regtest_fixtures[f"$ADDRESS_{i + 1}"] = row["source"]

    # assets
    cursor.execute(
        "SELECT asset_name FROM assets WHERE asset_name not like 'A%' and asset_name not in ('BTC', 'XCP')"
    )
    for i, row in enumerate(cursor.fetchall()):
        regtest_fixtures[f"$ASSET_{i + 1}"] = row["asset_name"]

    # dispensers
    cursor.execute("SELECT tx_hash, asset FROM dispensers ORDER BY rowid")
    for i, row in enumerate(cursor.fetchall()):
        regtest_fixtures[f"$DISPENSER_TX_HASH_{i + 1}"] = row["tx_hash"]

    # last transaction
    cursor.execute("SELECT tx_hash, tx_index FROM transactions ORDER BY rowid DESC LIMIT 1")
    row = cursor.fetchone()
    regtest_fixtures["$LAST_TX_HASH"] = row["tx_hash"]
    regtest_fixtures["$LAST_TX_INDEX"] = row["tx_index"]

    # last block
    cursor.execute("SELECT block_hash, block_index FROM blocks ORDER BY rowid DESC LIMIT 1")
    row = cursor.fetchone()
    regtest_fixtures["$LAST_BLOCK_HASH"] = row["block_hash"]
    regtest_fixtures["$LAST_BLOCK_INDEX"] = row["block_index"]

    # last message
    cursor.execute("SELECT message_index FROM messages ORDER BY rowid DESC LIMIT 1")
    row = cursor.fetchone()
    regtest_fixtures["$LAST_EVENT_INDEX"] = row["message_index"]

    # blocks with sends
    cursor.execute("SELECT block_index FROM sends ORDER BY rowid DESC LIMIT 1")
    row = cursor.fetchone()
    regtest_fixtures["$LAST_SEND_BLOCK"] = row["block_index"]

    # transactions with sends
    cursor.execute("SELECT tx_hash FROM sends ORDER BY rowid DESC LIMIT 1")
    row = cursor.fetchone()
    regtest_fixtures["$LAST_SEND_TX_HASH"] = row["tx_hash"]

    # blocks with order expiration
    cursor.execute("SELECT block_index FROM order_expirations ORDER BY rowid DESC LIMIT 1")
    row = cursor.fetchone()
    regtest_fixtures["$LAST_ORDER_EXPIRATION_BLOCK"] = row["block_index"]

    # blocks with destructions
    cursor.execute("SELECT block_index FROM destructions ORDER BY rowid DESC LIMIT 1")
    row = cursor.fetchone()
    regtest_fixtures["$LAST_DESTRUCTION_BLOCK"] = row["block_index"]

    # block and tx with issuances
    cursor.execute("SELECT block_index, tx_hash FROM issuances ORDER BY rowid DESC LIMIT 1")
    row = cursor.fetchone()
    regtest_fixtures["$LAST_ISSUANCE_BLOCK"] = row["block_index"]
    regtest_fixtures["$LAST_ISSUANCE_TX_HASH"] = row["tx_hash"]

    # block and tx with dispenses
    cursor.execute("SELECT block_index, tx_hash FROM dispenses ORDER BY rowid DESC LIMIT 1")
    row = cursor.fetchone()
    regtest_fixtures["$LAST_DISPENSE_BLOCK"] = row["block_index"]
    regtest_fixtures["$LAST_DISPENSE_TX_HASH"] = row["tx_hash"]

    # block and tx with dividends
    cursor.execute("SELECT block_index, tx_hash FROM dividends ORDER BY rowid DESC LIMIT 1")
    row = cursor.fetchone()
    regtest_fixtures["$LAST_DIVIDEND_BLOCK"] = row["block_index"]
    regtest_fixtures["$LAST_DIVIDEND_TX_HASH"] = row["tx_hash"]

    # block and tx with orders
    cursor.execute("SELECT block_index, tx_hash FROM orders ORDER BY rowid DESC LIMIT 1")
    row = cursor.fetchone()
    regtest_fixtures["$LAST_ORDER_BLOCK"] = row["block_index"]
    regtest_fixtures["$LAST_ORDER_TX_HASH"] = row["tx_hash"]

<<<<<<< HEAD
    # block and tx with UTXOASSET orders
    cursor.execute(
        "SELECT block_index, tx_hash FROM orders WHERE give_asset='UTXOASSET' ORDER BY rowid DESC LIMIT 1"
    )
    row = cursor.fetchone()
    regtest_fixtures["$LAST_UTXOASSET_ORDER_BLOCK"] = row["block_index"]
    regtest_fixtures["$LAST_UTXOASSET_ORDER_TX_HASH"] = row["tx_hash"]
=======
    # last open order tx_hash
    cursor.execute("SELECT tx_hash FROM orders WHERE status='open' ORDER BY rowid DESC LIMIT 1")
    row = cursor.fetchone()
    regtest_fixtures["$LAST_OPEN_ORDER_TX_HASH"] = row["tx_hash"]
>>>>>>> 9222478f

    # block and tx with fairminter
    cursor.execute("SELECT block_index, tx_hash FROM fairminters ORDER BY rowid DESC LIMIT 1")
    row = cursor.fetchone()
    regtest_fixtures["$LAST_FAIRMINTER_BLOCK"] = row["block_index"]
    regtest_fixtures["$LAST_FAIRMINTER_TX_HASH"] = row["tx_hash"]

    # tx with fairmint
    cursor.execute("SELECT block_index, tx_hash FROM fairmints ORDER BY rowid DESC LIMIT 1")
    row = cursor.fetchone()
    regtest_fixtures["$LAST_FAIRMINT_BLOCK"] = row["block_index"]
    regtest_fixtures["$LAST_FAIRMINT_TX_HASH"] = row["tx_hash"]

    # get utxo from bitcoin-cli
    utxo = json.loads(
        bitcoin_cli(
            "-regtest", "listunspent", 0, 9999999, f'["{regtest_fixtures["$ADDRESS_1"]}"]'
        ).strip()
    )[0]
    txid = utxo["txid"]
    utxo = utxo["txid"] + ":" + str(utxo["vout"])

    regtest_fixtures["$UTXO_1_ADDRESS_1"] = utxo

    # get utxo with balance
    cursor.execute(
        "SELECT utxo FROM balances WHERE utxo IS NOT NULL AND quantity > 0 ORDER BY rowid DESC LIMIT 1"
    )
    row = cursor.fetchone()
    regtest_fixtures["$UTXO_WITH_BALANCE"] = row["utxo"]

    # rawtransaction
    regtest_fixtures["$RAW_TRANSACTION_1"] = bitcoin_cli(
        "-regtest", "getrawtransaction", txid
    ).strip()

    # block and tx with sweeps
    cursor.execute("SELECT block_index, tx_hash FROM sweeps ORDER BY rowid DESC LIMIT 1")
    row = cursor.fetchone()
    regtest_fixtures["$LAST_SWEEP_BLOCK"] = row["block_index"]
    regtest_fixtures["$LAST_SWEEP_TX_HASH"] = row["tx_hash"]

    # block and tx with btcpay
    cursor.execute(
        "SELECT block_index, tx_hash, order_match_id FROM btcpays ORDER BY rowid DESC LIMIT 1"
    )
    row = cursor.fetchone()
    regtest_fixtures["$LAST_BTCPAY_BLOCK"] = row["block_index"]
    regtest_fixtures["$LAST_BTCPAY_TX_HASH"] = row["tx_hash"]
    regtest_fixtures["$ORDER_WITH_BTCPAY_HASH"] = row["order_match_id"].split("_")[0]

    # block and tx with broadcasts
    cursor.execute("SELECT block_index, tx_hash FROM broadcasts ORDER BY rowid DESC LIMIT 1")
    row = cursor.fetchone()
    regtest_fixtures["$LAST_BROADCAST_BLOCK"] = row["block_index"]
    regtest_fixtures["$LAST_BROADCAST_TX_HASH"] = row["tx_hash"]

    # block and tx with order_matches
    cursor.execute("SELECT block_index, id FROM order_matches ORDER BY rowid DESC LIMIT 1")
    row = cursor.fetchone()
    regtest_fixtures["$LAST_ORDER_MATCH_BLOCK"] = row["block_index"]
    regtest_fixtures["$LAST_ORDER_MATCH_ID"] = row["id"]
    regtest_fixtures["$ORDER_WITH_MATCH_HASH"] = row["id"].split("_")[0]

    # block with cancels
    cursor.execute("SELECT block_index FROM cancels ORDER BY rowid DESC LIMIT 1")
    row = cursor.fetchone()
    regtest_fixtures["$LAST_CANCEL_BLOCK"] = row["block_index"]

    # block with credits
    cursor.execute("SELECT block_index FROM credits ORDER BY rowid DESC LIMIT 1")
    row = cursor.fetchone()
    regtest_fixtures["$LAST_CREDIT_BLOCK"] = row["block_index"]

    # block with debits
    cursor.execute("SELECT block_index FROM debits ORDER BY rowid DESC LIMIT 1")
    row = cursor.fetchone()
    regtest_fixtures["$LAST_DEBIT_BLOCK"] = row["block_index"]

    # transactions with events
    cursor.execute(
        "SELECT tx_hash, block_index FROM messages WHERE event='CREDIT' ORDER BY rowid DESC LIMIT 1"
    )
    row = cursor.fetchone()
    regtest_fixtures["$LAST_EVENT_TX_HASH"] = row["tx_hash"]
    regtest_fixtures["$LAST_EVENT_BLOCK"] = row["block_index"]
    cursor.execute("SELECT tx_index FROM transactions WHERE tx_hash=?", (row["tx_hash"],))
    row = cursor.fetchone()
    regtest_fixtures["$LAST_EVENT_TX_INDEX"] = row["tx_index"]

    # transaction in mempool
    cursor.execute("SELECT tx_hash FROM mempool ORDER BY rowid DESC LIMIT 1")
    row = cursor.fetchone()
    regtest_fixtures["$LAST_MEMPOOL_TX_HASH"] = row["tx_hash"]

    return regtest_fixtures


if __name__ == "__main__":
    print("Generating API documentation...")
    data_dir = sys.argv[1] if len(sys.argv) > 1 else "regtestnode"
    print(f"Using data directory: {data_dir}")
    db = database.get_db_connection(
        f"{data_dir}/counterparty.regtest.db", read_only=True, check_wal=False
    )
    update_doc(db)<|MERGE_RESOLUTION|>--- conflicted
+++ resolved
@@ -483,7 +483,6 @@
     regtest_fixtures["$LAST_ORDER_BLOCK"] = row["block_index"]
     regtest_fixtures["$LAST_ORDER_TX_HASH"] = row["tx_hash"]
 
-<<<<<<< HEAD
     # block and tx with UTXOASSET orders
     cursor.execute(
         "SELECT block_index, tx_hash FROM orders WHERE give_asset='UTXOASSET' ORDER BY rowid DESC LIMIT 1"
@@ -491,12 +490,11 @@
     row = cursor.fetchone()
     regtest_fixtures["$LAST_UTXOASSET_ORDER_BLOCK"] = row["block_index"]
     regtest_fixtures["$LAST_UTXOASSET_ORDER_TX_HASH"] = row["tx_hash"]
-=======
+
     # last open order tx_hash
     cursor.execute("SELECT tx_hash FROM orders WHERE status='open' ORDER BY rowid DESC LIMIT 1")
     row = cursor.fetchone()
     regtest_fixtures["$LAST_OPEN_ORDER_TX_HASH"] = row["tx_hash"]
->>>>>>> 9222478f
 
     # block and tx with fairminter
     cursor.execute("SELECT block_index, tx_hash FROM fairminters ORDER BY rowid DESC LIMIT 1")

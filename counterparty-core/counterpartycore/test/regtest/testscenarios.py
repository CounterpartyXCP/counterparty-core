--- conflicted
+++ resolved
@@ -198,11 +198,7 @@
             print(f"Expected: {expected_result_str}")
             print(f"Got: {got_result_str}")
             compare_strings(expected_result_str, got_result_str)
-<<<<<<< HEAD
-            raise e
-=======
             raise e from e
->>>>>>> 9222478f
 
 
 def run_item(node, item, context):
@@ -273,19 +269,11 @@
                         print(expected_result, str(e))
                         assert expected_result == str(e)
                     print(f"{item['title']}: " + colored("Success", "green"))
-<<<<<<< HEAD
-                except AssertionError as e:
-                    print(colored(f"Failed: {item['title']}", "red"))
-                    print(f"Expected: {expected_result}")
-                    print(f"Got: {str(e)}")
-                    raise e
-=======
                 except AssertionError as er:
                     print(colored(f"Failed: {item['title']}", "red"))
                     print(f"Expected: {expected_result}")
                     print(f"Got: {str(e)}")
                     raise er from er
->>>>>>> 9222478f
             else:
                 raise e from e
 

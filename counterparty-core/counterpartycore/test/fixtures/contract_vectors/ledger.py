from fractions import Fraction

from counterpartycore.lib import exceptions
from counterpartycore.lib.ledger import CreditError, DebitError
from counterpartycore.lib.util import QuantityError

from ..params import (
    ADDR,
)
from ..params import DEFAULT_PARAMS as DP

LEDGER_VECTOR = {
    "ledger": {
        "generate_asset_id": [
            {"in": ("BTC", DP["default_block_index"]), "out": 0},
            {"in": ("XCP", DP["default_block_index"]), "out": 1},
            {"in": ("BCD", 308000), "error": (exceptions.AssetNameError, "too short")},
            {
                "in": ("ABCD", 308000),
                "error": (exceptions.AssetNameError, "non‐numeric asset name starts with ‘A’"),
            },
            {
                "in": (f"A{26 ** 12}", 308000),
                "error": (exceptions.AssetNameError, "numeric asset name not in range"),
            },
            {
                "in": (f"A{2 ** 64}", 308000),
                "error": (exceptions.AssetNameError, "numeric asset name not in range"),
            },
            {"in": (f"A{26 ** 12 + 1}", 308000), "out": 26**12 + 1},
            {"in": (f"A{2 ** 64 - 1}", 308000), "out": 2**64 - 1},
            {
                "in": ("LONGASSETNAMES", 308000),
                "error": (exceptions.AssetNameError, "long asset names must be numeric"),
            },
            {
                "in": ("BCDE_F", 308000),
                "error": (exceptions.AssetNameError, "invalid character:"),
            },
            {"in": ("BAAA", 308000), "out": 26**3},
            {"in": ("ZZZZZZZZZZZZ", 308000), "out": 26**12 - 1},
        ],
        "generate_asset_name": [
            {"in": (0, DP["default_block_index"]), "out": "BTC"},
            {"in": (1, DP["default_block_index"]), "out": "XCP"},
            {"in": (26**12 - 1, 308000), "out": "ZZZZZZZZZZZZ"},
            {"in": (26**3, 308000), "out": "BAAA"},
            {"in": (2**64 - 1, 308000), "out": f"A{2 ** 64 - 1}"},
            {"in": (26**12 + 1, 308000), "out": f"A{26 ** 12 + 1}"},
            {"in": (26**3 - 1, 308000), "error": (exceptions.AssetIDError, "too low")},
            {"in": (2**64, 308000), "error": (exceptions.AssetIDError, "too high")},
        ],
        "price": [{"in": (1, 10), "out": Fraction(1, 10)}],
        "last_message": [
            {
                "in": (),
                "out": {
                    "message_index": 1743,
                    "block_index": 310703,
                    "command": "parse",
                    "category": "blocks",
<<<<<<< HEAD
                    "bindings": '{"block_index":310703,"ledger_hash":"fa9be6ec83c14604fbeede79c09404102eda193852f3c1965672bdbc07651bbf","messages_hash":"491ff0bc091a9a2c59d8487388375eb74b60c3c439277e21f773111041917575","transaction_count":0,"txlist_hash":"ead5543d5ba4a13c6b7b09e468becc6ea499acf2a5cbc9b3e54e1477293760f4"}',
                    "timestamp": 0,
                    "event": "BLOCK_PARSED",
                    "tx_hash": None,
                    "event_hash": "03257d438b3c5041da5d646e5a36d6b2ac8c492de3386d7ef380b607c717474d",
=======
                    "bindings": '{"block_index":310703,"ledger_hash":"94a62752f851c8ec439fbbd46fbd0bd0d75987fb22416187a48a70e6e9af308a","messages_hash":"123e9f97e5e6a126ca155b96af461923964732c8c35433dbaedc5ab21e07ba6c","transaction_count":0,"txlist_hash":"75ba50d1c638cfdfbbf050abe6646376e9a65e13bd56dce814de9959d6ba3ac1"}',
                    "timestamp": 0,
                    "event": "BLOCK_PARSED",
                    "tx_hash": None,
                    "event_hash": "65dbf95b0ba2fc533130889fff9c2222b85f8a4baa5bb22339de22b2cfdc539e",
>>>>>>> 43333e6d
                },
            }
        ],
        "get_asset_id": [
            {"in": ("XCP", DP["default_block_index"]), "out": 1},
            {"in": ("BTC", DP["default_block_index"]), "out": 0},
            {
                "in": ("foobar", DP["default_block_index"]),
                "error": (exceptions.AssetError, "No such asset: foobar"),
            },
        ],
        "resolve_subasset_longname": [
            {"in": ("XCP",), "out": "XCP"},
            {"in": ("PARENT",), "out": "PARENT"},
            {"in": ("PARENT.nonexistent.subasset",), "out": "PARENT.nonexistent.subasset"},
            {"in": ("PARENT.ILEGAL^^^",), "out": "PARENT.ILEGAL^^^"},
            {"in": ("PARENT.already.issued",), "out": f"A{26 ** 12 + 101}"},
        ],
        "debit": [
            {"in": (ADDR[0], "XCP", 1, 0), "out": None},
            {
                "in": (ADDR[0], "BTC", DP["quantity"], 0),
                "error": (DebitError, "Cannot debit bitcoins."),
            },
            {
                "in": (ADDR[0], "BTC", -1 * DP["quantity"], 0),
                "error": (DebitError, "Negative quantity."),
            },
            {
                "in": (ADDR[0], "BTC", 1.1 * DP["quantity"], 0),
                "error": (DebitError, "Quantity must be an integer."),
            },
            {"in": (ADDR[0], "XCP", 2**40, 0), "error": (DebitError, "Insufficient funds.")},
        ],
        "credit": [
            {"in": (ADDR[0], "XCP", 1, 0), "out": None},
            {
                "in": (ADDR[0], "BTC", DP["quantity"], 0),
                "error": (CreditError, "Cannot debit bitcoins."),
            },
            {
                "in": (ADDR[0], "BTC", -1 * DP["quantity"], 0),
                "error": (CreditError, "Negative quantity."),
            },
            {
                "in": (ADDR[0], "BTC", 1.1 * DP["quantity"], 0),
                "error": (CreditError, "Quantity must be an integer."),
            },
        ],
        "is_divisible": [
            {"in": ("XCP",), "out": True},
            {"in": ("BTC",), "out": True},
            {"in": ("DIVISIBLE",), "out": True},
            {"in": ("NODIVISIBLE",), "out": False},
            {"in": ("foobar",), "error": (exceptions.AssetError, "No such asset: foobar")},
        ],
        "value_in": [
            {
                "in": (
                    1.1,
                    "leverage",
                ),
                "out": 1,
            },
            {
                "in": (
                    1 / 10,
                    "fraction",
                ),
                "out": 0.1,
            },
            {
                "in": (
                    1,
                    "NODIVISIBLE",
                ),
                "out": 1,
            },
            {
                "in": (
                    1.111111111111,
                    "DIVISIBLE",
                ),
                "error": (
                    QuantityError,
                    "Divisible assets have only eight decimal places of precision.",
                ),
            },
            {
                "in": (
                    1.1,
                    "NODIVISIBLE",
                ),
                "error": (QuantityError, "Fractional quantities of indivisible assets."),
            },
        ],
        "value_out": [
            {
                "in": (
                    1.1,
                    "leverage",
                ),
                "out": "1.1",
            },
            {
                "in": (
                    1 / 10,
                    "fraction",
                ),
                "out": "10.0%",
            },
            {
                "in": (
                    1,
                    "NODIVISIBLE",
                ),
                "out": 1,
            },
            {
                "in": (
                    1.1,
                    "NODIVISIBLE",
                ),
                "error": (QuantityError, "Fractional quantities of indivisible assets."),
            },
        ],
        "xcp_created": [{"in": (), "out": 604506847920}],
        "xcp_destroyed": [{"in": (), "out": 725000000}],
        "xcp_supply": [
            {
                "in": (),
                "out": 603781847920,
            }
        ],
        "creations": [
            {
                "in": (),
                "out": {
                    "XCP": 604506847920,
                    "CALLABLE": 1000,
                    "DIVIDEND": 100,
                    "DIVISIBLE": 100000000000,
                    "FREEFAIRMIN": 10,
                    "LOCKED": 1000,
                    "LOCKEDPREV": 1000,
                    "MAXI": 9223372036854775807,
                    "NODIVISIBLE": 1000,
                    "PAIDFAIRMIN": 0,
                    "PAYTOSCRIPT": 1000,
                    "A95428956661682277": 100000000,
                    "PARENT": 100000000,
                    "QAIDFAIRMIN": 20,
                    "RAIDFAIRMIN": 20,
                    "TESTDISP": 1000,
                    "A160361285792733729": 50,
                },
            }
        ],
        "destructions": [{"in": (), "out": {"XCP": 725000000}}],
        "asset_supply": [
            {
                "in": ("DIVISIBLE",),
                "out": 100000000000,
            }
        ],
        "supplies": [
            {
                "in": (),
                "out": {
                    "XCP": 603781847920,
                    "A95428956661682277": 100000000,
                    "CALLABLE": 1000,
                    "DIVIDEND": 100,
                    "DIVISIBLE": 100000000000,
                    "FREEFAIRMIN": 10,
                    "LOCKED": 1000,
                    "LOCKEDPREV": 1000,
                    "MAXI": 9223372036854775807,
                    "NODIVISIBLE": 1000,
                    "PAIDFAIRMIN": 0,
                    "PARENT": 100000000,
                    "PAYTOSCRIPT": 1000,
                    "QAIDFAIRMIN": 20,
                    "RAIDFAIRMIN": 20,
                    "A160361285792733729": 50,
                    "TESTDISP": 1000,
                },
            }
        ],
        "get_balance": [
            {"in": (ADDR[0], "XCP"), "out": 91674999900},
            {"in": (ADDR[0], "foobar"), "out": 0},
        ],
        "get_asset_name": [
            {"in": (1, DP["default_block_index"]), "out": "XCP"},
            {"in": (0, DP["default_block_index"]), "out": "BTC"},
            {"in": (453, DP["default_block_index"]), "out": 0},
        ],
        "holders": [
            {
                "in": ("XCP",),
                "out": [
                    {
                        "address": "mn6q3dS2EnDUx3bmyWc6D4szJNVGtaR7zc",
                        "address_quantity": 91674999900,
                        "escrow": None,
                    },
                    {
                        "address": "mtQheFaSfWELRB2MyMBaiWjdDm6ux9Ezns",
                        "address_quantity": 99999990,
                        "escrow": None,
                    },
                    {
                        "address": "1_mn6q3dS2EnDUx3bmyWc6D4szJNVGtaR7zc_mtQheFaSfWELRB2MyMBaiWjdDm6ux9Ezns_2",
                        "address_quantity": 300000000,
                        "escrow": None,
                    },
                    {
                        "address": "myAtcJEHAsDLbTkai6ipWDZeeL7VkxXsiM",
                        "address_quantity": 92999138821,
                        "escrow": None,
                    },
                    {
                        "address": "munimLLHjPhGeSU5rYB2HN79LJa8bRZr5b",
                        "address_quantity": 92949130360,
                        "escrow": None,
                    },
                    {
                        "address": "mwtPsLQxW9xpm7gdLmwWvJK5ABdPUVJm42",
                        "address_quantity": 92949122099,
                        "escrow": None,
                    },
                    {
                        "address": "mrPk7hTeZWjjSCrMTC2ET4SAUThQt7C4uK",
                        "address_quantity": 14999857,
                        "escrow": None,
                    },
                    {
                        "address": "2MyJHMUenMWonC35Yi6PHC7i2tkS7PuomCy",
                        "address_quantity": 46449548498,
                        "escrow": None,
                    },
                    {
                        "address": "tb1qw508d6qejxtdg4y5r3zarvary0c5xw7kxpjzsx",
                        "address_quantity": 92999030129,
                        "escrow": None,
                    },
                    {
                        "address": "mnfAHmddVibnZNSkh8DvKaQoiEfNsxjXzH",
                        "address_quantity": 0,
                        "escrow": None,
                    },
                    {
                        "address": "mqPCfvqTfYctXMUfmniXeG2nyaN8w6tPmj",
                        "address_quantity": 92945878046,
                        "escrow": None,
                    },
                    {
                        "address": "mvCounterpartyXXXXXXXXXXXXXXW24Hef",
                        "address_quantity": 0,
                        "escrow": None,
                    },
                    {
                        "address": "57be7a922f829587d929c39a595044a9b848c1a961d65b1b412ccb382e861d3e:0",
                        "address_quantity": 100,
                        "escrow": None,
                    },
                    {
                        "address": "mn6q3dS2EnDUx3bmyWc6D4szJNVGtaR7zc",
                        "address_quantity": 100000000,
                        "escrow": "4f0433ba841038e2e16328445930dd7bca35309b14b0da4451c8f94c631368b8",
                    },
                    {
                        "address": "mn6q3dS2EnDUx3bmyWc6D4szJNVGtaR7zc",
                        "address_quantity": 100000000,
                        "escrow": "21460d5c07284f9be9baf824927d0d4e4eb790e297f3162305841607b672349b",
                    },
                    {
                        "address": "mn6q3dS2EnDUx3bmyWc6D4szJNVGtaR7zc",
                        "address_quantity": 100000000,
                        "escrow": "1899b2e6ec36ba4bc9d035e6640b0a62b08c3a147c77c89183a77d9ed9081b3a",
                    },
                    {
                        "address": "mn6q3dS2EnDUx3bmyWc6D4szJNVGtaR7zc",
                        "address_quantity": 100000000,
                        "escrow": "74db175c4669a3d3a59e3fcddce9e97fcd7d12c35b58ef31845a1b20a1739498",
                    },
                    {
                        "address": "mtQheFaSfWELRB2MyMBaiWjdDm6ux9Ezns",
                        "address_quantity": 10,
                        "escrow": "db4ea092bea6036e3d1e5f6ec863db9b900252b4f4d6d9faa6165323f433c51e",
                    },
                    {
                        "address": "2MyJHMUenMWonC35Yi6PHC7i2tkS7PuomCy",
                        "address_quantity": 10,
                        "escrow": "d79b590e4ec3e74cbc3eb4d0f956ce7abb0e3af2ccac85ff90ed8acf13f2e048",
                    },
                    {
                        "address": "munimLLHjPhGeSU5rYB2HN79LJa8bRZr5b",
                        "address_quantity": 100,
                        "escrow": None,
                    },
                ],
            },
            {
                "in": ("DIVISIBLE",),
                "out": [
                    {
                        "address": "mn6q3dS2EnDUx3bmyWc6D4szJNVGtaR7zc",
                        "address_quantity": 98799999999,
                        "escrow": None,
                    },
                    {
                        "address": "mtQheFaSfWELRB2MyMBaiWjdDm6ux9Ezns",
                        "address_quantity": 100000000,
                        "escrow": None,
                    },
                    {
                        "address": "1_mn6q3dS2EnDUx3bmyWc6D4szJNVGtaR7zc_mtQheFaSfWELRB2MyMBaiWjdDm6ux9Ezns_2",
                        "address_quantity": 1000000000,
                        "escrow": None,
                    },
                    {
                        "address": "2MyJHMUenMWonC35Yi6PHC7i2tkS7PuomCy",
                        "address_quantity": 100000000,
                        "escrow": None,
                    },
                    {
                        "address": "b55b034f8a10faa953f2f156c9b00a277ba7840c6d065e9a7767a6fe22636ce2:0",
                        "address_quantity": 1,
                        "escrow": None,
                    },
                ],
            },
        ],
        "last_db_index": [{"in": (), "out": DP["default_block_index"] - 1}],
        "get_credits_by_asset": [
            {
                "in": ("A160361285792733729",),
                "out": [
                    {
                        "block_index": 310504,
                        "address": "mvCounterpartyXXXXXXXXXXXXXXW24Hef",
                        "asset": "A160361285792733729",
                        "quantity": 20,
                        "calling_function": "escrowed premint",
                        "event": "0d56c40c31829bbd06cdc039eda95c844c98208ec981ef419093c386eab2d0e9",
                        "tx_index": 505,
                        "utxo": None,
                        "utxo_address": None,
                    },
                    {
                        "block_index": 310505,
                        "address": "mvCounterpartyXXXXXXXXXXXXXXW24Hef",
                        "asset": "A160361285792733729",
                        "quantity": 10,
                        "calling_function": "escrowed fairmint",
                        "event": "6f4c3965a1cc2891e7dcdb4a3c12b73e6cf2e56e750dabcdf87c82443f08e1d8",
                        "tx_index": 506,
                        "utxo": None,
                        "utxo_address": None,
                    },
                    {
                        "block_index": 310506,
                        "address": "mvCounterpartyXXXXXXXXXXXXXXW24Hef",
                        "asset": "A160361285792733729",
                        "quantity": 20,
                        "calling_function": "escrowed fairmint",
                        "event": "ba6c7582f5c1e39bed32074c16f54ab338c79d0eefd3c8a7ba1f949e2febcd18",
                        "tx_index": 507,
                        "utxo": None,
                        "utxo_address": None,
                    },
                    {
                        "block_index": 310506,
                        "address": "mtQheFaSfWELRB2MyMBaiWjdDm6ux9Ezns",
                        "asset": "A160361285792733729",
                        "quantity": 7,
                        "calling_function": "unescrowed fairmint",
                        "event": "6f4c3965a1cc2891e7dcdb4a3c12b73e6cf2e56e750dabcdf87c82443f08e1d8",
                        "tx_index": 506,
                        "utxo": None,
                        "utxo_address": None,
                    },
                    {
                        "block_index": 310506,
                        "address": "mtQheFaSfWELRB2MyMBaiWjdDm6ux9Ezns",
                        "asset": "A160361285792733729",
                        "quantity": 3,
                        "calling_function": "fairmint commission",
                        "event": "6f4c3965a1cc2891e7dcdb4a3c12b73e6cf2e56e750dabcdf87c82443f08e1d8",
                        "tx_index": 506,
                        "utxo": None,
                        "utxo_address": None,
                    },
                    {
                        "block_index": 310506,
                        "address": "mtQheFaSfWELRB2MyMBaiWjdDm6ux9Ezns",
                        "asset": "A160361285792733729",
                        "quantity": 14,
                        "calling_function": "unescrowed fairmint",
                        "event": "ba6c7582f5c1e39bed32074c16f54ab338c79d0eefd3c8a7ba1f949e2febcd18",
                        "tx_index": 507,
                        "utxo": None,
                        "utxo_address": None,
                    },
                    {
                        "block_index": 310506,
                        "address": "mtQheFaSfWELRB2MyMBaiWjdDm6ux9Ezns",
                        "asset": "A160361285792733729",
                        "quantity": 6,
                        "calling_function": "fairmint commission",
                        "event": "ba6c7582f5c1e39bed32074c16f54ab338c79d0eefd3c8a7ba1f949e2febcd18",
                        "tx_index": 507,
                        "utxo": None,
                        "utxo_address": None,
                    },
                    {
                        "block_index": 310506,
                        "address": "mtQheFaSfWELRB2MyMBaiWjdDm6ux9Ezns",
                        "asset": "A160361285792733729",
                        "quantity": 20,
                        "calling_function": "premint",
                        "event": "0d56c40c31829bbd06cdc039eda95c844c98208ec981ef419093c386eab2d0e9",
                        "tx_index": 0,
                        "utxo": None,
                        "utxo_address": None,
                    },
                ],
            }
        ],
        "get_debits_by_asset": [
            {
                "in": ("A160361285792733729",),
                "out": [
                    {
                        "block_index": 310506,
                        "address": "mvCounterpartyXXXXXXXXXXXXXXW24Hef",
                        "asset": "A160361285792733729",
                        "quantity": 50,
                        "action": "unescrowed fairmint",
                        "event": "0d56c40c31829bbd06cdc039eda95c844c98208ec981ef419093c386eab2d0e9",
                        "tx_index": 0,
                        "utxo": None,
                        "utxo_address": None,
                    }
                ],
            }
        ],
    },
}<|MERGE_RESOLUTION|>--- conflicted
+++ resolved
@@ -59,19 +59,11 @@
                     "block_index": 310703,
                     "command": "parse",
                     "category": "blocks",
-<<<<<<< HEAD
-                    "bindings": '{"block_index":310703,"ledger_hash":"fa9be6ec83c14604fbeede79c09404102eda193852f3c1965672bdbc07651bbf","messages_hash":"491ff0bc091a9a2c59d8487388375eb74b60c3c439277e21f773111041917575","transaction_count":0,"txlist_hash":"ead5543d5ba4a13c6b7b09e468becc6ea499acf2a5cbc9b3e54e1477293760f4"}',
+                    "bindings": '{"block_index":310703,"ledger_hash":"fa9be6ec83c14604fbeede79c09404102eda193852f3c1965672bdbc07651bbf","messages_hash":"7ade286647e51cb336fb21cd8dd145cbc4720656184297a3a6393251f481d024","transaction_count":0,"txlist_hash":"ead5543d5ba4a13c6b7b09e468becc6ea499acf2a5cbc9b3e54e1477293760f4"}',
                     "timestamp": 0,
                     "event": "BLOCK_PARSED",
                     "tx_hash": None,
-                    "event_hash": "03257d438b3c5041da5d646e5a36d6b2ac8c492de3386d7ef380b607c717474d",
-=======
-                    "bindings": '{"block_index":310703,"ledger_hash":"94a62752f851c8ec439fbbd46fbd0bd0d75987fb22416187a48a70e6e9af308a","messages_hash":"123e9f97e5e6a126ca155b96af461923964732c8c35433dbaedc5ab21e07ba6c","transaction_count":0,"txlist_hash":"75ba50d1c638cfdfbbf050abe6646376e9a65e13bd56dce814de9959d6ba3ac1"}',
-                    "timestamp": 0,
-                    "event": "BLOCK_PARSED",
-                    "tx_hash": None,
-                    "event_hash": "65dbf95b0ba2fc533130889fff9c2222b85f8a4baa5bb22339de22b2cfdc539e",
->>>>>>> 43333e6d
+                    "event_hash": "0e8d2fd96fba527fffff7fe5d7e23fac4a909b1e3787af94c08e41f59339dc6a",
                 },
             }
         ],

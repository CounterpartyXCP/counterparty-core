"""
Test suite configuration
"""

import argparse
import binascii
import json
import logging
import os
import time
from datetime import datetime

import apsw
import bitcoin as bitcoinlib
import pycoin
import pytest
import requests
from Crypto.Cipher import ARC4
from pycoin.coins.bitcoin import Tx  # noqa: F401

from counterpartycore import server
from counterpartycore.lib import arc4, config, database, exceptions, ledger, log, script, util
from counterpartycore.lib.api import api_server as api_v2
from counterpartycore.lib.api import api_v1 as api
from counterpartycore.test import util_test
from counterpartycore.test.fixtures.params import DEFAULT_PARAMS
from counterpartycore.test.fixtures.scenarios import INTEGRATION_SCENARIOS
from counterpartycore.test.fixtures.vectors import UNITTEST_VECTOR

logger = logging.getLogger(config.LOGGER_NAME)

# used to increment RPC port between test modules to avoid conflicts
TEST_RPC_PORT = 9999

# we swap out util.enabled with a custom one which has the option to mock the protocol changes
MOCK_PROTOCOL_CHANGES = {
    "bytespersigop": False,  # default to False to avoid all old vectors breaking
}
MOCK_PROTOCOL_CHANGES_AT_BLOCK = {
    "subassets": {
        "block_index": 310495,
        "allow_always_latest": True,
    },  # override to be true only at block 310495
    "short_tx_type_id": {
        "block_index": DEFAULT_PARAMS["default_block_index"] + 1,
        "allow_always_latest": False,
    },  # override to be true only at block 310502
    "enhanced_sends": {
        "block_index": 310999,
        "allow_always_latest": False,
    },  # override to be true only at block 310999
    "issuance_lock_fix": {
        "block_index": DEFAULT_PARAMS["default_block_index"] + 1,
        "allow_always_latest": False,
    },  # override to be true only at block 310502
    "segwit_support": {
        "block_index": 0,
        "allow_always_latest": False,
    },  # override to be true only at block 310999,
    "dispensers": {"block_index": 0, "allow_always_latest": True},
    "multisig_addresses": {
        "block_index": DEFAULT_PARAMS["default_block_index"] + 1,
        "allow_always_latest": True,
    },
}
DISABLE_ALL_MOCK_PROTOCOL_CHANGES_AT_BLOCK = (
    False  # if true, never look at MOCK_PROTOCOL_CHANGES_AT_BLOCK
)
ENABLE_MOCK_PROTOCOL_CHANGES_AT_BLOCK = (
    False  # if true, always check MOCK_PROTOCOL_CHANGES_AT_BLOCK
)
ALWAYS_LATEST_PROTOCOL_CHANGES = False  # Even when this is true, this can be overridden if allow_always_latest is False in MOCK_PROTOCOL_CHANGES_AT_BLOCK
_enabled = util.enabled


def enabled(change_name, block_index=None):
    # if explicitly set
    if change_name in MOCK_PROTOCOL_CHANGES:
        return MOCK_PROTOCOL_CHANGES[change_name]

    # enable some protocol changes at a specific block for testing
    if shouldCheckForMockProtocolChangesAtBlock(change_name):
        _block_index = block_index
        if _block_index is None:
            _block_index = util.CURRENT_BLOCK_INDEX
        if _block_index >= MOCK_PROTOCOL_CHANGES_AT_BLOCK[change_name]["block_index"]:
            return True
        return False

    # used to force unit tests to always run against latest protocol changes
    if ALWAYS_LATEST_PROTOCOL_CHANGES:
        # KeyError to mimic real util.enabled
        if change_name not in util.PROTOCOL_CHANGES:
            raise KeyError(change_name)

        # print(f"ALWAYS_LATEST_PROTOCOL_CHANGES {change_name} {block_index or util.CURRENT_BLOCK_INDEX} enabled: True")
        return True
    else:
        # print(f"ALWAYS_LATEST_PROTOCOL_CHANGES {change_name} {block_index or util.CURRENT_BLOCK_INDEX} enabled: {_enabled(change_name, block_index)}")
        return _enabled(change_name, block_index)


util.enabled = enabled


# This is true if ENABLE_MOCK_PROTOCOL_CHANGES_AT_BLOCK is set
def shouldCheckForMockProtocolChangesAtBlock(change_name):
    if DISABLE_ALL_MOCK_PROTOCOL_CHANGES_AT_BLOCK:
        return False
    if change_name not in MOCK_PROTOCOL_CHANGES_AT_BLOCK:
        return False
    if ENABLE_MOCK_PROTOCOL_CHANGES_AT_BLOCK:
        return True
    if (
        "allow_always_latest" in MOCK_PROTOCOL_CHANGES_AT_BLOCK[change_name]
        and not MOCK_PROTOCOL_CHANGES_AT_BLOCK[change_name]["allow_always_latest"]
    ):
        return True
    return False


RANDOM_ASSET_INT = None
_generate_random_asset = util.generate_random_asset


def generate_random_asset(subasset_longname=None):
    if RANDOM_ASSET_INT is None:
        return _generate_random_asset()
    else:
        return "A" + str(RANDOM_ASSET_INT)


util.generate_random_asset = generate_random_asset

DISABLE_ARC4_MOCKING = False


def pytest_generate_tests(metafunc):
    """Generate all py.test cases. Checks for different types of tests and creates proper context."""
    if metafunc.function.__name__ == "test_vector":
        args = util_test.vector_to_args(
            UNITTEST_VECTOR, metafunc.config.getoption("function"), metafunc.config
        )
        metafunc.parametrize(
            "tx_name, method, inputs, outputs, error, records, comment, mock_protocol_changes, config_context, pytest_config",
            args,
        )
    elif metafunc.function.__name__ == "test_scenario":
        args = []
        for scenario_name in INTEGRATION_SCENARIOS:
            if metafunc.config.getoption(
                "scenario"
            ) == [] or scenario_name in metafunc.config.getoption("scenario"):
                args.append(
                    (
                        scenario_name,
                        INTEGRATION_SCENARIOS[scenario_name][1],
                        INTEGRATION_SCENARIOS[scenario_name][0],
                        metafunc.config,
                    )
                )
        metafunc.parametrize("scenario_name, base_scenario_name, transactions, pytest_config", args)
    elif metafunc.function.__name__ == "test_book":
        metafunc.parametrize("skip", [not metafunc.config.getoption("testbook")])
    elif metafunc.function.__name__ == "test_compare_hashes":
        metafunc.parametrize("skip", [not metafunc.config.getoption("comparehashes")])
    elif metafunc.function.__name__ == "test_mainnet_api_db":
        metafunc.parametrize("skip", [not metafunc.config.getoption("testapidb")])


def pytest_addoption(parser):
    """Add useful test suite argument options."""
    parser.addoption("--function", action="append", default=[], help="List of functions to test")
    parser.addoption("--scenario", action="append", default=[], help="List of scenarios to test")
    parser.addoption(
        "--gentxhex",
        action="store_true",
        default=False,
        help="Generate and print unsigned hex for *.compose() tests",
    )
    parser.addoption(
        "--savescenarios",
        action="store_true",
        default=False,
        help="Generate sql dump and log in .new files",
    )
    parser.addoption("--alternative", action="store_true", default=False)
    parser.addoption(
        "--testbook", action="store_true", default=False, help="Include testnet test book"
    )
    parser.addoption(
        "--saveapifixtures",
        action="store_true",
        default=False,
        help="Generate api v2 fixtures for tests",
    )
    parser.addoption(
        "--comparehashes",
        action="store_true",
        default=False,
        help="Compare last block hashes with v9 version",
    )
    parser.addoption(
        "--testapidb",
        action="store_true",
        default=False,
        help="Compare balances from Ledger DB and API DB",
    )


@pytest.fixture(scope="function")
def rawtransactions_db(request):
    """Return a database object."""
    db = apsw.Connection(":memory:")
    util_test.initialise_rawtransactions_db(db)

    return db


@pytest.fixture(scope="function")
def server_db(request, cp_server, api_server):
    """Enable database access for unit test vectors."""
    db = database.get_connection(read_only=False)
    cursor = db.cursor()
    cursor.execute("""BEGIN""")
    util_test.reset_current_block_index(db)

    request.addfinalizer(lambda: cursor.execute("""ROLLBACK"""))
    request.addfinalizer(lambda: util_test.reset_current_block_index(db))

    return db


@pytest.fixture(scope="module")
def api_server(request, cp_server):
    """
    api_server fixture, for each module we bind it to a different port because we're unable to kill it
    also `server_db` will inject itself into APIServer for each function
    """

    global TEST_RPC_PORT  # noqa: PLW0603

    config.RPC_PORT = TEST_RPC_PORT = TEST_RPC_PORT + 1
    server.configure_rpc(config.RPC_PASSWORD)

    print("api_server", config.DATABASE, config.API_DATABASE)

    # start RPC server and wait for server to be ready
    api_server = api.APIServer()
    api_server.daemon = True
    api_server.start()
    for attempt in range(5000):  # wait until server is ready.
        if api_server.is_ready:
            time.sleep(0.5)  # extra time window
            break
        elif attempt == 4999:
            raise Exception("Timeout: RPC server not ready after 5s")
        else:
            time.sleep(
                0.001
            )  # attempt to query the current block_index if possible (scenarios start with empty DB so it's not always possible)

    return api_server


@pytest.fixture(scope="module")
def api_server_v2(request, cp_server):
    default_config = {
        "testnet": False,
        "testcoin": False,
        "regtest": False,
        "api_limit_rows": 1000,
        "backend_connect": None,
        "backend_port": None,
        "backend_user": None,
        "backend_password": None,
        "indexd_connect": None,
        "indexd_port": None,
        "backend_ssl": False,
        "backend_ssl_no_verify": False,
        "backend_poll_interval": None,
        "rpc_host": None,
        "rpc_user": None,
        "rpc_password": None,
        "rpc_no_allow_cors": False,
        "api_host": "localhost",
        "api_user": "rpc",
        "api_password": None,
        "api_no_allow_cors": False,
        "force": False,
        "requests_timeout": config.DEFAULT_REQUESTS_TIMEOUT,
        "rpc_batch_size": config.DEFAULT_RPC_BATCH_SIZE,
        "check_asset_conservation": False,
        "backend_ssl_verify": None,
        "rpc_allow_cors": None,
        "p2sh_dust_return_pubkey": None,
        "utxo_locks_max_addresses": config.DEFAULT_UTXO_LOCKS_MAX_ADDRESSES,
        "utxo_locks_max_age": config.DEFAULT_UTXO_LOCKS_MAX_AGE,
        "estimate_fee_per_kb": None,
        "customnet": None,
        "verbose": 0,
        "quiet": False,
        "log_file": None,
        "api_log_file": None,
        "no_log_files": False,
        "no_check_asset_conservation": True,
        "action": "",
        "no_refresh_backend_height": True,
        "no_mempool": False,
        "skip_db_check": False,
        "no_telemetry": True,
        "enable_zmq_publisher": False,
        "zmq_publisher_port": None,
        "db_connection_pool_size": None,
        "json_logs": False,
    }
    server_config = (
        default_config
        | util_test.COUNTERPARTYD_OPTIONS
        | {
            "database_file": request.module.FIXTURE_DB,
            "api_port": TEST_RPC_PORT + 10,
        }
    )

    if os.path.exists(config.API_DATABASE):
        os.unlink(config.API_DATABASE)
    if os.path.exists(config.API_DATABASE + "-shm"):
        os.unlink(config.API_DATABASE + "-shm")
    if os.path.exists(config.API_DATABASE + "-wal"):
        os.unlink(config.API_DATABASE + "-wal")

    def is_server_ready():
        return True

    api_v2.is_server_ready = is_server_ready

    args = argparse.Namespace(**server_config)
    api_server = api_v2.APIServer()
    api_server.start(args)

    # wait for server to be ready
    while True:
        try:
            result = requests.get("http://localhost:10009/v2/", timeout=30)
            print(result.text)
            print(result.status_code)
            if result.status_code != 200:
                raise requests.exceptions.RequestException
            result = result.json()
            print(DEFAULT_PARAMS["default_block_index"])
            if result["result"]["counterparty_height"] < DEFAULT_PARAMS["default_block_index"] - 1:
                raise requests.exceptions.RequestException
            break
        except requests.exceptions.RequestException:
            print("TimeoutError: waiting for API server to be ready")
            time.sleep(1)
            pass

    request.addfinalizer(lambda: api_server.stop())

    return api_server


@pytest.fixture(scope="module")
def cp_server(request):
    dbfile = request.module.FIXTURE_DB
    sqlfile = request.module.FIXTURE_SQL_FILE
    options = getattr(request.module, "FIXTURE_OPTIONS", {})

    print(f"cp_server: {dbfile} {sqlfile} {options}")
    db = util_test.init_database(sqlfile, dbfile, options)  # noqa: F841

    # monkeypatch this here because init_mock_functions can run before cp_server
    if hasattr(config, "PREFIX"):
        config.PREFIX = b"TESTXXXX"

    request.addfinalizer(lambda: util_test.remove_database_files(dbfile))

    return db


class MockUTXOSet(object):
    """
    :type utxos list UTXOs list containing:
                        { 'address': 'mn6q3dS2EnDUx3bmyWc6D4szJNVGtaR7zc',
                          'amount': 1.9990914,
                          'value': 199909140,
                          'confirmations': 74,
                          'scriptPubKey': '76a9144838d8b3588c4c7ba7c1d06f866e9b3739c6303788ac',
                          'txhex': '0100000002eff195acdf2bbd215daa8aca24eb667b563a731d34a9ab75c8d8df5df08be29b000000006c493046022100ec6fa8316a4f5cfd69816e31011022acce0933bd3b01248caa8b49e60de1b98a022100987ba974b2a4f9976a8d61d94009cb7f7986a827dc5730e999de1fb748d2046c01210282b886c087eb37dc8182f14ba6cc3e9485ed618b95804d44aecc17c300b585b0ffffffffeff195acdf2bbd215daa8aca24eb667b563a731d34a9ab75c8d8df5df08be29b010000006a47304402201f8fb2d62df22592cb8d37c68ab26563dbb8e270f7f8409ac0f6d7b24ddb5c940220314e5c767fd12b20116528c028eab2bfbad30eb963bd849993410049cf14a83d01210282b886c087eb37dc8182f14ba6cc3e9485ed618b95804d44aecc17c300b585b0ffffffff02145fea0b000000001976a9144838d8b3588c4c7ba7c1d06f866e9b3739c6303788ac0000000000000000346a32544553540000000a00000000000000010000000005f5e1000000000000000000000000000bebc2000032000000000000271000000000',
                          'txid': 'ae241be7be83ebb14902757ad94854f787d9730fc553d6f695346c9375c0d8c1',
                          'vout': 0}
    """

    utxos = []

    def __init__(self, utxos, rawtransactions_db):
        self.txouts = utxos or []
        self.spent_utxos = []
        self.rawtransactions_db = rawtransactions_db
        # logger.warning('MockUTXOSet %d' % len(utxos))

    def get_unspent_txouts(
        self, address, unconfirmed=False, multisig_inputs=False, unspent_tx_hash=None
    ):
        # filter by address
        txouts = [output for output in self.txouts if output["address"] == address]

        # filter out the spend outputs
        unspent_txouts = filter(
            lambda txout: (txout["txid"], txout["vout"]) not in self.spent_utxos, txouts
        )

        if unconfirmed == False:  # noqa: E712
            unspent_txouts = filter(lambda txout: txout["confirmations"] > 0, unspent_txouts)

        if multisig_inputs:
            raise NotImplementedError(f"{multisig_inputs}")

        if unspent_tx_hash:
            unspent_txouts = filter(lambda txout: txout["txid"] == unspent_tx_hash, unspent_txouts)

        return list(unspent_txouts)

    def update_utxo_set(self, txins, txouts):
        # spent the UTXOs
        for txin in txins:
            self.spent_utxos.append((txin["txid"], txin["vout"]))

        for txout in txouts:
            self.txouts.append(
                {
                    "address": txout["address"],
                    "amount": txout["amount"],
                    "value": round(txout["amount"] * config.UNIT),
                    "confirmations": int(txout["confirmations"]),
                    "script_pub_key": txout["script_pub_key"],
                    "txhex": txout["txhex"],
                    "txid": txout["txid"],
                    "vout": txout["vout"],
                }
            )

    def increment_confirmations(self):
        cursor = self.rawtransactions_db.cursor()
        cursor.execute("""UPDATE raw_transactions SET confirmations = confirmations + 1""")
        cursor.close()

        for utxo in self.txouts:
            utxo["confirmations"] = (utxo["confirmations"] or 0) + 1

    def add_raw_transaction(self, raw_transaction, tx_id=None, confirmations=0):
        tx = pycoin.coins.bitcoin.Tx.Tx.from_hex(raw_transaction)
        tx_id = tx_id or tx.id()

        txins = []
        for txin in tx.txs_in:
            txins.append(
                {
                    "txid": pycoin.encoding.hexbytes.b2h_rev(txin.previous_hash),
                    "vout": txin.previous_index,
                }
            )

        txouts = []
        for idx, txout in enumerate(tx.txs_out):
            txouts.append(
                {
                    "address": script.scriptpubkey_to_address(
                        bitcoinlib.core.CScript(txout.script)
                    ),
                    "confirmations": int(confirmations),
                    "amount": txout.coin_value / 1e8,
                    "value": txout.coin_value,
                    "script_pub_key": binascii.hexlify(txout.script).decode("ascii"),
                    "txhex": raw_transaction,
                    "txid": tx_id,
                    "vout": idx,
                }
            )

        # logger.warning('add_raw_transaction %d/%d' % (len(txins), len(txouts)))
        # logger.debug(pprint.pformat(txins))
        # logger.debug(pprint.pformat(txouts))

        util_test.save_rawtransaction(
            self.rawtransactions_db, tx_id, raw_transaction, confirmations
        )

        self.update_utxo_set(txins, txouts)


@pytest.fixture(scope="module", autouse=True)
def setup_logging():
    print("")  # for --verbose output this makes sure the logs start on a newline
    log.set_up(verbose=True)


@pytest.fixture(scope="function", autouse=True)
def mock_utxos(rawtransactions_db):
    with open(util_test.CURR_DIR + "/fixtures/unspent_outputs.json", "r") as listunspent_test_file:
        util_test.MOCK_UTXO_SET = MockUTXOSet(json.load(listunspent_test_file), rawtransactions_db)

    util_test.UNIQUE_DUMMY_TX_HASH = {}
    util_test.TX_INDEX = 1

    return util_test.MOCK_UTXO_SET


def add_fn_property(**kwargs):
    """
    decorator to assign attributes to a FN
    :param kwargs: attributes assigned
    :return: fn
    """

    def decorator(fn):
        for k, v in kwargs.items():
            setattr(fn, k, v)

        return fn

    return decorator


@pytest.fixture(scope="function", autouse=True)
def init_mock_functions(request, monkeypatch, mock_utxos, rawtransactions_db):
    """Test suit mock functions.

    Mock functions override default behaviour to allow test suit to work - for instance, date_passed is overwritten
    so that every date will pass. Those are available to every test function in this suite."""

    util_test.rawtransactions_db = rawtransactions_db

    def get_unspent_txouts(*args, **kwargs):
        return mock_utxos.get_unspent_txouts(*args, **kwargs)

    def isodt(epoch_time):
        return datetime.utcfromtimestamp(epoch_time).isoformat()

    def curr_time():
        return 0

    def date_passed(date):
        return False

    def init_api_access_log(app):
        pass

    def pubkeyhash_to_pubkey(address, provided_pubkeys=None):
        return DEFAULT_PARAMS["pubkey"][address]

    def multisig_pubkeyhashes_to_pubkeys(address, provided_pubkeys=None):
        # TODO: Should be updated?!
        array = address.split("_")
        signatures_required = int(array[0])
        pubkeyhashes = array[1:-1]
        pubkeys = [DEFAULT_PARAMS["pubkey"][pubkeyhash] for pubkeyhash in pubkeyhashes]
        address = "_".join([str(signatures_required)] + sorted(pubkeys) + [str(len(pubkeys))])
        return address

    def mocked_getrawtransaction(tx_hash, verbose=False, block_index=None):
        return util_test.getrawtransaction(
            rawtransactions_db, tx_hash, verbose=verbose, block_index=block_index
        )

    def mocked_getrawtransaction_batch(txhash_list, verbose=False, skip_missing=False):
        return util_test.getrawtransaction_batch(rawtransactions_db, txhash_list, verbose=verbose)

    def mocked_search_raw_transactions(address, unconfirmed=False):
        return util_test.search_raw_transactions(rawtransactions_db, address, unconfirmed)

    # mock the arc4 with a fixed seed to keep data from changing based on inputs
    _init_arc4 = arc4.init_arc4

    def init_arc4(seed):
        if getattr(config, "DISABLE_ARC4_MOCKING", False):
            return _init_arc4(seed)
        else:
            return ARC4.new(binascii.unhexlify("00" * 32))

    def check_wal_file(dbfile):
        pass

    def rps_expire(db, block_index):
        pass

    def is_valid_utxo(value):
        return util.is_utxo_format(value)

    def get_utxo_address_and_value(value):
        return "mn6q3dS2EnDUx3bmyWc6D4szJNVGtaR7zc", 100

    def get_transaction_fee(db, transaction_type, block_index):
        return 10

<<<<<<< HEAD
    def mocked_get_utxo_value(txid, vout):
        return 999
=======
    def determine_encoding(
        data, desired_encoding="auto", op_return_max_size=config.OP_RETURN_MAX_SIZE
    ):
        if desired_encoding == "auto":
            if len(data) + len(config.PREFIX) <= op_return_max_size:
                encoding = "opreturn"
            else:
                encoding = "multisig"
        else:
            encoding = desired_encoding

        if encoding not in ("pubkeyhash", "multisig", "opreturn", "p2sh"):
            raise exceptions.TransactionError("Unknown encoding‐scheme.")

        return encoding
>>>>>>> cc9c41e3

    monkeypatch.setattr("counterpartycore.lib.transaction.arc4.init_arc4", init_arc4)
    monkeypatch.setattr(
        "counterpartycore.lib.backend.addrindexrs.get_unspent_txouts", get_unspent_txouts
    )
    monkeypatch.setattr("counterpartycore.lib.log.isodt", isodt)
    monkeypatch.setattr("counterpartycore.lib.ledger.curr_time", curr_time)
    monkeypatch.setattr("counterpartycore.lib.util.date_passed", date_passed)
    monkeypatch.setattr("counterpartycore.lib.api.util.init_api_access_log", init_api_access_log)
    if hasattr(config, "PREFIX"):
        monkeypatch.setattr("counterpartycore.lib.config.PREFIX", b"TESTXXXX")
    monkeypatch.setattr(
        "counterpartycore.lib.backend.bitcoind.getrawtransaction", mocked_getrawtransaction
    )
    monkeypatch.setattr("counterpartycore.lib.backend.bitcoind.is_valid_utxo", is_valid_utxo)
    monkeypatch.setattr(
        "counterpartycore.lib.backend.bitcoind.get_utxo_address_and_value",
        get_utxo_address_and_value,
    )
    monkeypatch.setattr(
        "counterpartycore.lib.backend.addrindexrs.getrawtransaction_batch",
        mocked_getrawtransaction_batch,
    )
    monkeypatch.setattr(
        "counterpartycore.lib.backend.addrindexrs.search_raw_transactions",
        mocked_search_raw_transactions,
    )
    monkeypatch.setattr(
        "counterpartycore.lib.transaction_helper.transaction_outputs.pubkeyhash_to_pubkey",
        pubkeyhash_to_pubkey,
    )
    monkeypatch.setattr(
        "counterpartycore.lib.transaction_helper.transaction_outputs.multisig_pubkeyhashes_to_pubkeys",
        multisig_pubkeyhashes_to_pubkeys,
    )
    monkeypatch.setattr("counterpartycore.lib.database.check_wal_file", check_wal_file)
    monkeypatch.setattr("counterpartycore.lib.messages.rps.expire", rps_expire)

    monkeypatch.setattr(
        "counterpartycore.lib.ledger.get_matching_orders", ledger.get_matching_orders_no_cache
    )

    monkeypatch.setattr("counterpartycore.lib.gas.get_transaction_fee", get_transaction_fee)
<<<<<<< HEAD

    monkeypatch.setattr(
        "counterpartycore.lib.backend.bitcoind.get_utxo_value", mocked_get_utxo_value
    )
=======
    monkeypatch.setattr("counterpartycore.lib.transaction.determine_encoding", determine_encoding)
>>>>>>> cc9c41e3
<|MERGE_RESOLUTION|>--- conflicted
+++ resolved
@@ -595,10 +595,9 @@
     def get_transaction_fee(db, transaction_type, block_index):
         return 10
 
-<<<<<<< HEAD
     def mocked_get_utxo_value(txid, vout):
         return 999
-=======
+
     def determine_encoding(
         data, desired_encoding="auto", op_return_max_size=config.OP_RETURN_MAX_SIZE
     ):
@@ -614,7 +613,6 @@
             raise exceptions.TransactionError("Unknown encoding‐scheme.")
 
         return encoding
->>>>>>> cc9c41e3
 
     monkeypatch.setattr("counterpartycore.lib.transaction.arc4.init_arc4", init_arc4)
     monkeypatch.setattr(
@@ -658,11 +656,8 @@
     )
 
     monkeypatch.setattr("counterpartycore.lib.gas.get_transaction_fee", get_transaction_fee)
-<<<<<<< HEAD
 
     monkeypatch.setattr(
         "counterpartycore.lib.backend.bitcoind.get_utxo_value", mocked_get_utxo_value
     )
-=======
-    monkeypatch.setattr("counterpartycore.lib.transaction.determine_encoding", determine_encoding)
->>>>>>> cc9c41e3
+    monkeypatch.setattr("counterpartycore.lib.transaction.determine_encoding", determine_encoding)
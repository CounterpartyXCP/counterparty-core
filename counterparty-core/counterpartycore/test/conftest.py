"""
Test suite configuration
"""

import argparse
import binascii
import json
import logging
import os
import time
from datetime import datetime

import apsw
import bitcoin as bitcoinlib
import pycoin
import pytest
import requests
from Crypto.Cipher import ARC4
from pycoin.coins.bitcoin import Tx  # noqa: F401

from counterpartycore import server
from counterpartycore.lib import arc4, config, database, exceptions, ledger, log, script, util
from counterpartycore.lib.api import api_server as api_v2
from counterpartycore.lib.api import api_v1 as api
from counterpartycore.lib.api import dbbuilder
from counterpartycore.test import util_test
from counterpartycore.test.fixtures.params import DEFAULT_PARAMS
from counterpartycore.test.fixtures.scenarios import INTEGRATION_SCENARIOS
from counterpartycore.test.fixtures.vectors import UNITTEST_VECTOR

logger = logging.getLogger(config.LOGGER_NAME)

# used to increment RPC port between test modules to avoid conflicts
TEST_RPC_PORT = 9999

# we swap out util.enabled with a custom one which has the option to mock the protocol changes
MOCK_PROTOCOL_CHANGES = {
    "bytespersigop": False,  # default to False to avoid all old vectors breaking
}
MOCK_PROTOCOL_CHANGES_AT_BLOCK = {
    "subassets": {
        "block_index": 310495,
        "allow_always_latest": True,
    },  # override to be true only at block 310495
    "short_tx_type_id": {
        "block_index": DEFAULT_PARAMS["default_block_index"] + 1,
        "allow_always_latest": False,
    },  # override to be true only at block 310502
    "enhanced_sends": {
        "block_index": 310999,
        "allow_always_latest": False,
    },  # override to be true only at block 310999
    "issuance_lock_fix": {
        "block_index": DEFAULT_PARAMS["default_block_index"] + 1,
        "allow_always_latest": False,
    },  # override to be true only at block 310502
    "segwit_support": {
        "block_index": 0,
        "allow_always_latest": False,
    },  # override to be true only at block 310999,
    "dispensers": {"block_index": 0, "allow_always_latest": True},
    "multisig_addresses": {
        "block_index": DEFAULT_PARAMS["default_block_index"] + 1,
        "allow_always_latest": True,
    },
}
DISABLE_ALL_MOCK_PROTOCOL_CHANGES_AT_BLOCK = (
    False  # if true, never look at MOCK_PROTOCOL_CHANGES_AT_BLOCK
)
ENABLE_MOCK_PROTOCOL_CHANGES_AT_BLOCK = (
    False  # if true, always check MOCK_PROTOCOL_CHANGES_AT_BLOCK
)
ALWAYS_LATEST_PROTOCOL_CHANGES = False  # Even when this is true, this can be overridden if allow_always_latest is False in MOCK_PROTOCOL_CHANGES_AT_BLOCK
_enabled = util.enabled


def enabled(change_name, block_index=None):
    # if explicitly set
    if change_name in MOCK_PROTOCOL_CHANGES:
        return MOCK_PROTOCOL_CHANGES[change_name]

    # enable some protocol changes at a specific block for testing
    if shouldCheckForMockProtocolChangesAtBlock(change_name):
        _block_index = block_index
        if _block_index is None:
            _block_index = util.CURRENT_BLOCK_INDEX
        if _block_index >= MOCK_PROTOCOL_CHANGES_AT_BLOCK[change_name]["block_index"]:
            return True
        return False

    # used to force unit tests to always run against latest protocol changes
    if ALWAYS_LATEST_PROTOCOL_CHANGES:
        # KeyError to mimic real util.enabled
        if change_name not in util.PROTOCOL_CHANGES:
            raise KeyError(change_name)

        # print(f"ALWAYS_LATEST_PROTOCOL_CHANGES {change_name} {block_index or util.CURRENT_BLOCK_INDEX} enabled: True")
        return True
    else:
        # print(f"ALWAYS_LATEST_PROTOCOL_CHANGES {change_name} {block_index or util.CURRENT_BLOCK_INDEX} enabled: {_enabled(change_name, block_index)}")
        return _enabled(change_name, block_index)


util.enabled = enabled


# This is true if ENABLE_MOCK_PROTOCOL_CHANGES_AT_BLOCK is set
def shouldCheckForMockProtocolChangesAtBlock(change_name):
    if DISABLE_ALL_MOCK_PROTOCOL_CHANGES_AT_BLOCK:
        return False
    if change_name not in MOCK_PROTOCOL_CHANGES_AT_BLOCK:
        return False
    if ENABLE_MOCK_PROTOCOL_CHANGES_AT_BLOCK:
        return True
    if (
        "allow_always_latest" in MOCK_PROTOCOL_CHANGES_AT_BLOCK[change_name]
        and not MOCK_PROTOCOL_CHANGES_AT_BLOCK[change_name]["allow_always_latest"]
    ):
        return True
    return False


RANDOM_ASSET_INT = None
_generate_random_asset = util.generate_random_asset


def generate_random_asset(subasset_longname=None):
    if RANDOM_ASSET_INT is None:
        return _generate_random_asset()
    else:
        return "A" + str(RANDOM_ASSET_INT)


util.generate_random_asset = generate_random_asset

DISABLE_ARC4_MOCKING = False


def pytest_generate_tests(metafunc):
    """Generate all py.test cases. Checks for different types of tests and creates proper context."""
    if metafunc.function.__name__ == "test_vector":
        args = util_test.vector_to_args(
            UNITTEST_VECTOR, metafunc.config.getoption("function"), metafunc.config
        )
        metafunc.parametrize(
            "tx_name, method, inputs, outputs, error, records, comment, mock_protocol_changes, config_context, pytest_config",
            args,
        )
    elif metafunc.function.__name__ == "test_scenario":
        args = []
        for scenario_name in INTEGRATION_SCENARIOS:
            if metafunc.config.getoption(
                "scenario"
            ) == [] or scenario_name in metafunc.config.getoption("scenario"):
                args.append(
                    (
                        scenario_name,
                        INTEGRATION_SCENARIOS[scenario_name][1],
                        INTEGRATION_SCENARIOS[scenario_name][0],
                        metafunc.config,
                    )
                )
        metafunc.parametrize("scenario_name, base_scenario_name, transactions, pytest_config", args)
    elif metafunc.function.__name__ == "test_book":
        metafunc.parametrize("skip", [not metafunc.config.getoption("testbook")])
    elif metafunc.function.__name__ == "test_compare_hashes":
        metafunc.parametrize("skip", [not metafunc.config.getoption("comparehashes")])
    elif metafunc.function.__name__ == "test_mainnet_api_db":
        metafunc.parametrize("skip", [not metafunc.config.getoption("testapidb")])
    elif metafunc.function.__name__ == "test_mainnet_healthz":
        metafunc.parametrize("skip", [not metafunc.config.getoption("testapidb")])


def pytest_addoption(parser):
    """Add useful test suite argument options."""
    parser.addoption("--function", action="append", default=[], help="List of functions to test")
    parser.addoption("--scenario", action="append", default=[], help="List of scenarios to test")
    parser.addoption(
        "--gentxhex",
        action="store_true",
        default=False,
        help="Generate and print unsigned hex for *.compose() tests",
    )
    parser.addoption(
        "--savescenarios",
        action="store_true",
        default=False,
        help="Generate sql dump and log in .new files",
    )
    parser.addoption("--alternative", action="store_true", default=False)
    parser.addoption(
        "--testbook", action="store_true", default=False, help="Include testnet test book"
    )
    parser.addoption(
        "--saveapifixtures",
        action="store_true",
        default=False,
        help="Generate api v2 fixtures for tests",
    )
    parser.addoption(
        "--comparehashes",
        action="store_true",
        default=False,
        help="Compare last block hashes with v9 version",
    )
    parser.addoption(
        "--testapidb",
        action="store_true",
        default=False,
        help="Compare balances from Ledger DB and API DB",
    )


@pytest.fixture(scope="function")
def rawtransactions_db(request):
    """Return a database object."""
    db = apsw.Connection(":memory:")
    util_test.initialise_rawtransactions_db(db)

    return db


@pytest.fixture(scope="function")
def server_db(request, cp_server, api_server):
    """Enable database access for unit test vectors."""
    config.CACHE_DIR = os.path.dirname(request.module.FIXTURE_DB)

    db = database.get_connection(read_only=False)
    cursor = db.cursor()
    cursor.execute("""BEGIN""")
    util_test.reset_current_block_index(db)

    request.addfinalizer(lambda: cursor.execute("""ROLLBACK"""))
    request.addfinalizer(lambda: util_test.reset_current_block_index(db))

    return db


@pytest.fixture(scope="module")
def api_server(request, cp_server):
    """
    api_server fixture, for each module we bind it to a different port because we're unable to kill it
    also `server_db` will inject itself into APIServer for each function
    """

    global TEST_RPC_PORT  # noqa: PLW0603

    config.RPC_PORT = TEST_RPC_PORT = TEST_RPC_PORT + 1
    server.configure_rpc(config.RPC_PASSWORD)
    config.CACHE_DIR = os.path.dirname(request.module.FIXTURE_DB)

    print("api_server", config.DATABASE, config.STATE_DATABASE)

    # start RPC server and wait for server to be ready
    api_server = api.APIServer()
    api_server.daemon = True
    api_server.start()
    for attempt in range(5000):  # wait until server is ready.
        if api_server.is_ready:
            time.sleep(0.5)  # extra time window
            break
        elif attempt == 4999:
            raise Exception("Timeout: RPC server not ready after 5s")
        else:
            time.sleep(
                0.001
            )  # attempt to query the current block_index if possible (scenarios start with empty DB so it's not always possible)

    return api_server


@pytest.fixture(scope="module")
def api_server_v2(request, cp_server):
    default_config = {
        "testnet": False,
        "testcoin": False,
        "regtest": False,
        "api_limit_rows": 1000,
        "backend_connect": None,
        "backend_port": None,
        "backend_user": None,
        "backend_password": None,
        "backend_ssl": False,
        "backend_ssl_no_verify": False,
        "backend_poll_interval": None,
        "rpc_host": None,
        "rpc_user": None,
        "rpc_password": None,
        "rpc_no_allow_cors": False,
        "api_host": "localhost",
        "api_user": "rpc",
        "api_password": None,
        "api_no_allow_cors": False,
        "force": True,
        "requests_timeout": config.DEFAULT_REQUESTS_TIMEOUT,
        "rpc_batch_size": config.DEFAULT_RPC_BATCH_SIZE,
        "backend_ssl_verify": None,
        "rpc_allow_cors": None,
        "p2sh_dust_return_pubkey": None,
        "utxo_locks_max_addresses": config.DEFAULT_UTXO_LOCKS_MAX_ADDRESSES,
        "utxo_locks_max_age": config.DEFAULT_UTXO_LOCKS_MAX_AGE,
        "estimate_fee_per_kb": None,
        "customnet": None,
        "verbose": 0,
        "quiet": False,
        "log_file": None,
        "api_log_file": None,
        "no_log_files": False,
        "skip_asset_conservation_check": True,
        "action": "",
        "no_refresh_backend_height": True,
        "no_mempool": False,
        "skip_db_check": False,
        "no_telemetry": True,
        "enable_zmq_publisher": False,
        "zmq_publisher_port": None,
        "db_connection_pool_size": 10,
        "json_logs": False,
        "wsgi_server": "waitress",
        "gunicorn_workers": 2,
        "gunicorn_threads_per_worker": 1,
        "waitress_threads": 1,
        "max_log_file_size": 40 * 1024 * 1024,
        "max_log_file_rotations": 20,
        "log_exclude_filters": None,
        "log_include_filters": None,
        "cache_dir": os.path.dirname(request.module.FIXTURE_DB),
        "electrs_url": None,
    }
    server_config = (
        default_config
        | util_test.COUNTERPARTYD_OPTIONS
        | {
            "data_dir": os.path.dirname(request.module.FIXTURE_DB),
            "database_file": request.module.FIXTURE_DB,
            "api_port": TEST_RPC_PORT + 10,
        }
    )

    config.STATE_DATABASE = config.STATE_DATABASE.replace(".testnet.db", ".db")
    config.CACHE_DIR = os.path.dirname(request.module.FIXTURE_DB)

    if os.path.exists(config.STATE_DATABASE):
        os.unlink(config.STATE_DATABASE)
    if os.path.exists(config.STATE_DATABASE + "-shm"):
        os.unlink(config.STATE_DATABASE + "-shm")
    if os.path.exists(config.STATE_DATABASE + "-wal"):
        os.unlink(config.STATE_DATABASE + "-wal")

    dbbuilder.build_state_db()

    def is_server_ready():
        return True

    util.CURRENT_BACKEND_HEIGHT = 0

    api_v2.is_server_ready = is_server_ready

    args = argparse.Namespace(**server_config)
    api_server = api_v2.APIServer(None)
    api_server.start(args)

    # wait for server to be ready
    while True:
        try:
            result = requests.get("http://localhost:10009/v2/", timeout=30)
            print(result.text)
            print(result.status_code)
            if result.status_code != 200:
                raise requests.exceptions.RequestException
            result = result.json()
            print(DEFAULT_PARAMS["default_block_index"])
            if result["result"]["counterparty_height"] < DEFAULT_PARAMS["default_block_index"] - 1:
                raise requests.exceptions.RequestException
            break
        except requests.exceptions.RequestException:
            print("TimeoutError: waiting for API server to be ready")
            time.sleep(1)
            pass

    request.addfinalizer(lambda: api_server.stop())

    return api_server


@pytest.fixture(scope="module")
def cp_server(request):
    dbfile = request.module.FIXTURE_DB
    sqlfile = request.module.FIXTURE_SQL_FILE
    options = getattr(request.module, "FIXTURE_OPTIONS", {})

    print(f"cp_server: {dbfile} {sqlfile} {options}")
    db = util_test.init_database(sqlfile, dbfile, options)  # noqa: F841

    # monkeypatch this here because init_mock_functions can run before cp_server
    if hasattr(config, "PREFIX"):
        config.PREFIX = b"TESTXXXX"

    request.addfinalizer(lambda: util_test.remove_database_files(dbfile))

    return db


class MockUTXOSet(object):
    """
    :type utxos list UTXOs list containing:
                        { 'address': 'mn6q3dS2EnDUx3bmyWc6D4szJNVGtaR7zc',
                          'amount': 1.9990914,
                          'value': 199909140,
                          'confirmations': 74,
                          'scriptPubKey': '76a9144838d8b3588c4c7ba7c1d06f866e9b3739c6303788ac',
                          'txhex': '0100000002eff195acdf2bbd215daa8aca24eb667b563a731d34a9ab75c8d8df5df08be29b000000006c493046022100ec6fa8316a4f5cfd69816e31011022acce0933bd3b01248caa8b49e60de1b98a022100987ba974b2a4f9976a8d61d94009cb7f7986a827dc5730e999de1fb748d2046c01210282b886c087eb37dc8182f14ba6cc3e9485ed618b95804d44aecc17c300b585b0ffffffffeff195acdf2bbd215daa8aca24eb667b563a731d34a9ab75c8d8df5df08be29b010000006a47304402201f8fb2d62df22592cb8d37c68ab26563dbb8e270f7f8409ac0f6d7b24ddb5c940220314e5c767fd12b20116528c028eab2bfbad30eb963bd849993410049cf14a83d01210282b886c087eb37dc8182f14ba6cc3e9485ed618b95804d44aecc17c300b585b0ffffffff02145fea0b000000001976a9144838d8b3588c4c7ba7c1d06f866e9b3739c6303788ac0000000000000000346a32544553540000000a00000000000000010000000005f5e1000000000000000000000000000bebc2000032000000000000271000000000',
                          'txid': 'ae241be7be83ebb14902757ad94854f787d9730fc553d6f695346c9375c0d8c1',
                          'vout': 0}
    """

    utxos = []

    def __init__(self, utxos, rawtransactions_db):
        self.txouts = utxos or []
        self.spent_utxos = []
        self.rawtransactions_db = rawtransactions_db
        # logger.warning('MockUTXOSet %d' % len(utxos))

    def get_utxos(self, address, unconfirmed=False, multisig_inputs=False, unspent_tx_hash=None):
        # filter by address
        txouts = [output for output in self.txouts if output["address"] == address]

        # filter out the spend outputs
        unspent_txouts = filter(
            lambda txout: (txout["txid"], txout["vout"]) not in self.spent_utxos, txouts
        )

        if unconfirmed == False:  # noqa: E712
            unspent_txouts = filter(lambda txout: txout["confirmations"] > 0, unspent_txouts)

        if multisig_inputs:
            raise NotImplementedError(f"{multisig_inputs}")

        if unspent_tx_hash:
            unspent_txouts = filter(lambda txout: txout["txid"] == unspent_tx_hash, unspent_txouts)

        return list(unspent_txouts)

    def update_utxo_set(self, txins, txouts):
        # spent the UTXOs
        for txin in txins:
            self.spent_utxos.append((txin["txid"], txin["vout"]))

        for txout in txouts:
            self.txouts.append(
                {
                    "address": txout["address"],
                    "amount": txout["amount"],
                    "value": round(txout["amount"] * config.UNIT),
                    "confirmations": int(txout["confirmations"]),
                    "script_pub_key": txout["script_pub_key"],
                    "txhex": txout["txhex"],
                    "txid": txout["txid"],
                    "vout": txout["vout"],
                }
            )

    def increment_confirmations(self):
        cursor = self.rawtransactions_db.cursor()
        cursor.execute("""UPDATE raw_transactions SET confirmations = confirmations + 1""")
        cursor.close()

        for utxo in self.txouts:
            utxo["confirmations"] = (utxo["confirmations"] or 0) + 1

    def add_raw_transaction(self, raw_transaction, tx_id=None, confirmations=0):
        tx = pycoin.coins.bitcoin.Tx.Tx.from_hex(raw_transaction)
        tx_id = tx_id or tx.id()

        txins = []
        for txin in tx.txs_in:
            txins.append(
                {
                    "txid": pycoin.encoding.hexbytes.b2h_rev(txin.previous_hash),
                    "vout": txin.previous_index,
                }
            )

        txouts = []
        for idx, txout in enumerate(tx.txs_out):
            txouts.append(
                {
                    "address": script.scriptpubkey_to_address(
                        bitcoinlib.core.CScript(txout.script)
                    ),
                    "confirmations": int(confirmations),
                    "amount": txout.coin_value / 1e8,
                    "value": txout.coin_value,
                    "script_pub_key": binascii.hexlify(txout.script).decode("ascii"),
                    "txhex": raw_transaction,
                    "txid": tx_id,
                    "vout": idx,
                }
            )

        # logger.warning('add_raw_transaction %d/%d' % (len(txins), len(txouts)))
        # logger.debug(pprint.pformat(txins))
        # logger.debug(pprint.pformat(txouts))

        util_test.save_rawtransaction(
            self.rawtransactions_db, tx_id, raw_transaction, confirmations
        )

        self.update_utxo_set(txins, txouts)


@pytest.fixture(scope="module", autouse=True)
def setup_logging():
    print("")  # for --verbose output this makes sure the logs start on a newline
    log.set_up(verbose=True)


@pytest.fixture(scope="function", autouse=True)
def mock_utxos(rawtransactions_db):
    with open(util_test.CURR_DIR + "/fixtures/unspent_outputs.json", "r") as listunspent_test_file:
        util_test.MOCK_UTXO_SET = MockUTXOSet(json.load(listunspent_test_file), rawtransactions_db)

    util_test.UNIQUE_DUMMY_TX_HASH = {}
    util_test.TX_INDEX = 1

    return util_test.MOCK_UTXO_SET


def add_fn_property(**kwargs):
    """
    decorator to assign attributes to a FN
    :param kwargs: attributes assigned
    :return: fn
    """

    def decorator(fn):
        for k, v in kwargs.items():
            setattr(fn, k, v)

        return fn

    return decorator


@pytest.fixture(scope="function", autouse=True)
def init_mock_functions(request, monkeypatch, mock_utxos, rawtransactions_db):
    """Test suit mock functions.

    Mock functions override default behaviour to allow test suit to work - for instance, date_passed is overwritten
    so that every date will pass. Those are available to every test function in this suite."""

    util_test.rawtransactions_db = rawtransactions_db

    def get_utxos(*args, **kwargs):
        return mock_utxos.get_utxos(*args, **kwargs)

    def isodt(epoch_time):
        return datetime.utcfromtimestamp(epoch_time).isoformat()

    def curr_time():
        return 0

    def date_passed(date):
        return False

    def init_api_access_log(app):
        pass

    def pubkeyhash_to_pubkey(address, provided_pubkeys=None):
        return DEFAULT_PARAMS["pubkey"][address]

    def multisig_pubkeyhashes_to_pubkeys(address, provided_pubkeys=None):
        # TODO: Should be updated?!
        array = address.split("_")
        signatures_required = int(array[0])
        pubkeyhashes = array[1:-1]
        pubkeys = [DEFAULT_PARAMS["pubkey"][pubkeyhash] for pubkeyhash in pubkeyhashes]
        address = "_".join([str(signatures_required)] + sorted(pubkeys) + [str(len(pubkeys))])
        return address

    def mocked_getrawtransaction(tx_hash, verbose=False, block_index=None):
        return util_test.getrawtransaction(
            rawtransactions_db, tx_hash, verbose=verbose, block_index=block_index
        )

    def mocked_getrawtransaction_batch(txhash_list, verbose=False, skip_missing=False):
        return util_test.getrawtransaction_batch(rawtransactions_db, txhash_list, verbose=verbose)

    def mocked_get_history(address, unconfirmed=False):
        return util_test.get_history(rawtransactions_db, address, unconfirmed)

    # mock the arc4 with a fixed seed to keep data from changing based on inputs
    _init_arc4 = arc4.init_arc4

    def init_arc4(seed):
        if getattr(config, "DISABLE_ARC4_MOCKING", False):
            return _init_arc4(seed)
        else:
            return ARC4.new(binascii.unhexlify("00" * 32))

    def check_wal_file(dbfile):
        pass

    def rps_expire(db, block_index):
        pass

    def is_valid_utxo(value):
        return util.is_utxo_format(value)

    def get_utxo_address_and_value(value):
        return "mn6q3dS2EnDUx3bmyWc6D4szJNVGtaR7zc", 100

    def get_transaction_fee(db, transaction_type, block_index):
        return 10

    def mocked_get_utxo_value(txid, vout):
        return 999

    def satoshis_per_vbyte():
        return 3

    def determine_encoding(
        data, desired_encoding="auto", op_return_max_size=config.OP_RETURN_MAX_SIZE
    ):
        if desired_encoding == "auto":
            if len(data) + len(config.PREFIX) <= op_return_max_size:
                encoding = "opreturn"
            else:
                encoding = "multisig"
        else:
            encoding = desired_encoding

        if encoding not in ("pubkeyhash", "multisig", "opreturn", "p2sh"):
            raise exceptions.TransactionError("Unknown encoding‐scheme.")

        return encoding

    monkeypatch.setattr("counterpartycore.lib.transaction.arc4.init_arc4", init_arc4)
    monkeypatch.setattr("counterpartycore.lib.backend.electrs.get_utxos", get_utxos)
    monkeypatch.setattr("counterpartycore.lib.log.isodt", isodt)
    monkeypatch.setattr("counterpartycore.lib.ledger.curr_time", curr_time)
    monkeypatch.setattr("counterpartycore.lib.util.date_passed", date_passed)
    monkeypatch.setattr("counterpartycore.lib.api.util.init_api_access_log", init_api_access_log)
    if hasattr(config, "PREFIX"):
        monkeypatch.setattr("counterpartycore.lib.config.PREFIX", b"TESTXXXX")
    monkeypatch.setattr(
        "counterpartycore.lib.backend.bitcoind.getrawtransaction", mocked_getrawtransaction
    )
    monkeypatch.setattr("counterpartycore.lib.backend.bitcoind.is_valid_utxo", is_valid_utxo)
    monkeypatch.setattr(
        "counterpartycore.lib.backend.bitcoind.get_utxo_address_and_value",
        get_utxo_address_and_value,
    )
    monkeypatch.setattr(
        "counterpartycore.lib.backend.bitcoind.getrawtransaction_batch",
        mocked_getrawtransaction_batch,
    )
    monkeypatch.setattr(
        "counterpartycore.lib.backend.electrs.get_history",
        mocked_get_history,
    )
    monkeypatch.setattr(
        "counterpartycore.lib.transaction_helper.transaction_outputs.pubkeyhash_to_pubkey",
        pubkeyhash_to_pubkey,
    )
    monkeypatch.setattr(
        "counterpartycore.lib.transaction_helper.transaction_outputs.multisig_pubkeyhashes_to_pubkeys",
        multisig_pubkeyhashes_to_pubkeys,
    )
    monkeypatch.setattr("counterpartycore.lib.database.check_wal_file", check_wal_file)
    monkeypatch.setattr("counterpartycore.lib.messages.rps.expire", rps_expire)

    monkeypatch.setattr(
        "counterpartycore.lib.ledger.get_matching_orders", ledger.get_matching_orders_no_cache
    )

<<<<<<< HEAD
    monkeypatch.setattr("counterpartycore.lib.gas.get_transaction_fee", get_transaction_fee)

    monkeypatch.setattr(
        "counterpartycore.lib.backend.bitcoind.get_utxo_value", mocked_get_utxo_value
    )
    monkeypatch.setattr("counterpartycore.lib.transaction.determine_encoding", determine_encoding)
    monkeypatch.setattr(
        "counterpartycore.lib.backend.bitcoind.satoshis_per_vbyte", satoshis_per_vbyte
    )
=======
    # monkeypatch.setattr("counterpartycore.lib.gas.get_transaction_fee", get_transaction_fee)
    monkeypatch.setattr("counterpartycore.lib.transaction.determine_encoding", determine_encoding)

    monkeypatch.setattr(
        "counterpartycore.lib.ledger.asset_issued_total", ledger.asset_issued_total_no_cache
    )
    monkeypatch.setattr(
        "counterpartycore.lib.ledger.get_last_issuance", ledger.get_last_issuance_no_cache
    )
    monkeypatch.setattr(
        "counterpartycore.lib.ledger.asset_destroyed_total", ledger.asset_destroyed_total_no_cache
    )

    class MockSingletonMeta:
        pass

    monkeypatch.setattr("counterpartycore.lib.util.SingletonMeta", MockSingletonMeta)
>>>>>>> 6990fdaa
<|MERGE_RESOLUTION|>--- conflicted
+++ resolved
@@ -675,7 +675,6 @@
         "counterpartycore.lib.ledger.get_matching_orders", ledger.get_matching_orders_no_cache
     )
 
-<<<<<<< HEAD
     monkeypatch.setattr("counterpartycore.lib.gas.get_transaction_fee", get_transaction_fee)
 
     monkeypatch.setattr(
@@ -685,9 +684,6 @@
     monkeypatch.setattr(
         "counterpartycore.lib.backend.bitcoind.satoshis_per_vbyte", satoshis_per_vbyte
     )
-=======
-    # monkeypatch.setattr("counterpartycore.lib.gas.get_transaction_fee", get_transaction_fee)
-    monkeypatch.setattr("counterpartycore.lib.transaction.determine_encoding", determine_encoding)
 
     monkeypatch.setattr(
         "counterpartycore.lib.ledger.asset_issued_total", ledger.asset_issued_total_no_cache
@@ -702,5 +698,4 @@
     class MockSingletonMeta:
         pass
 
-    monkeypatch.setattr("counterpartycore.lib.util.SingletonMeta", MockSingletonMeta)
->>>>>>> 6990fdaa
+    monkeypatch.setattr("counterpartycore.lib.util.SingletonMeta", MockSingletonMeta)
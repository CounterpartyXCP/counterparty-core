--- conflicted
+++ resolved
@@ -149,24 +149,6 @@
         post_install(self, False)
 
 required_packages = [
-<<<<<<< HEAD
-    'appdirs>=1.4.0',
-    'python-dateutil>=2.2',
-    'flask>=0.10.1',
-    'Flask-HTTPAuth>=2.3.0',
-    'json-rpc>=1.7',
-    'pytest>=2.6.4',
-    'pytest-cov>=1.8.0',
-    'pycoin>=0.52',
-    'requests>=2.3.0',
-    'tornado>=4.0',
-    'pycrypto>=2.6',
-    'tendo>=0.2.6',
-    'pysha3>=0.3',
-    'colorlog>=2.4.0',
-    'python-bitcoinlib>=0.2.1',
-    'xmltodict'
-=======
     'appdirs',
     'python-dateutil',
     'Flask-HTTPAuth',
@@ -181,8 +163,8 @@
     'tendo',
     'pysha3',
     'colorlog',
-    'python-bitcoinlib'
->>>>>>> fb390982
+    'python-bitcoinlib',
+    'xmltodict'
 ]
 
 setup_options = {

"""
Initialise database.

Sieve blockchain for Counterparty transactions, and add them to the database.
"""

import os
import time
import binascii
import struct
import decimal
D = decimal.Decimal
import logging
import collections
from Crypto.Cipher import ARC4
import apsw
import bitcoin as bitcoinlib
import bitcoin.rpc as bitcoinlib_rpc

from . import (config, exceptions, util, bitcoin)
from . import (send, order, btcpay, issuance, broadcast, bet, dividend, burn, cancel, callback, rps, rpsresolve)
from . import (send1)

class DecodeError(Exception):
    pass

# Order matters for FOREIGN KEY constraints.
TABLES = ['credits', 'debits', 'messages'] + \
         ['bet_match_resolutions', 'order_match_expirations',
          'order_matches', 'order_expirations', 'orders', 'bet_match_expirations',
          'bet_matches', 'bet_expirations', 'bets', 'broadcasts', 'btcpays',
          'burns', 'callbacks', 'cancels', 'dividends', 'issuances', 'sends',
          'rps_match_expirations', 'rps_expirations', 'rpsresolves', 'rps_matches', 'rps']

class SanityError (Exception): pass
def check_conservation (db):
    logging.debug('Status: Checking for conservation of assets.')

    supplies = util.supplies(db)
    for asset in supplies.keys():

        issued = supplies[asset]
        held = sum([holder['address_quantity'] for holder in util.holders(db, asset)])
        # import json
        # json_print = lambda x: print(json.dumps(x, sort_keys=True, indent=4))
        # json_print(util.holders(db, asset))
        if held != issued:
            raise SanityError('{} {} issued ≠ {} {} held'.format(util.devise(db, issued, asset, 'output'), asset, util.devise(db, held, asset, 'output'), asset))
        logging.debug('Status: {} has been conserved ({} {} both issued and held)'.format(asset, util.devise(db, issued, asset, 'output'), asset))

def parse_tx (db, tx):
    cursor = db.cursor()

    # Only one source and one destination allowed for now.
    tx['source'] = tx['source'].split('-')[0]
    if tx['destination']:
        tx['destination'] = tx['destination'].split('-')[0]

    # Burns.
    if tx['destination'] == config.UNSPENDABLE:
        burn.parse(db, tx)
        return

    if len(tx['data']) > 4:
        try:
            message_type_id = struct.unpack(config.TXTYPE_FORMAT, tx['data'][:4])[0]
        except struct.error:    # Deterministically raised.
            message_type_id = None
    else:
        message_type_id = None

    # Protocol change.
    rps_enabled = tx['block_index'] >= 308500 or config.TESTNET

    message = tx['data'][4:]
    if message_type_id == send.ID:
        if config.TESTNET or True:  # Protocol change.
            send.parse(db, tx, message)
        else:
            send1.parse(db, tx, message)
    elif message_type_id == order.ID:
        order.parse(db, tx, message)
    elif message_type_id == btcpay.ID:
        btcpay.parse(db, tx, message)
    elif message_type_id == issuance.ID:
        issuance.parse(db, tx, message)
    elif message_type_id == broadcast.ID:
        broadcast.parse(db, tx, message)
    elif message_type_id == bet.ID:
        bet.parse(db, tx, message)
    elif message_type_id == dividend.ID:
        dividend.parse(db, tx, message)
    elif message_type_id == cancel.ID:
        cancel.parse(db, tx, message)
    elif message_type_id == callback.ID:
        callback.parse(db, tx, message)
    elif message_type_id == rps.ID and rps_enabled:
        rps.parse(db, tx, message)
    elif message_type_id == rpsresolve.ID and rps_enabled:
        rpsresolve.parse(db, tx, message)
    else:
        cursor.execute('''UPDATE transactions \
                                   SET supported=? \
                                   WHERE tx_hash=?''',
                                (False, tx['tx_hash']))
        if tx['block_index'] != config.MEMPOOL_BLOCK_INDEX:
            logging.info('Unsupported transaction: hash {}; data {}'.format(tx['tx_hash'], tx['data']))
        cursor.close()
        return False

    # Check for conservation of assets every CAREFULNESS transactions.
    if config.CAREFULNESS and not tx['tx_index'] % config.CAREFULNESS:
        check_conservation(db)

    cursor.close()
    return True

class ConsensusError (Exception): pass
def generate_consensus_hash(db, block_index, field, strings, check_hash_pos, previous_hash=None, current_hash=None):
    cursor = db.cursor()

    get_hash = lambda i: list(cursor.execute('''SELECT {} FROM blocks WHERE block_index = ?'''.format(field), (i,)))[0][field]

    # get previous hash
    if not previous_hash:
        if block_index == config.BLOCK_FIRST:
            previous_hash = util.dhash_string(config.CONSENSUS_HASH_SEED)
        else: 
            previous_hash = get_hash(block_index - 1)

    if not previous_hash:
        raise exceptions.ConsensusError('Empty previous {} for block {}. Please launch a `reparse`.'.format(field, block_index))

    # concatenate strings
    block_string = ''.join(strings)

    # generate block hash
    block_hash = util.dhash_string(previous_hash + block_string)

    if not current_hash:
        current_hash = get_hash(block_index)

    # check checkpoints and save block block_hash
    checkpoints = config.CHECKPOINTS_TESTNET if config.TESTNET else config.CHECKPOINTS_MAINNET
    if (block_index in checkpoints and checkpoints[block_index][check_hash_pos] != block_hash) or (current_hash and current_hash != block_hash):
        raise exceptions.ConsensusError('Incorrect {} for block {}.'.format(field, block_index))
    elif not current_hash:
        sql = '''UPDATE blocks SET {} = ? WHERE block_index = ?'''.format(field)
        cursor.execute(sql, (block_hash, block_index))

    cursor.close()

    return block_hash

def generate_ledger_hash(db, block_index, previous_hash=None, current_hash=None):
    ledger_hash = generate_consensus_hash(db, block_index, 'ledger_hash', util.BLOCK_LEDGER, 0, previous_hash, current_hash)
    return ledger_hash

def generate_txlist_hash(db, block_index, txlist, previous_hash=None, current_hash=None):
    txlist_hash = generate_consensus_hash(db, block_index, 'txlist_hash', txlist, 1, previous_hash, current_hash)
    return txlist_hash

def parse_block (db, block_index, block_time, 
                 previous_ledger_hash=None, current_ledger_hash=None,
                 previous_txlist_hash=None, current_txlist_hash=None):
    util.BLOCK_LEDGER = []
    cursor = db.cursor()

    # Expire orders, bets and rps.
    order.expire(db, block_index)
    bet.expire(db, block_index, block_time)
    rps.expire(db, block_index)

    # Parse transactions, sorting them by type.
    cursor.execute('''SELECT * FROM transactions \
                      WHERE block_index=? ORDER BY tx_index''',
                   (block_index,))
    txlist = []
    for tx in list(cursor):
        parse_tx(db, tx)
        txlist.append(tx['tx_hash'])

    cursor.close()

    ledger_hash = generate_ledger_hash(db, block_index, previous_ledger_hash, current_ledger_hash)
    txlist_hash = generate_txlist_hash(db, block_index, txlist, previous_txlist_hash, current_txlist_hash)
    return ledger_hash, txlist_hash

def initialise(db):
    cursor = db.cursor()

    # Blocks
    cursor.execute('''CREATE TABLE IF NOT EXISTS blocks(
                      block_index INTEGER UNIQUE,
                      block_hash TEXT UNIQUE,
                      block_time INTEGER,
                      PRIMARY KEY (block_index, block_hash))
                   ''')
    cursor.execute('''CREATE INDEX IF NOT EXISTS
                      block_index_idx ON blocks (block_index)
                   ''')
    cursor.execute('''CREATE INDEX IF NOT EXISTS
                      index_hash_idx ON blocks (block_index, block_hash)
                   ''')

    # sqlite don't manage ALTER TABLE IF COLUMN NOT EXISTS
    columns = [column['name'] for column in cursor.execute('''PRAGMA table_info(blocks)''')]
    if 'ledger_hash' not in columns:
        cursor.execute('''ALTER TABLE blocks ADD COLUMN ledger_hash TEXT''')
    if 'txlist_hash' not in columns:
        cursor.execute('''ALTER TABLE blocks ADD COLUMN txlist_hash TEXT''')

    # Check that first block in DB is BLOCK_FIRST.
    cursor.execute('''SELECT * from blocks ORDER BY block_index''')
    blocks = list(cursor)
    if len(blocks):
        if blocks[0]['block_index'] != config.BLOCK_FIRST:
            raise exceptions.DatabaseError('First block in database is not block {}.'.format(config.BLOCK_FIRST))

    # Transactions
    cursor.execute('''CREATE TABLE IF NOT EXISTS transactions(
                      tx_index INTEGER UNIQUE,
                      tx_hash TEXT UNIQUE,
                      block_index INTEGER,
                      block_hash TEXT,
                      block_time INTEGER,
                      source TEXT,
                      destination TEXT,
                      btc_amount INTEGER,
                      fee INTEGER,
                      data BLOB,
                      supported BOOL DEFAULT 1,
                      FOREIGN KEY (block_index, block_hash) REFERENCES blocks(block_index, block_hash),
                      PRIMARY KEY (tx_index, tx_hash, block_index))
                    ''')
    cursor.execute('''CREATE INDEX IF NOT EXISTS
                      block_index_idx ON transactions (block_index)
                   ''')
    cursor.execute('''CREATE INDEX IF NOT EXISTS
                      tx_index_idx ON transactions (tx_index)
                   ''')
    cursor.execute('''CREATE INDEX IF NOT EXISTS
                      tx_hash_idx ON transactions (tx_hash)
                   ''')
    cursor.execute('''CREATE INDEX IF NOT EXISTS
                      index_index_idx ON transactions (block_index, tx_index)
                   ''')
    cursor.execute('''CREATE INDEX IF NOT EXISTS
                      index_hash_index_idx ON transactions (tx_index, tx_hash, block_index)
                   ''')

    # Purge database of blocks, transactions from before BLOCK_FIRST.
    cursor.execute('''DELETE FROM blocks WHERE block_index < ?''', (config.BLOCK_FIRST,))
    cursor.execute('''DELETE FROM transactions WHERE block_index < ?''', (config.BLOCK_FIRST,))


    # (Valid) debits
    cursor.execute('''CREATE TABLE IF NOT EXISTS debits(
                      block_index INTEGER,
                      address TEXT,
                      asset TEXT,
                      quantity INTEGER,
                      action TEXT,
                      event TEXT,
                      FOREIGN KEY (block_index) REFERENCES blocks(block_index))
                   ''')
    cursor.execute('''CREATE INDEX IF NOT EXISTS
                      address_idx ON debits (address)
                   ''')
    cursor.execute('''CREATE INDEX IF NOT EXISTS
                      asset_idx ON debits (asset)
                   ''')

    # (Valid) credits
    cursor.execute('''CREATE TABLE IF NOT EXISTS credits(
                      block_index INTEGER,
                      address TEXT,
                      asset TEXT,
                      quantity INTEGER,
                      calling_function TEXT,
                      event TEXT,
                      FOREIGN KEY (block_index) REFERENCES blocks(block_index))
                   ''')
    cursor.execute('''CREATE INDEX IF NOT EXISTS
                      address_idx ON credits (address)
                   ''')
    cursor.execute('''CREATE INDEX IF NOT EXISTS
                      asset_idx ON credits (asset)
                   ''')

    # Balances
    cursor.execute('''CREATE TABLE IF NOT EXISTS balances(
                      address TEXT,
                      asset TEXT,
                      quantity INTEGER)
                   ''')
    cursor.execute('''CREATE INDEX IF NOT EXISTS
                      address_asset_idx ON balances (address, asset)
                   ''')
    cursor.execute('''CREATE INDEX IF NOT EXISTS
                      address_idx ON balances (address)
                   ''')
    cursor.execute('''CREATE INDEX IF NOT EXISTS
                      asset_idx ON balances (asset)
                   ''')

    # Sends
    cursor.execute('''CREATE TABLE IF NOT EXISTS sends(
                      tx_index INTEGER PRIMARY KEY,
                      tx_hash TEXT UNIQUE,
                      block_index INTEGER,
                      source TEXT,
                      destination TEXT,
                      asset TEXT,
                      quantity INTEGER,
                      status TEXT,
                      FOREIGN KEY (tx_index, tx_hash, block_index) REFERENCES transactions(tx_index, tx_hash, block_index))
                   ''')
    cursor.execute('''CREATE INDEX IF NOT EXISTS
                      block_index_idx ON sends (block_index)
                   ''')
    cursor.execute('''CREATE INDEX IF NOT EXISTS
                      source_idx ON sends (source)
                   ''')
    cursor.execute('''CREATE INDEX IF NOT EXISTS
                      destination_idx ON sends (destination)
                   ''')
    cursor.execute('''CREATE INDEX IF NOT EXISTS
                      asset_idx ON sends (asset)
                   ''')

    # Orders
    cursor.execute('''CREATE TABLE IF NOT EXISTS orders(
                      tx_index INTEGER UNIQUE,
                      tx_hash TEXT UNIQUE,
                      block_index INTEGER,
                      source TEXT,
                      give_asset TEXT,
                      give_quantity INTEGER,
                      give_remaining INTEGER,
                      get_asset TEXT,
                      get_quantity INTEGER,
                      get_remaining INTEGER,
                      expiration INTEGER,
                      expire_index INTEGER,
                      fee_required INTEGER,
                      fee_required_remaining INTEGER,
                      fee_provided INTEGER,
                      fee_provided_remaining INTEGER,
                      status TEXT,
                      FOREIGN KEY (tx_index, tx_hash, block_index) REFERENCES transactions(tx_index, tx_hash, block_index),
                      PRIMARY KEY (tx_index, tx_hash))
                   ''')
    cursor.execute('''CREATE INDEX IF NOT EXISTS
                      block_index_idx ON orders (block_index)
                   ''')
    cursor.execute('''CREATE INDEX IF NOT EXISTS
                      index_hash_idx ON orders (tx_index, tx_hash)
                   ''')
    cursor.execute('''CREATE INDEX IF NOT EXISTS
                      expire_idx ON orders (expire_index, status)
                   ''')
    cursor.execute('''CREATE INDEX IF NOT EXISTS
                      give_status_idx ON orders (give_asset, status)
                   ''')
    cursor.execute('''CREATE INDEX IF NOT EXISTS
                      source_give_status_idx ON orders (source, give_asset, status)
                   ''')
    cursor.execute('''CREATE INDEX IF NOT EXISTS
                      give_get_status_idx ON orders (get_asset, give_asset, status)
                   ''')
    cursor.execute('''CREATE INDEX IF NOT EXISTS
                      source_idx ON orders (source)
                   ''')
    cursor.execute('''CREATE INDEX IF NOT EXISTS
                      give_asset_idx ON orders (give_asset)
                   ''')

    # Order Matches
    cursor.execute('''CREATE TABLE IF NOT EXISTS order_matches(
                      id TEXT PRIMARY KEY,
                      tx0_index INTEGER,
                      tx0_hash TEXT,
                      tx0_address TEXT,
                      tx1_index INTEGER,
                      tx1_hash TEXT,
                      tx1_address TEXT,
                      forward_asset TEXT,
                      forward_quantity INTEGER,
                      backward_asset TEXT,
                      backward_quantity INTEGER,
                      tx0_block_index INTEGER,
                      tx1_block_index INTEGER,
                      block_index INTEGER,
                      tx0_expiration INTEGER,
                      tx1_expiration INTEGER,
                      match_expire_index INTEGER,
                      fee_paid INTEGER,
                      status TEXT,
                      FOREIGN KEY (tx0_index, tx0_hash, tx0_block_index) REFERENCES transactions(tx_index, tx_hash, block_index),
                      FOREIGN KEY (tx1_index, tx1_hash, tx1_block_index) REFERENCES transactions(tx_index, tx_hash, block_index))
                   ''')
    cursor.execute('''CREATE INDEX IF NOT EXISTS
                      match_expire_idx ON order_matches (status, match_expire_index)
                   ''')
    cursor.execute('''CREATE INDEX IF NOT EXISTS
                      forward_status_idx ON order_matches (forward_asset, status)
                   ''')
    cursor.execute('''CREATE INDEX IF NOT EXISTS
                      backward_status_idx ON order_matches (backward_asset, status)
                   ''')
    cursor.execute('''CREATE INDEX IF NOT EXISTS
                      id_idx ON order_matches (id)
                   ''')
    cursor.execute('''CREATE INDEX IF NOT EXISTS
                      tx0_address_idx ON order_matches (tx0_address)
                   ''')
    cursor.execute('''CREATE INDEX IF NOT EXISTS
                      tx1_address_idx ON order_matches (tx1_address)
                   ''')

    # BTCpays
    cursor.execute('''CREATE TABLE IF NOT EXISTS btcpays(
                      tx_index INTEGER PRIMARY KEY,
                      tx_hash TEXT UNIQUE,
                      block_index INTEGER,
                      source TEXT,
                      destination TEXT,
                      btc_amount INTEGER,
                      order_match_id TEXT,
                      status TEXT,
                      FOREIGN KEY (tx_index, tx_hash, block_index) REFERENCES transactions(tx_index, tx_hash, block_index))
                   ''')
                      # Disallows invalids: FOREIGN KEY (order_match_id) REFERENCES order_matches(id))
    cursor.execute('''CREATE INDEX IF NOT EXISTS
                      block_index_idx ON btcpays (block_index)
                   ''')
    cursor.execute('''CREATE INDEX IF NOT EXISTS
                      source_idx ON btcpays (source)
                   ''')
    cursor.execute('''CREATE INDEX IF NOT EXISTS
                      destination_idx ON btcpays (destination)
                   ''')

    # Issuances
    cursor.execute('''CREATE TABLE IF NOT EXISTS issuances(
                      tx_index INTEGER PRIMARY KEY,
                      tx_hash TEXT UNIQUE,
                      block_index INTEGER,
                      asset TEXT,
                      quantity INTEGER,
                      divisible BOOL,
                      source TEXT,
                      issuer TEXT,
                      transfer BOOL,
                      callable BOOL,
                      call_date INTEGER,
                      call_price REAL,
                      description TEXT,
                      fee_paid INTEGER,
                      locked BOOL,
                      status TEXT,
                      FOREIGN KEY (tx_index, tx_hash, block_index) REFERENCES transactions(tx_index, tx_hash, block_index))
                   ''')
    cursor.execute('''CREATE INDEX IF NOT EXISTS
                      block_index_idx ON issuances (block_index)
                    ''')
    cursor.execute('''CREATE INDEX IF NOT EXISTS
                      valid_asset_idx ON issuances (asset, status)
                   ''')
    cursor.execute('''CREATE INDEX IF NOT EXISTS
                      status_idx ON issuances (status)
                   ''')
    cursor.execute('''CREATE INDEX IF NOT EXISTS
                      source_idx ON issuances (source)
                   ''')

    # Broadcasts
    cursor.execute('''CREATE TABLE IF NOT EXISTS broadcasts(
                      tx_index INTEGER PRIMARY KEY,
                      tx_hash TEXT UNIQUE,
                      block_index INTEGER,
                      source TEXT,
                      timestamp INTEGER,
                      value REAL,
                      fee_fraction_int INTEGER,
                      text TEXT,
                      locked BOOL,
                      status TEXT,
                      FOREIGN KEY (tx_index, tx_hash, block_index) REFERENCES transactions(tx_index, tx_hash, block_index))
                   ''')
    cursor.execute('''CREATE INDEX IF NOT EXISTS
                      block_index_idx ON broadcasts (block_index)
                   ''')
    cursor.execute('''CREATE INDEX IF NOT EXISTS
                      status_source_idx ON broadcasts (status, source)
                   ''')
    cursor.execute('''CREATE INDEX IF NOT EXISTS
                      status_source_index_idx ON broadcasts (status, source, tx_index)
                   ''')
    cursor.execute('''CREATE INDEX IF NOT EXISTS
                      timestamp_idx ON broadcasts (timestamp)
                   ''')

    # Bets.
    cursor.execute('''CREATE TABLE IF NOT EXISTS bets(
                      tx_index INTEGER UNIQUE,
                      tx_hash TEXT UNIQUE,
                      block_index INTEGER,
                      source TEXT,
                      feed_address TEXT,
                      bet_type INTEGER,
                      deadline INTEGER,
                      wager_quantity INTEGER,
                      wager_remaining INTEGER,
                      counterwager_quantity INTEGER,
                      counterwager_remaining INTEGER,
                      target_value REAL,
                      leverage INTEGER,
                      expiration INTEGER,
                      expire_index INTEGER,
                      fee_fraction_int INTEGER,
                      status TEXT,
                      FOREIGN KEY (tx_index, tx_hash, block_index) REFERENCES transactions(tx_index, tx_hash, block_index),
                      PRIMARY KEY (tx_index, tx_hash))
                  ''')
    cursor.execute('''CREATE INDEX IF NOT EXISTS
                      block_index_idx ON bets (block_index)
                   ''')
    cursor.execute('''CREATE INDEX IF NOT EXISTS
                      index_hash_idx ON bets (tx_index, tx_hash)
                   ''')
    cursor.execute('''CREATE INDEX IF NOT EXISTS
                      expire_idx ON bets (status, expire_index)
                   ''')
    cursor.execute('''CREATE INDEX IF NOT EXISTS
                      feed_valid_bettype_idx ON bets (feed_address, status, bet_type)
                   ''')
    cursor.execute('''CREATE INDEX IF NOT EXISTS
                      source_idx ON bets (source)
                   ''')
    cursor.execute('''CREATE INDEX IF NOT EXISTS
                      status_idx ON bets (status)
                   ''')

    # Bet Matches
    cursor.execute('''CREATE TABLE IF NOT EXISTS bet_matches(
                      id TEXT PRIMARY KEY,
                      tx0_index INTEGER,
                      tx0_hash TEXT,
                      tx0_address TEXT,
                      tx1_index INTEGER,
                      tx1_hash TEXT,
                      tx1_address TEXT,
                      tx0_bet_type INTEGER,
                      tx1_bet_type INTEGER,
                      feed_address TEXT,
                      initial_value INTEGER,
                      deadline INTEGER,
                      target_value REAL,
                      leverage INTEGER,
                      forward_quantity INTEGER,
                      backward_quantity INTEGER,
                      tx0_block_index INTEGER,
                      tx1_block_index INTEGER,
                      block_index INTEGER,
                      tx0_expiration INTEGER,
                      tx1_expiration INTEGER,
                      match_expire_index INTEGER,
                      fee_fraction_int INTEGER,
                      status TEXT,
                      FOREIGN KEY (tx0_index, tx0_hash, tx0_block_index) REFERENCES transactions(tx_index, tx_hash, block_index),
                      FOREIGN KEY (tx1_index, tx1_hash, tx1_block_index) REFERENCES transactions(tx_index, tx_hash, block_index))
                   ''')
    cursor.execute('''CREATE INDEX IF NOT EXISTS
                      match_expire_idx ON bet_matches (status, match_expire_index)
                   ''')
    cursor.execute('''CREATE INDEX IF NOT EXISTS
                      valid_feed_idx ON bet_matches (feed_address, status)
                   ''')
    cursor.execute('''CREATE INDEX IF NOT EXISTS
                      id_idx ON bet_matches (id)
                   ''')
    cursor.execute('''CREATE INDEX IF NOT EXISTS
                      tx0_address_idx ON bet_matches (tx0_address)
                   ''')
    cursor.execute('''CREATE INDEX IF NOT EXISTS
                      tx1_address_idx ON bet_matches (tx1_address)
                   ''')
    cursor.execute('''CREATE INDEX IF NOT EXISTS
                      status_idx ON bet_matches (status)
                   ''')

    # Dividends
    cursor.execute('''CREATE TABLE IF NOT EXISTS dividends(
                      tx_index INTEGER PRIMARY KEY,
                      tx_hash TEXT UNIQUE,
                      block_index INTEGER,
                      source TEXT,
                      asset TEXT,
                      dividend_asset TEXT,
                      quantity_per_unit INTEGER,
                      fee_paid INTEGER,
                      status TEXT,
                      FOREIGN KEY (tx_index, tx_hash, block_index) REFERENCES transactions(tx_index, tx_hash, block_index))
                   ''')
    cursor.execute('''CREATE INDEX IF NOT EXISTS
                      block_index_idx ON dividends (block_index)
                   ''')
    cursor.execute('''CREATE INDEX IF NOT EXISTS
                      source_idx ON dividends (source)
                   ''')
    cursor.execute('''CREATE INDEX IF NOT EXISTS
                      asset_idx ON dividends (asset)
                   ''')

    # Burns
    cursor.execute('''CREATE TABLE IF NOT EXISTS burns(
                      tx_index INTEGER PRIMARY KEY,
                      tx_hash TEXT UNIQUE,
                      block_index INTEGER,
                      source TEXT,
                      burned INTEGER,
                      earned INTEGER,
                      status TEXT,
                      FOREIGN KEY (tx_index, tx_hash, block_index) REFERENCES transactions(tx_index, tx_hash, block_index))
                   ''')
    cursor.execute('''CREATE INDEX IF NOT EXISTS
                      status_idx ON burns (status)
                   ''')
    cursor.execute('''CREATE INDEX IF NOT EXISTS
                      address_idx ON burns (source)
                   ''')

    # Cancels
    cursor.execute('''CREATE TABLE IF NOT EXISTS cancels(
                      tx_index INTEGER PRIMARY KEY,
                      tx_hash TEXT UNIQUE,
                      block_index INTEGER,
                      source TEXT,
                      offer_hash TEXT,
                      status TEXT,
                      FOREIGN KEY (tx_index, tx_hash, block_index) REFERENCES transactions(tx_index, tx_hash, block_index))
                   ''')
                      # Offer hash is not a foreign key. (And it cannot be, because of some invalid cancels.)
    cursor.execute('''CREATE INDEX IF NOT EXISTS
                      cancels_block_index_idx ON cancels (block_index)
                   ''')
    cursor.execute('''CREATE INDEX IF NOT EXISTS
                      source_idx ON cancels (source)
                   ''')

    # Callbacks
    cursor.execute('''CREATE TABLE IF NOT EXISTS callbacks(
                      tx_index INTEGER PRIMARY KEY,
                      tx_hash TEXT UNIQUE,
                      block_index INTEGER,
                      source TEXT,
                      fraction TEXT,
                      asset TEXT,
                      status TEXT,
                      FOREIGN KEY (tx_index, tx_hash, block_index) REFERENCES transactions(tx_index, tx_hash, block_index))
                   ''')
    cursor.execute('''CREATE INDEX IF NOT EXISTS
                      block_index_idx ON callbacks (block_index)
                   ''')
    cursor.execute('''CREATE INDEX IF NOT EXISTS
                      source_idx ON callbacks (source)
                   ''')
    cursor.execute('''CREATE INDEX IF NOT EXISTS
                      asset_idx ON callbacks (asset)
                   ''')

    # RPS (Rock-Paper-Scissors)
    cursor.execute('''CREATE TABLE IF NOT EXISTS rps(
                      tx_index INTEGER UNIQUE,
                      tx_hash TEXT UNIQUE,
                      block_index INTEGER,
                      source TEXT,
                      possible_moves INTEGER,
                      wager INTEGER,
                      move_random_hash TEXT,
                      expiration INTEGER,
                      expire_index INTEGER,
                      status TEXT,
                      FOREIGN KEY (tx_index, tx_hash, block_index) REFERENCES transactions(tx_index, tx_hash, block_index),
                      PRIMARY KEY (tx_index, tx_hash))
                  ''')
    cursor.execute('''CREATE INDEX IF NOT EXISTS
                      source_idx ON rps (source)
                   ''')
    cursor.execute('''CREATE INDEX IF NOT EXISTS
                      matching_idx ON rps (wager, possible_moves)
                   ''')
    cursor.execute('''CREATE INDEX IF NOT EXISTS
                      status_idx ON rps (status)
                   ''')

    # RPS Matches
    cursor.execute('''CREATE TABLE IF NOT EXISTS rps_matches(
                      id TEXT PRIMARY KEY,
                      tx0_index INTEGER,
                      tx0_hash TEXT,
                      tx0_address TEXT,
                      tx1_index INTEGER,
                      tx1_hash TEXT,
                      tx1_address TEXT,
                      tx0_move_random_hash TEXT,
                      tx1_move_random_hash TEXT,
                      wager INTEGER,
                      possible_moves INTEGER,
                      tx0_block_index INTEGER,
                      tx1_block_index INTEGER,
                      block_index INTEGER,
                      tx0_expiration INTEGER,
                      tx1_expiration INTEGER,
                      match_expire_index INTEGER,
                      status TEXT,
                      FOREIGN KEY (tx0_index, tx0_hash, tx0_block_index) REFERENCES transactions(tx_index, tx_hash, block_index),
                      FOREIGN KEY (tx1_index, tx1_hash, tx1_block_index) REFERENCES transactions(tx_index, tx_hash, block_index))
                   ''')
    cursor.execute('''CREATE INDEX IF NOT EXISTS
                      rps_match_expire_idx ON rps_matches (status, match_expire_index)
                   ''')
    cursor.execute('''CREATE INDEX IF NOT EXISTS
                      rps_tx0_address_idx ON rps_matches (tx0_address)
                   ''')
    cursor.execute('''CREATE INDEX IF NOT EXISTS
                      rps_tx1_address_idx ON rps_matches (tx1_address)
                   ''')
    cursor.execute('''CREATE INDEX IF NOT EXISTS
                      status_idx ON rps_matches (status)
                   ''')

    # RPS Resolves
    cursor.execute('''CREATE TABLE IF NOT EXISTS rpsresolves(
                      tx_index INTEGER PRIMARY KEY,
                      tx_hash TEXT UNIQUE,
                      block_index INTEGER,
                      source TEXT,
                      move INTEGER,
                      random TEXT,
                      rps_match_id TEXT,
                      status TEXT,
                      FOREIGN KEY (tx_index, tx_hash, block_index) REFERENCES transactions(tx_index, tx_hash, block_index))
                   ''')
    cursor.execute('''CREATE INDEX IF NOT EXISTS
                      block_index_idx ON rpsresolves (block_index)
                   ''')
    cursor.execute('''CREATE INDEX IF NOT EXISTS
                      source_idx ON rpsresolves (source)
                   ''')
    cursor.execute('''CREATE INDEX IF NOT EXISTS
                      rps_match_id_idx ON rpsresolves (rps_match_id)
                   ''')

    # Order Expirations
    cursor.execute('''CREATE TABLE IF NOT EXISTS order_expirations(
                      order_index INTEGER PRIMARY KEY,
                      order_hash TEXT UNIQUE,
                      source TEXT,
                      block_index INTEGER,
                      FOREIGN KEY (block_index) REFERENCES blocks(block_index),
                      FOREIGN KEY (order_index, order_hash) REFERENCES orders(tx_index, tx_hash))
                   ''')
    cursor.execute('''CREATE INDEX IF NOT EXISTS
                      block_index_idx ON order_expirations (block_index)
                   ''')
    cursor.execute('''CREATE INDEX IF NOT EXISTS
                      source_idx ON order_expirations (source)
                   ''')

    # Bet Expirations
    cursor.execute('''CREATE TABLE IF NOT EXISTS bet_expirations(
                      bet_index INTEGER PRIMARY KEY,
                      bet_hash TEXT UNIQUE,
                      source TEXT,
                      block_index INTEGER,
                      FOREIGN KEY (block_index) REFERENCES blocks(block_index),
                      FOREIGN KEY (bet_index, bet_hash) REFERENCES bets(tx_index, tx_hash))
                   ''')
    cursor.execute('''CREATE INDEX IF NOT EXISTS
                      block_index_idx ON bet_expirations (block_index)
                   ''')
    cursor.execute('''CREATE INDEX IF NOT EXISTS
                      source_idx ON bet_expirations (source)
                   ''')

    # RPS Expirations
    cursor.execute('''CREATE TABLE IF NOT EXISTS rps_expirations(
                      rps_index INTEGER PRIMARY KEY,
                      rps_hash TEXT UNIQUE,
                      source TEXT,
                      block_index INTEGER,
                      FOREIGN KEY (block_index) REFERENCES blocks(block_index),
                      FOREIGN KEY (rps_index, rps_hash) REFERENCES rps(tx_index, tx_hash))
                   ''')
    cursor.execute('''CREATE INDEX IF NOT EXISTS
                      block_index_idx ON rps_expirations (block_index)
                   ''')
    cursor.execute('''CREATE INDEX IF NOT EXISTS
                      source_idx ON rps_expirations (source)
                   ''')

    # Order Match Expirations
    cursor.execute('''CREATE TABLE IF NOT EXISTS order_match_expirations(
                      order_match_id TEXT PRIMARY KEY,
                      tx0_address TEXT,
                      tx1_address TEXT,
                      block_index INTEGER,
                      FOREIGN KEY (order_match_id) REFERENCES order_matches(id),
                      FOREIGN KEY (block_index) REFERENCES blocks(block_index))
                   ''')
    cursor.execute('''CREATE INDEX IF NOT EXISTS
                      block_index_idx ON order_match_expirations (block_index)
                   ''')
    cursor.execute('''CREATE INDEX IF NOT EXISTS
                      tx0_address_idx ON order_match_expirations (tx0_address)
                   ''')
    cursor.execute('''CREATE INDEX IF NOT EXISTS
                      tx1_address_idx ON order_match_expirations (tx1_address)
                   ''')

    # Bet Match Expirations
    cursor.execute('''CREATE TABLE IF NOT EXISTS bet_match_expirations(
                      bet_match_id TEXT PRIMARY KEY,
                      tx0_address TEXT,
                      tx1_address TEXT,
                      block_index INTEGER,
                      FOREIGN KEY (bet_match_id) REFERENCES bet_matches(id),
                      FOREIGN KEY (block_index) REFERENCES blocks(block_index))
                   ''')
    cursor.execute('''CREATE INDEX IF NOT EXISTS
                      block_index_idx ON bet_match_expirations (block_index)
                   ''')
    cursor.execute('''CREATE INDEX IF NOT EXISTS
                      tx0_address_idx ON bet_match_expirations (tx0_address)
                   ''')
    cursor.execute('''CREATE INDEX IF NOT EXISTS
                      tx1_address_idx ON bet_match_expirations (tx1_address)
                   ''')

    # Bet Match Resolutions
    cursor.execute('''CREATE TABLE IF NOT EXISTS bet_match_resolutions(
                      bet_match_id TEXT PRIMARY KEY,
                      bet_match_type_id INTEGER,
                      block_index INTEGER,
                      winner TEXT,
                      settled BOOL,
                      bull_credit INTEGER,
                      bear_credit INTEGER,
                      escrow_less_fee INTEGER,
                      fee INTEGER,
                      FOREIGN KEY (bet_match_id) REFERENCES bet_matches(id),
                      FOREIGN KEY (block_index) REFERENCES blocks(block_index))
                   ''')

    # RPS Match Expirations
    cursor.execute('''CREATE TABLE IF NOT EXISTS rps_match_expirations(
                      rps_match_id TEXT PRIMARY KEY,
                      tx0_address TEXT,
                      tx1_address TEXT,
                      block_index INTEGER,
                      FOREIGN KEY (rps_match_id) REFERENCES rps_matches(id),
                      FOREIGN KEY (block_index) REFERENCES blocks(block_index))
                   ''')
    cursor.execute('''CREATE INDEX IF NOT EXISTS
                      block_index_idx ON rps_match_expirations (block_index)
                   ''')
    cursor.execute('''CREATE INDEX IF NOT EXISTS
                      tx0_address_idx ON rps_match_expirations (tx0_address)
                   ''')
    cursor.execute('''CREATE INDEX IF NOT EXISTS
                      tx1_address_idx ON rps_match_expirations (tx1_address)
                   ''')

    # Messages
    cursor.execute('''CREATE TABLE IF NOT EXISTS messages(
                      message_index INTEGER PRIMARY KEY,
                      block_index INTEGER,
                      command TEXT,
                      category TEXT,
                      bindings TEXT,
                      timestamp INTEGER)
                  ''')
                      # TODO: FOREIGN KEY (block_index) REFERENCES blocks(block_index) DEFERRABLE INITIALLY DEFERRED)
    cursor.execute('''CREATE INDEX IF NOT EXISTS
                      block_index_idx ON messages (block_index)
                   ''')
    cursor.execute('''CREATE INDEX IF NOT EXISTS
                      block_index_message_index_idx ON messages (block_index, message_index)
                   ''')

    # Mempool messages
    # NOTE: `status`, 'block_index` are removed from bindings.
    cursor.execute('''DROP TABLE IF EXISTS mempool''')
    cursor.execute('''CREATE TABLE mempool(
                      tx_hash TEXT,
                      command TEXT,
                      category TEXT,
                      bindings TEXT,
                      timestamp INTEGER)
                  ''')

    cursor.close()
def get_tx_info (tx, block_index):
    """
    The destination, if it exists, always comes before the data output; the
    change, if it exists, always comes after.
    """

    def get_pubkeyhash (scriptpubkey):
        asm = scriptpubkey['asm'].split(' ')
        if len(asm) != 5 or asm[0] != 'OP_DUP' or asm[1] != 'OP_HASH160' or asm[3] != 'OP_EQUALVERIFY' or asm[4] != 'OP_CHECKSIG':
            return False
        return asm[2]

    def get_address (scriptpubkey):
        pubkeyhash = get_pubkeyhash(scriptpubkey)
        if not pubkeyhash: return False

        address = bitcoin.base58_check_encode(pubkeyhash, config.ADDRESSVERSION)

        # Test decoding of address.
        if address != config.UNSPENDABLE and binascii.unhexlify(bytes(pubkeyhash, 'utf-8')) != bitcoin.base58_check_decode(address, config.ADDRESSVERSION):
            return False

        return address

    # Fee is the input values minus output values.
    fee = 0

    # Get destination output and data output.
    destination, btc_amount, data = None, None, b''
    pubkeyhash_encoding = False
    for vout in tx['vout']:
        fee -= vout['value'] * config.UNIT

        # Sum data chunks to get data. (Can mix OP_RETURN and multi-sig.)
        asm = vout['scriptPubKey']['asm'].split(' ')
        if len(asm) == 2 and asm[0] == 'OP_RETURN':                                                 # OP_RETURN
            try: data_chunk = binascii.unhexlify(bytes(asm[1], 'utf-8'))
            except binascii.Error: continue
            data += data_chunk
        elif len(asm) == 5 and asm[0] == '1' and asm[3] == '2' and asm[4] == 'OP_CHECKMULTISIG':    # Multi-sig
            try: data_pubkey = binascii.unhexlify(bytes(asm[2], 'utf-8'))
            except binascii.Error: continue
            data_chunk_length = data_pubkey[0]  # No ord() necessary.
            data_chunk = data_pubkey[1:data_chunk_length + 1]
            data += data_chunk
        elif len(asm) == 5 and (block_index >= 293000 or config.TESTNET):    # Protocol change.
            # Be strict.
            pubkeyhash_string = get_pubkeyhash(vout['scriptPubKey'])
            try: pubkeyhash = binascii.unhexlify(bytes(pubkeyhash_string, 'utf-8'))
            except binascii.Error: continue

            if 'coinbase' in tx['vin'][0]: raise DecodeError('coinbase transaction')
            obj1 = ARC4.new(binascii.unhexlify(bytes(tx['vin'][0]['txid'], 'utf-8')))
            data_pubkey = obj1.decrypt(pubkeyhash)
            if data_pubkey[1:9] == config.PREFIX or pubkeyhash_encoding:
                pubkeyhash_encoding = True
                data_chunk_length = data_pubkey[0]  # No ord() necessary.
                data_chunk = data_pubkey[1:data_chunk_length + 1]
                if data_chunk[-8:] == config.PREFIX:
                    data += data_chunk[:-8]
                    break
                else:
                    data += data_chunk

        # Destination is the first output before the data.
        if not destination and not btc_amount and not data:
            address = get_address(vout['scriptPubKey'])
            if address:
                destination = address
                btc_amount = round(vout['value'] * config.UNIT) # Floats are awful.

    # Check for, and strip away, prefix (except for burns).
    if destination == config.UNSPENDABLE:
        pass
    elif data[:len(config.PREFIX)] == config.PREFIX:
        data = data[len(config.PREFIX):]
    else:
        raise DecodeError('no prefix')

    # Only look for source if data were found or destination is UNSPENDABLE, for speed.
    if not data and destination != config.UNSPENDABLE:
        raise DecodeError('no data and not unspendable')

    # Collect all possible source addresses; ignore coinbase transactions and anything but the simplest Pay‐to‐PubkeyHash inputs.
    source_list = []
    for vin in tx['vin']:                                               # Loop through input transactions.
        if 'coinbase' in vin: raise DecodeError('coinbase transaction')
        vin_tx = bitcoin.get_raw_transaction(vin['txid'])     # Get the full transaction data for this input transaction.
        vout = vin_tx['vout'][vin['vout']]
        fee += vout['value'] * config.UNIT

        address = get_address(vout['scriptPubKey'])
        if not address: raise DecodeError('invalid scriptpubkey')
        else: source_list.append(address)

    # Require that all possible source addresses be the same.
    if all(x == source_list[0] for x in source_list): source = source_list[0]
    else: source = None

    return source, destination, btc_amount, round(fee), data

def get_tx_info2 (tx, block_index):
    """
    The destinations, if they exists, always comes before the data output; the
    change, if it exists, always comes after.
    """

    # Decode transaction binary.
    if config.TESTNET:
        bitcoinlib.SelectParams('testnet')
    rpc = bitcoinlib_rpc.Proxy(service_url=config.BACKEND_RPC)
    ctx = rpc.getrawtransaction(bitcoinlib.core.lx(tx['txid']))

    def arc4_decrypt (cyphertext):
        '''Un‐obfuscate. Initialise key once per attempt.'''
        key = ARC4.new(ctx.vin[0].prevout.hash[::-1])
        return key.decrypt(cyphertext)

    def get_asm(scriptpubkey):
        try:
            asm = []
            for op in scriptpubkey:
                if type(op) == bitcoinlib.core.script.CScriptOp:
                    asm.append(str(op))
                else:
                    asm.append(op)
        except bitcoinlib.core.script.CScriptTruncatedPushDataError:
            raise DecodeError('invalid pushdata due to truncation')
        if not asm:
            raise DecodeError('empty output')
        return asm

    def get_opreturn (asm):
        if len(asm) == 2 and asm[0] == 'OP_RETURN':
            pubkeyhash = asm[1]
<<<<<<< HEAD
            return pubkeyhash
        raise DecodeError('invalid OP_RETURN')
=======
            if type(pubkeyhash) == bytes:
                return pubkeyhash
        raise exceptions.DecodeError('invalid OP_RETURN')
>>>>>>> f78b6367

    def get_checksig (asm):
        if len(asm) == 5 and asm[0] == 'OP_DUP' and asm[1] == 'OP_HASH160' and asm[3] == 'OP_EQUALVERIFY' and asm[4] == 'OP_CHECKSIG':
            pubkeyhash = asm[2]
<<<<<<< HEAD
            return pubkeyhash
        raise DecodeError('invalid OP_CHECKSIG')
=======
            if type(pubkeyhash) == bytes:
                return pubkeyhash
        raise exceptions.DecodeError('invalid OP_CHECKSIG')
>>>>>>> f78b6367

    def get_checkmultisig (asm):
        # N‐of‐2
        if len(asm) == 5 and asm[3] == 2 and asm[4] == 'OP_CHECKMULTISIG':
            pubkeys, signatures_required = asm[1:3], asm[0]
            if all([type(pubkey) == bytes for pubkey in pubkeys]):
                return pubkeys, signatures_required
        # N‐of‐3
        if len(asm) == 6 and asm[4] == 3 and asm[5] == 'OP_CHECKMULTISIG':
<<<<<<< HEAD
            return asm[1:4], asm[0]
        raise DecodeError('invalid OP_CHECKMULTISIG')
=======
            pubkeys, signatures_required = asm[1:4], asm[0]
            if all([type(pubkey) == bytes for pubkey in pubkeys]):
                return pubkeys, signatures_required
        raise exceptions.DecodeError('invalid OP_CHECKMULTISIG')
>>>>>>> f78b6367

    def decode_opreturn (asm):
        chunk = get_opreturn(asm)
        chunk = arc4_decrypt(chunk)
        if chunk[:len(config.PREFIX)] == config.PREFIX:             # Data
            destination, data = None, chunk[len(config.PREFIX):]
        else:
            raise DecodeError('unrecognised OP_RETURN output')

        return destination, data

    def decode_checksig (asm):
        pubkeyhash = get_checksig(asm)
        chunk = arc4_decrypt(pubkeyhash)
        if chunk[1:len(config.PREFIX) + 1] == config.PREFIX:        # Data
            # Padding byte in each output (instead of just in the last one) so that encoding methods may be mixed. Also, it’s just not very much data.
            chunk_length = chunk[0]
            chunk = chunk[1:chunk_length + 1]
            destination, data = None, chunk[len(config.PREFIX):]
        else:                                                       # Destination
            pubkeyhash = binascii.hexlify(pubkeyhash).decode('utf-8')
            destination, data = bitcoin.base58_check_encode(pubkeyhash, config.ADDRESSVERSION), None

        return destination, data

    def decode_checkmultisig (asm):
        pubkeys, signatures_required = get_checkmultisig(asm)
        chunk = b''
        for pubkey in pubkeys[1:]:      # (No data in first pubkey.)
            chunk += pubkey
        chunk = arc4_decrypt(chunk)
        if chunk[1:len(config.PREFIX) + 1] == config.PREFIX:        # Data
            # Padding byte in each output (instead of just in the last one) so that encoding methods may be mixed. Also, it’s just not very much data.
            chunk_length = chunk[0]
            chunk = chunk[1:chunk_length + 1]
            destination, data = None, chunk[len(config.PREFIX):]
        else:                                                       # Destination
            pubkeyhashes = [bitcoin.pubkey_to_pubkeyhash(pubkey) for pubkey in pubkeys]
            destination, data = '_'.join([str(signatures_required)] + sorted(pubkeyhashes) + [str(len(pubkeyhashes))]), None

        return destination, data

    # Ignore coinbase transactions.
    if ctx.is_coinbase(): raise DecodeError('coinbase transaction')

    # Get destinations and data outputs.
    destinations, btc_amount, fee, data = [], 0, 0, b''
    for vout in ctx.vout:
        # Fee is the input values minus output values.
        output_value = vout.nValue
        fee -= output_value

        asm = get_asm(vout.scriptPubKey)
        if asm[0] == 'OP_RETURN':
            new_destination, new_data = decode_opreturn(asm)
        elif asm[-1] == 'OP_CHECKSIG':
            new_destination, new_data = decode_checksig(asm)
        elif asm[-1] == 'OP_CHECKMULTISIG':
            new_destination, new_data = decode_checkmultisig(asm)
        else:
            raise DecodeError('unrecognised output type')
        assert not (new_destination and new_data)
        assert new_destination or new_data

        # All destinations come before all data.
        if not data and not new_data and destinations != [config.UNSPENDABLE,]:
            destinations.append(new_destination)
            btc_amount += output_value
        else:
            if new_destination:     # Change.
                break
            else:                   # Data.
                data += new_data

    # Collect all (unique) source addresses.
    sources = []
    for vin in ctx.vin[:]:                                              # Loop through inputs.
        vin_ctx = rpc.getrawtransaction(vin.prevout.hash) # Get the full transaction data for this input transaction.
        vout = vin_ctx.vout[vin.prevout.n]
        fee += vout.nValue

        asm = get_asm(vout.scriptPubKey)
        if asm[-1] == 'OP_CHECKSIG':
            new_source, new_data = decode_checksig(asm)
            if new_data or not new_source: raise DecodeError('data in source')
        elif asm[-1] == 'OP_CHECKMULTISIG':
            new_source, new_data = decode_checkmultisig(asm)
            if new_data or not new_source: raise DecodeError('data in source')
        else:
            raise DecodeError('unrecognised source type')

        # Collect unique sources.
        if new_source not in sources:
            sources.append(new_source)

    sources = '-'.join(sources)
    destinations = '-'.join(destinations)
    return sources, destinations, btc_amount, round(fee), data


def reparse (db, block_index=None, quiet=False):
    """Reparse all transactions (atomically). If block_index is set, rollback
    to the end of that block.
    """
    logging.warning('Status: Reparsing all transactions.')
    cursor = db.cursor()

    with db:

        # Delete all of the results of parsing.
        for table in TABLES + ['balances']:
            cursor.execute('''DROP TABLE IF EXISTS {}'''.format(table))

        # clean consensus hashes if first block hash don't match with checkpoint.
        checkpoints = config.CHECKPOINTS_TESTNET if config.TESTNET else config.CHECKPOINTS_MAINNET
        columns = [column['name'] for column in cursor.execute('''PRAGMA table_info(blocks)''')]
        for field, check_hash_pos in [('ledger_hash', 0), ('txlist_hash', 1)]:
            if field in columns:
                sql = '''SELECT {} FROM blocks  WHERE block_index = ?'''.format(field)
                first_hash = list(cursor.execute(sql, (config.BLOCK_FIRST,)))[0][field]
                if first_hash != checkpoints[config.BLOCK_FIRST][check_hash_pos]:
                    logging.info('First hash changed. Cleaning {}.'.format(field))
                    cursor.execute('''UPDATE blocks SET {} = NULL'''.format(field))

        # For rollbacks, just delete new blocks and then reparse what’s left.
        if block_index:
            cursor.execute('''DELETE FROM transactions WHERE block_index > ?''', (block_index,))
            cursor.execute('''DELETE FROM blocks WHERE block_index > ?''', (block_index,))

        # Reparse all blocks, transactions.
        if quiet:
            log = logging.getLogger('')
            log.setLevel(logging.WARNING)
        initialise(db)
        previous_ledger_hash = None
        previous_txlist_hash = None
        cursor.execute('''SELECT * FROM blocks ORDER BY block_index''')
        for block in cursor.fetchall():
            logging.info('Block (re‐parse): {}'.format(str(block['block_index'])))
            previous_ledger_hash, previous_txlist_hash = parse_block(db, block['block_index'], block['block_time'], 
                                                                     previous_ledger_hash, block['ledger_hash'],
                                                                     previous_txlist_hash, block['txlist_hash'])
        if quiet:
            log.setLevel(logging.INFO)

        # Check for conservation of assets.
        check_conservation(db)

        # Update minor version number.
        minor_version = cursor.execute('PRAGMA user_version = {}'.format(int(config.VERSION_MINOR))) # Syntax?!
        logging.info('Status: Database minor version number updated.')

    cursor.close()
    return

def list_tx (db, block_hash, block_index, block_time, tx_hash, tx_index):
    # Get the important details about each transaction.
    tx = bitcoin.get_raw_transaction(tx_hash)
    logging.debug('Status: examining transaction {}.'.format(tx_hash))

    try:
        if (config.TESTNET and block_index >= config.FIRST_MULTISIG_BLOCK_TESTNET):  # Protocol change.
            tx_info = get_tx_info2(tx, block_index)
        else:
            tx_info = get_tx_info(tx, block_index)
    except DecodeError as e:
        logging.debug('Could not decode: ' + str(e))
        tx_info = b'', None, None, None, None
    source, destination, btc_amount, fee, data = tx_info

    # For mempool
    if block_hash == None:
        block_hash = config.MEMPOOL_BLOCK_HASH
        block_index = config.MEMPOOL_BLOCK_INDEX

    if source and (data or destination == config.UNSPENDABLE):
        cursor = db.cursor()
        cursor.execute('''INSERT INTO transactions(
                            tx_index,
                            tx_hash,
                            block_index,
                            block_hash,
                            block_time,
                            source,
                            destination,
                            btc_amount,
                            fee,
                            data) VALUES(?,?,?,?,?,?,?,?,?,?)''',
                            (tx_index,
                             tx_hash,
                             block_index,
                             block_hash,
                             block_time,
                             source,
                             destination,
                             btc_amount,
                             fee,
                             data)
                      )
        cursor.close()
    else:
        logging.debug('Skipping: ' + tx_hash)

    return

<<<<<<< HEAD
class MempoolError (exceptions.TransactionError): pass
=======
def get_next_tx_index(db):
    cursor = db.cursor()
    txes = list(cursor.execute('''SELECT * FROM transactions WHERE tx_index = (SELECT MAX(tx_index) from transactions)'''))
    if txes:
        assert len(txes) == 1
        tx_index = txes[0]['tx_index'] + 1
    else:
        tx_index = 0
    cursor.close()
    return tx_index

>>>>>>> f78b6367
def follow (db):
    cursor = db.cursor()

    # Initialise.
    initialise(db)

    # Get index of last block.
    try:
        block_index = util.last_block(db)['block_index'] + 1

        # Reparse all transactions if minor version has changed.
        minor_version = cursor.execute('PRAGMA user_version').fetchall()[0]['user_version']
        if minor_version != config.VERSION_MINOR:
            logging.info('Status: client minor version number mismatch ({} ≠ {}).'.format(minor_version, config.VERSION_MINOR))
            reparse(db, quiet=False)
        logging.info('Status: Connecting to backend.')
        bitcoin.get_info()
        logging.info('Status: Resuming parsing.')

    except exceptions.DatabaseError:
        logging.warning('Status: New database.')
        block_index = config.BLOCK_FIRST

    # Get index of last transaction.
    tx_index = get_next_tx_index(db)

    not_supported = {}   # No false positives. Use a dict to allow for O(1) lookups
    not_supported_sorted = collections.deque()
    # ^ Entries in form of (block_index, tx_hash), oldest first. Allows for easy removal of past, unncessary entries 
    mempool_initialised = False
    # a reorg can happen without the block count increasing, or even for that
        # matter, with the block count decreasing. This should only delay
        # processing of the new blocks a bit.
    while True:
        starttime = time.time()
        # Get new blocks.
        block_count = bitcoin.get_block_count()
        if block_index <= block_count:

            # Backwards check for incorrect blocks due to chain reorganisation, and stop when a common parent is found.
            c = block_index
            requires_rollback = False
            while True:
                if c == config.BLOCK_FIRST: break

                # Bitcoind parent hash.
                c_hash = bitcoin.get_block_hash(c)
                c_block = bitcoin.get_block(c_hash)
                bitcoind_parent = c_block['previousblockhash']

                # DB parent hash.
                blocks = list(cursor.execute('''SELECT * FROM blocks
                                                WHERE block_index = ?''', (c - 1,)))
                if len(blocks) != 1: break  # For empty DB.
                db_parent = blocks[0]['block_hash']

                # Compare.
                if db_parent == bitcoind_parent:
                    break
                else:
                    c -= 1
                    requires_rollback = True

            # Rollback for reorganisation.
            if requires_rollback:
                # Record reorganisation.
                logging.warning('Status: Blockchain reorganisation at block {}.'.format(c))
                util.message(db, block_index, 'reorg', None, {'block_index': c})

                # Rollback the DB.
                reparse(db, block_index=c-1, quiet=True)
                block_index = c
                tx_index = get_next_tx_index(db)
                continue

            # Get and parse transactions in this block (atomically).
            block_hash = bitcoin.get_block_hash(block_index)
            block = bitcoin.get_block(block_hash)
            block_time = block['time']
            tx_hash_list = block['tx']
            with db:
                # List the block.
                cursor.execute('''INSERT INTO blocks(
                                    block_index,
                                    block_hash,
                                    block_time) VALUES(?,?,?)''',
                                    (block_index,
                                    block_hash,
                                    block_time)
                              )

                # List the transactions in the block.
                for tx_hash in tx_hash_list:
                    list_tx(db, block_hash, block_index, block_time, tx_hash, tx_index)
                    tx_index += 1

                # Parse the transactions in the block.
                parse_block(db, block_index, block_time)

            # When newly caught up, check for conservation of assets.
            if block_index == block_count:
                check_conservation(db)

            # Remove any non‐supported transactions older than ten blocks.
            while len(not_supported_sorted) and not_supported_sorted[0][0] <= block_index - 10:
                (i, tx_h) = not_supported_sorted.popleft()
                del not_supported[tx_h]
            
            logging.info('Block: %s (%ss)'%(str(block_index), "{:.2f}".format(time.time() - starttime, 3)))
            # Increment block index.
            block_count = bitcoin.get_block_count()
            block_index +=1

        else:
            # First mempool fill for session?
            if mempool_initialised:
                logging.debug('Status: Updating mempool.')
            else:
                logging.debug('Status: Initialising mempool.')

            # Get old counterpartyd mempool.
            old_mempool = list(cursor.execute('''SELECT * FROM mempool'''))
            old_mempool_hashes = [message['tx_hash'] for message in old_mempool]

            # Fake values for fake block.
            curr_time = int(time.time())
            mempool_tx_index = tx_index

            # For each transaction in Bitcoin Core mempool, if it’s new, create
            # a fake block, a fake transaction, capture the generated messages,
            # and then save those messages.
            # Every transaction in mempool is parsed independently. (DB is rolled back after each one.)
            mempool = []
            for tx_hash in bitcoin.get_mempool():

                # If already in counterpartyd mempool, copy to new one.
                if tx_hash in old_mempool_hashes:
                    for message in old_mempool:
                        if message['tx_hash'] == tx_hash:
                            mempool.append((tx_hash, message))

                # If already skipped, skip it again.
                elif tx_hash not in not_supported:

                    # Else: list, parse and save it.
                    try:
                        with db:
                            # List the fake block.
                            cursor.execute('''INSERT INTO blocks(
                                                block_index,
                                                block_hash,
                                                block_time) VALUES(?,?,?)''',
                                                (config.MEMPOOL_BLOCK_INDEX,
                                                 config.MEMPOOL_BLOCK_HASH,
                                                 curr_time)
                                          )

                            # List transaction.
                            try:    # Sometimes the transactions can’t be found: `{'code': -5, 'message': 'No information available about transaction'} Is txindex enabled in Bitcoind?`
                                list_tx(db, None, block_index, curr_time, tx_hash, mempool_tx_index)
                                mempool_tx_index += 1
                            except exceptions.BitcoindError:
                                raise MempoolError

                            # Parse transaction.
                            cursor.execute('''SELECT * FROM transactions \
                                              WHERE tx_hash = ?''',
                                           (tx_hash,))
                            transactions = list(cursor)
                            if transactions:
                                assert len(transactions) == 1
                                transaction = transactions[0]
                                supported = parse_tx(db, transaction)
                                if not supported:
                                    not_supported[tx_hash] = ''
                                    not_supported_sorted.append((block_index, tx_hash))
                            else:
                                # If a transaction hasn’t been added to the
                                # table `transactions`, then it’s not a
                                # Counterparty transaction.
                                not_supported[tx_hash] = ''
                                not_supported_sorted.append((block_index, tx_hash))
                                raise MempoolError

                            # Save transaction and side‐effects in memory.
                            cursor.execute('''SELECT * FROM messages WHERE block_index = ?''', (config.MEMPOOL_BLOCK_INDEX,))
                            for message in list(cursor):
                                mempool.append((tx_hash, message))

                            # Rollback.
                            raise MempoolError
                    except MempoolError:
                        pass

            # Re‐write mempool messages to database.
            with db:
                cursor.execute('''DELETE FROM mempool''')
                for message in mempool:
                    tx_hash, new_message = message
                    new_message['tx_hash'] = tx_hash
                    cursor.execute('''INSERT INTO mempool VALUES(:tx_hash, :command, :category, :bindings, :timestamp)''', (new_message))

            # Wait
            mempool_initialised = True
            time.sleep(2)

    cursor.close()

# vim: tabstop=8 expandtab shiftwidth=4 softtabstop=4<|MERGE_RESOLUTION|>--- conflicted
+++ resolved
@@ -1038,26 +1038,16 @@
     def get_opreturn (asm):
         if len(asm) == 2 and asm[0] == 'OP_RETURN':
             pubkeyhash = asm[1]
-<<<<<<< HEAD
-            return pubkeyhash
-        raise DecodeError('invalid OP_RETURN')
-=======
             if type(pubkeyhash) == bytes:
                 return pubkeyhash
-        raise exceptions.DecodeError('invalid OP_RETURN')
->>>>>>> f78b6367
+        raise DecodeError('invalid OP_RETURN')
 
     def get_checksig (asm):
         if len(asm) == 5 and asm[0] == 'OP_DUP' and asm[1] == 'OP_HASH160' and asm[3] == 'OP_EQUALVERIFY' and asm[4] == 'OP_CHECKSIG':
             pubkeyhash = asm[2]
-<<<<<<< HEAD
-            return pubkeyhash
-        raise DecodeError('invalid OP_CHECKSIG')
-=======
             if type(pubkeyhash) == bytes:
                 return pubkeyhash
-        raise exceptions.DecodeError('invalid OP_CHECKSIG')
->>>>>>> f78b6367
+        raise DecodeError('invalid OP_CHECKSIG')
 
     def get_checkmultisig (asm):
         # N‐of‐2
@@ -1067,15 +1057,10 @@
                 return pubkeys, signatures_required
         # N‐of‐3
         if len(asm) == 6 and asm[4] == 3 and asm[5] == 'OP_CHECKMULTISIG':
-<<<<<<< HEAD
-            return asm[1:4], asm[0]
-        raise DecodeError('invalid OP_CHECKMULTISIG')
-=======
             pubkeys, signatures_required = asm[1:4], asm[0]
             if all([type(pubkey) == bytes for pubkey in pubkeys]):
                 return pubkeys, signatures_required
-        raise exceptions.DecodeError('invalid OP_CHECKMULTISIG')
->>>>>>> f78b6367
+        raise DecodeError('invalid OP_CHECKMULTISIG')
 
     def decode_opreturn (asm):
         chunk = get_opreturn(asm)
@@ -1281,9 +1266,6 @@
 
     return
 
-<<<<<<< HEAD
-class MempoolError (exceptions.TransactionError): pass
-=======
 def get_next_tx_index(db):
     cursor = db.cursor()
     txes = list(cursor.execute('''SELECT * FROM transactions WHERE tx_index = (SELECT MAX(tx_index) from transactions)'''))
@@ -1295,7 +1277,7 @@
     cursor.close()
     return tx_index
 
->>>>>>> f78b6367
+class MempoolError (exceptions.TransactionError): pass
 def follow (db):
     cursor = db.cursor()
 

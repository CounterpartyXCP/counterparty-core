--- conflicted
+++ resolved
@@ -115,7 +115,6 @@
     cursor.close()
     return True
 
-<<<<<<< HEAD
 class ConsensusError (Exception): pass
 def generate_consensus_hash(db, block_index, field, strings, check_hash_pos, previous_hash=None, current_hash=None):
     cursor = db.cursor()
@@ -128,8 +127,6 @@
             previous_hash = util.dhash_string(config.CONSENSUS_HASH_SEED)
         else: 
             previous_hash = get_hash(block_index - 1)
-=======
->>>>>>> de0e741a
 
 def consensus_hash(db, block_index, field, previous_consensus_hash, content):
     cursor = db.cursor()

--- conflicted
+++ resolved
@@ -532,17 +532,11 @@
         vin_tx = bitcoin.rpc('getrawtransaction', [vin['txid'], 1])     # Get the full transaction data for this input transaction.
         vout = vin_tx['vout'][vin['vout']]
         fee += D(vout['value']) * config.UNIT
-<<<<<<< HEAD
-        addresses = vout['scriptPubKey']['addresses']
-        if len(addresses) != 1: return b'', None, None, None, None      # NOTE: Disallow multi‐sig inputs.
-        source_list.append(addresses[0])
-=======
 
         address = get_address(vout['scriptPubKey'])
         if not address: return b'', None, None, None, None
         else: source_list.append(address)
 
->>>>>>> 8d118b19
     # Require that all possible source addresses be the same.
     if all(x == source_list[0] for x in source_list): source = source_list[0]
     else: source = None

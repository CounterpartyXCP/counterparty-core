--- conflicted
+++ resolved
@@ -233,19 +233,6 @@
                           WHERE (address=? and asset=?)''',
                        (balance, address, asset)) 
         validity = 'Valid'
-<<<<<<< HEAD
-
-        # Record debit.
-        logging.debug('Debit: {} of {} from {}'.format(devise(db, amount, asset, 'output'), asset, address))
-        debit_cursor.execute('''INSERT INTO debits(
-                            address,
-                            asset,
-                            amount) VALUES(?,?,?)''',
-                            (address,
-                            asset,
-                            amount)
-                      )
-=======
         config.zeromq_publisher.push_to_subscribers('debit', {
             'address': address, 'asset': asset, 'amount': amount, 'balance': balance })
 
@@ -259,7 +246,6 @@
         debit_cursor.execute(*get_insert_sql('debits', element_data))
         config.zeromq_publisher.push_to_subscribers('debit', element_data)
         
->>>>>>> 48d34ad8
     else:
         validity = 'Invalid: insufficient funds'
 

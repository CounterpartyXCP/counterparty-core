--- conflicted
+++ resolved
@@ -1011,23 +1011,6 @@
 
     return addresses
 
-<<<<<<< HEAD
-def update_unconfirmed_addrindex(tx_json):
-    addresses = extract_addresses(tx_json)
-    for address in addresses:
-        if address not in UNCONFIRMED_ADDRINDEX:
-            UNCONFIRMED_ADDRINDEX[address] = {}
-        UNCONFIRMED_ADDRINDEX[address][tx_json['txid']] = tx_json
-
-def clean_unconfirmed_addrindex(tx_json):
-    for address in list(UNCONFIRMED_ADDRINDEX.keys()):
-        if tx_json in UNCONFIRMED_ADDRINDEX[address]:   # TODO: Will this work?!
-            UNCONFIRMED_ADDRINDEX[address].pop(tx_json)
-            if len(UNCONFIRMED_ADDRINDEX[address]) == 0:
-                UNCONFIRMED_ADDRINDEX.pop(address)
-
-=======
->>>>>>> e1a9bb5d
 def unconfirmed_transactions(address):
     unconfirmed_tx = []
     for tx_hash in bitcoin.get_mempool():

--- conflicted
+++ resolved
@@ -297,14 +297,9 @@
         raise exceptions.DatabaseVersionError('Unable to check client, database versions. How’s your Internet access?')
  
     # Check client version (for important UI changes).
-<<<<<<< HEAD
-    if config.CLIENT_VERSION < versions['minimum_client_version']:
-        raise exceptions.ClientVersionError('Please upgrade counterpartyd to the latest version and restart the server.')
-=======
     if config.CLIENT_VERSION_MAJOR < versions['minimum_client_version_major']:
         if config.CLIENT_VERSION_MiNOR < versions['minimum_client_version_minor']:
             raise exceptions.ClientVersionError('Please upgrade counterpartyd to the latest version and restart the server.')
->>>>>>> 1a047ff7
 
     # Check the database version when past the block at which the protocol change
     # comes into effect.
@@ -315,14 +310,9 @@
         return
     for protocol_change in versions['protocol_changes']:
         if block_index >= protocol_change['block_index']:
-<<<<<<< HEAD
-            if config.DB_VERSION < protocol_change['minimum_database_version']:
-                raise exceptions.DatabaseVersionError('Please upgrade counterpartyd to the latest version and restart the server.')
-=======
             if config.DB_VERSION_MAJOR < protocol_change['minimum_database_version_major']:
                 if config.DB_VERSION_MINOR < protocol_change['minimum_database_version_minor']:
                     raise exceptions.DatabaseVersionError('Please upgrade counterpartyd to the latest version and restart the server.')
->>>>>>> 1a047ff7
 
     logging.debug('Status: Version checks passed.')
     return

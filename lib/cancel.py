#! /usr/bin/python3

"""
offer_hash is the hash of either a bet or an order.
"""

import binascii
import struct
import logging

from . import (util, config, exceptions, bitcoin, util)

FORMAT = '>32s'
LENGTH = 32
ID = 70


def validate (db, offer_hash, source=None):
    problems = []

    for offer in util.get_orders(db, validity='Valid') + util.get_bets(db, validity='Valid'):
        if offer_hash == offer['tx_hash']:
            if source == offer['source']:
                return source, offer, problems
            else:
                if bitcoin.rpc('validateaddress', [offer['source']])['ismine'] or config.PREFIX == config.UNITTEST_PREFIX:
                    source = offer['source']
                else:
                    problems.append('offer was not made by one of your addresses')
                return source, offer, problems

    problems.append('no valid offer with that hash')
    return None, None, problems


def create (db, offer_hash, unsigned=False):
    source, offer, problems = validate(db, offer_hash)
    if problems: raise exceptions.CancelError(problems)

    offer_hash_bytes = binascii.unhexlify(bytes(offer_hash, 'utf-8'))
    data = config.PREFIX + struct.pack(config.TXTYPE_FORMAT, ID)
    data += struct.pack(FORMAT, offer_hash_bytes)
    return bitcoin.transaction(source, None, None, config.MIN_FEE, data, unsigned=unsigned)

def parse (db, tx, message):
    cursor = db.cursor()

    # Unpack message.
    try:
        assert len(message) == LENGTH
        offer_hash_bytes = struct.unpack(FORMAT, message)[0]
        offer_hash = binascii.hexlify(offer_hash_bytes).decode('utf-8')
        validity = 'Valid'
    except struct.error as e:
        offer_hash = None
        validity = 'Invalid: could not unpack'

    if validity == 'Valid':
        if validity == 'Valid':
            source, offer, problems = validate(db, offer_hash, source=tx['source'])
            if problems: validity = 'Invalid: ' + ';'.join(problems)

    if validity == 'Valid':
        # Find offer.
        cursor.execute('''SELECT * FROM orders \
                          WHERE (tx_hash=? AND source=? AND validity=?)''', (offer_hash, tx['source'], 'Valid'))
        orders = cursor.fetchall()
        cursor.execute('''SELECT * FROM bets \
                          WHERE (tx_hash=? AND source=? AND validity=?)''', (offer_hash, tx['source'], 'Valid'))
        bets = cursor.fetchall()

        # Cancel if order.
        if orders:
            order = orders[0]
            cursor.execute('''UPDATE orders \
                                           SET validity=? \
                                           WHERE tx_hash=?''', ('Invalid: cancelled', order['tx_hash']))
            if order['give_asset'] != 'BTC':
<<<<<<< HEAD
                util.credit(db, tx['source'], order['give_asset'], order['give_remaining'])
=======
                util.credit(db, tx['block_index'], tx['source'], order['give_asset'], order['give_remaining'])
>>>>>>> bc4c2471
        # Cancel if bet.
        elif bets:
            bet = bets[0]
            cursor.execute('''UPDATE bets \
                                           SET validity=? \
                                           WHERE tx_hash=?''', ('Invalid: cancelled', bet['tx_hash']))
            util.credit(db, tx['block_index'], tx['source'], 'XCP', bet['wager_remaining'])
            util.credit(db, tx['block_index'], tx['source'], 'XCP', bet['fee'])
        # If neither order or bet, mark as invalid.
        else:
            validity = 'Invalid: no valid offer with that hash from that address'

    if validity == 'Valid':
        logging.info('Cancel: {} ({})'.format(offer_hash, tx['tx_hash']))

    # Add parsed transaction to message-type–specific table.
    element_data = {
        'tx_index': tx['tx_index'],
        'tx_hash': tx['tx_hash'],
        'block_index': tx['block_index'],
        'source': tx['source'],
        'offer_hash': offer_hash,
        'validity': validity,
    }
    cursor.execute(*util.get_insert_sql('cancels', element_data))


    cursor.close()

# vim: tabstop=8 expandtab shiftwidth=4 softtabstop=4<|MERGE_RESOLUTION|>--- conflicted
+++ resolved
@@ -76,11 +76,7 @@
                                            SET validity=? \
                                            WHERE tx_hash=?''', ('Invalid: cancelled', order['tx_hash']))
             if order['give_asset'] != 'BTC':
-<<<<<<< HEAD
-                util.credit(db, tx['source'], order['give_asset'], order['give_remaining'])
-=======
                 util.credit(db, tx['block_index'], tx['source'], order['give_asset'], order['give_remaining'])
->>>>>>> bc4c2471
         # Cancel if bet.
         elif bets:
             bet = bets[0]

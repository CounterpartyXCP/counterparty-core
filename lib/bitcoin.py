--- conflicted
+++ resolved
@@ -295,11 +295,7 @@
 
 def transmit (unsigned_tx_hex, ask=True, unsigned=False):
     # Confirm transaction.
-<<<<<<< HEAD
-    if ask:
-=======
     if ask and not unsigned:
->>>>>>> eabe6816
         if config.TESTNET: print('Attention: TESTNET!') 
         if config.TESTCOIN: print('Attention: TESTCOIN!\n') 
         if input('Confirm? (y/N) ') != 'y':

--- conflicted
+++ resolved
@@ -371,16 +371,8 @@
         if total_btc_in >= total_btc_out and (change_quantity == 0 or change_quantity >= config.REGULAR_DUST_SIZE): # If change is necessary, must not be a dust output.
             return inputs, total_btc_in, change_quantity
 
-<<<<<<< HEAD
-    # If change is necessary, need a bit more so that the change output is not a dust output.
-    if change_amount:
-        return None, None, config.REGULAR_DUST_SIZE
-    else:
-        return None, None, 0
-=======
     # Approximate needed change by with most recently calculated quantity.
     return None, None, change_quantity
->>>>>>> 1a047ff7
 
 # Replace unittest flag with fake bitcoind JSON-RPC server.
 def transaction (tx_info, encoding, pubkey=None, unittest=False):

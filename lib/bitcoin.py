--- conflicted
+++ resolved
@@ -383,14 +383,8 @@
 
 def private_key_to_public_key (private_key_wif):
     try:
-<<<<<<< HEAD
-        wif_prefix = config.WIF_PREFIX_TESTNET if config.TESTNET else config.WIF_PREFIX_MAINNET
-        secret_exponent, compressed = wif_to_tuple_of_secret_exponent_compressed(private_key_wif, allowable_wif_prefixes=[wif_prefix])
-    except PycoinEncodingError:
-=======
         secret_exponent, compressed = wif_to_tuple_of_secret_exponent_compressed(private_key_wif, is_test=config.TESTNET)
     except EncodingError:
->>>>>>> f5f8a488
         raise exceptions.AltcoinSupportError('pycoin: unsupported WIF prefix')
     public_pair = public_pair_for_secret_exponent(generator_secp256k1, secret_exponent)
     public_key = public_pair_to_sec(public_pair, compressed=compressed)

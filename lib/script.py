--- conflicted
+++ resolved
@@ -220,11 +220,10 @@
     public_key_hex = binascii.hexlify(public_key).decode('utf-8')
     return public_key_hex
 
-<<<<<<< HEAD
 def pubkeyhash_to_pubkey(pubkeyhash):
     # TODO
     from lib import blockchain
-    
+
     # Search blockchain.
     raw_transactions = blockchain.searchrawtransactions(pubkeyhash)
     for tx in raw_transactions:
@@ -237,27 +236,6 @@
     raise AddressError('Public key for address ‘{}’ not published in blockchain.'.format(pubkeyhash))
 
 def multisig_pubkeyhashes_to_pubkeys (address, provided_pubkeys=None):
-=======
-def pubkeyhash_to_pubkey(proxy, pubkeyhash):
-    if backend.is_mine(pubkeyhash):
-        # Derive from private key.
-        private_key_wif = backend.dumpprivkey(pubkeyhash)
-        pubkey = private_key_to_public_key(private_key_wif)
-        return pubkey
-    else:
-        # Search blockchain.
-        raw_transactions = blockchain.searchrawtransactions(proxy, pubkeyhash)
-        for tx in raw_transactions:
-            for vin in tx['vin']:
-                scriptsig = vin['scriptSig']
-                asm = scriptsig['asm'].split(' ')
-                pubkey = asm[1]
-                if pubkeyhash == pubkey_to_pubkeyhash(binascii.unhexlify(bytes(pubkey, 'utf-8'))):
-                    return pubkey
-        raise AddressError('Public key for address ‘{}’ not published in blockchain.'.format(pubkeyhash))
-
-def multisig_pubkeyhashes_to_pubkeys (address, provided_pubkeys):
->>>>>>> 1da7f14c
     signatures_required, pubkeyhashes, signatures_possible = extract_array(address)
     pubkeys = provided_pubkeys or [pubkeyhash_to_pubkey(pubkeyhash) for pubkeyhash in pubkeyhashes]
     return construct_array(signatures_required, pubkeys, signatures_possible)

--- conflicted
+++ resolved
@@ -7,18 +7,9 @@
 UNITTEST_PREFIX = b'TESTXXXX'
 
 # Versions
-<<<<<<< HEAD
-CLIENT_VERSION_MAJOR = 6
-CLIENT_VERSION_MINOR = 15
-CLIENT_VERSION_STRING = str(CLIENT_VERSION_MAJOR) + '.' + str(CLIENT_VERSION_MINOR)
-DB_VERSION_MAJOR = 9            # Major version changes the blocks or transactions table.
-DB_VERSION_MINOR = 15           # Minor version changes just the parsing.
-DB_VERSION_STRING = str(DB_VERSION_MAJOR) + '.' + str(DB_VERSION_MINOR)
-=======
 VERSION_MAJOR = 9
 VERSION_MINOR = 16
 VERSION_STRING = str(VERSION_MAJOR) + '.' + str(VERSION_MINOR)
->>>>>>> d85958e7
 
 # Bitcoin protocol
 MULTISIG = True

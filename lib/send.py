#! /usr/bin/python3

"""Create and parse 'send'-type messages."""

import struct
import logging

from . import (util, config, exceptions, bitcoin, util)

FORMAT = '>QQ'
ID = 0
LENGTH = 8 + 8

<<<<<<< HEAD
def validate (db, source, destination, amount, asset):
    problems = []

    if asset == 'BTC': problems.append('cannot send bitcoins')
    if not util.valid_asset_name(asset): problems.append('bad asset ID')
    if not amount: problems.append('zero quantity')
=======
def create (db, source, destination, amount, asset, test=False, unsigned=False):
    if asset == 'BTC': raise exceptions.BalanceError('Cannot send bitcoins.')
    if not amount: raise exceptions.UselessError('Zero quantity.')
>>>>>>> c198de4e

    balances = util.get_balances(db, address=source, asset=asset)
    if not balances or balances[0]['amount'] < amount:
        problems.append('insufficient funds')

    return problems

def create (db, source, destination, amount, asset, test=False):
    problems = validate(db, source, destination, amount, asset)
    if problems: raise exceptions.SendError(problems)

    asset_id = util.get_asset_id(asset)
    data = config.PREFIX + struct.pack(config.TXTYPE_FORMAT, ID)
    data += struct.pack(FORMAT, asset_id, amount)
    return bitcoin.transaction(source, destination, config.DUST_SIZE, config.MIN_FEE, data, test=test, unsigned=unsigned)

def parse (db, tx, message):
    send_parse_cursor = db.cursor()

    # Unpack message.
    try:
        asset_id, amount = struct.unpack(FORMAT, message)
        asset = util.get_asset_name(asset_id)
        validity = 'Valid'
    except Exception:
        asset, amount = None, None
        validity = 'Invalid: Could not unpack.'

    # For SQLite3
    amount = min(amount, config.MAX_INT)

    if validity == 'Valid':
        problems = validate(db, tx['source'], tx['destination'], amount, asset)
        if problems: validity = 'Invalid: ' + ';'.join(problems)

    if validity == 'Valid':
        util.debit(db, tx['source'], asset, amount)
        util.credit(db, tx['destination'], asset, amount)
        logging.info('Send: {} of asset {} from {} to {} ({})'.format(util.devise(db, amount, asset, 'output'), asset, tx['source'], tx['destination'], util.short(tx['tx_hash'])))

    # Add parsed transaction to message-type–specific table.
    element_data = {
        'tx_index': tx['tx_index'],
        'tx_hash': tx['tx_hash'],
        'block_index': tx['block_index'],
        'source': tx['source'],
        'destination': tx['destination'],
        'asset': asset,
        'amount': amount,
        'validity': validity,
    }
    send_parse_cursor.execute(*util.get_insert_sql('sends', element_data))
    config.zeromq_publisher.push_to_subscribers('new_send', element_data)

    send_parse_cursor.close()

# vim: tabstop=8 expandtab shiftwidth=4 softtabstop=4<|MERGE_RESOLUTION|>--- conflicted
+++ resolved
@@ -11,18 +11,12 @@
 ID = 0
 LENGTH = 8 + 8
 
-<<<<<<< HEAD
 def validate (db, source, destination, amount, asset):
     problems = []
 
     if asset == 'BTC': problems.append('cannot send bitcoins')
     if not util.valid_asset_name(asset): problems.append('bad asset ID')
     if not amount: problems.append('zero quantity')
-=======
-def create (db, source, destination, amount, asset, test=False, unsigned=False):
-    if asset == 'BTC': raise exceptions.BalanceError('Cannot send bitcoins.')
-    if not amount: raise exceptions.UselessError('Zero quantity.')
->>>>>>> c198de4e
 
     balances = util.get_balances(db, address=source, asset=asset)
     if not balances or balances[0]['amount'] < amount:
@@ -30,7 +24,7 @@
 
     return problems
 
-def create (db, source, destination, amount, asset, test=False):
+def create (db, source, destination, amount, asset, test=False, unsigned=False):
     problems = validate(db, source, destination, amount, asset)
     if problems: raise exceptions.SendError(problems)
 

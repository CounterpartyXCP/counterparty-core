#! /usr/bin/python3

import struct
import logging
import decimal
D = decimal.Decimal

from . import (config, util, exceptions, bitcoin, util)

FORMAT = '>QQ?'
ID = 20
LENGTH = 8 + 8 + 1

<<<<<<< HEAD
def validate (db, source, destination, asset, amount, divisible):
    problems = []

=======
def create (db, source, destination, asset, amount, divisible, test=False, unsigned=False):
>>>>>>> c198de4e
    if not util.valid_asset_name(asset):
        problems.append('bad asset name')
    if asset in ('BTC', 'XCP'):
        problems.append('cannot issue BTC or XCP')

    # Valid re-issuance?
    issuances = util.get_issuances(db, validity='Valid', asset=asset)
    if issuances:
        last_issuance = issuances[-1]
        if last_issuance['issuer'] != source:
            problems.append('asset exists and was not issued by this address')
        elif last_issuance['divisible'] != divisible:
            problems.append('asset exists with a different divisibility')
        elif not last_issuance['amount'] and not last_issuance['transfer']:
            problems.append('asset is locked')
    elif not amount:
        problems.append('cannot lock or transfer an unissued asset')

    # For SQLite3
    total = sum([issuance['amount'] for issuance in issuances])
    assert isinstance(amount, int)
    if total + amount > config.MAX_INT:
        problems.append('maximum total quantity exceeded')

    if destination and amount:
        problems.append('cannot issue and transfer simultaneously')
 
    return problems

def create (db, source, destination, asset, amount, divisible, test=False):
    problems = validate(db, source, destination, asset, amount, divisible)
    if problems: raise exceptions.IssuanceError(problems)

    asset_id = util.get_asset_id(asset)
    data = config.PREFIX + struct.pack(config.TXTYPE_FORMAT, ID)
    data += struct.pack(FORMAT, asset_id, amount, divisible)
    return bitcoin.transaction(source, None, None, config.MIN_FEE, data, test=test, unsigned=unsigned)

def parse (db, tx, message):
    issuance_parse_cursor = db.cursor()

    # Unpack message.
    try:
        asset_id, amount, divisible = struct.unpack(FORMAT, message)
        asset = util.get_asset_name(asset_id)
        validity = 'Valid'
    except Exception:
        asset, amount, divisible = None, None, None
        validity = 'Invalid: could not unpack'

    if validity == 'Valid':
        problems = validate(db, tx['source'], tx['destination'], asset, amount, divisible)
        if problems: validity = 'Invalid: ' + ';'.join(problems)
        if 'maximum total quantity exceeded' in problems:
            amount = 0

    if tx['destination']:
        issuer = tx['destination']
        transfer = True
    else:
        issuer = tx['source']
        transfer = False

    # Add parsed transaction to message-type–specific table.
    element_data = {
        'tx_index': tx['tx_index'],
        'tx_hash': tx['tx_hash'],
        'block_index': tx['block_index'],
        'asset': asset,
        'amount': amount,
        'divisible': divisible,
        'issuer': issuer,
        'transfer': transfer,
        'validity': validity,
    }
    issuance_parse_cursor.execute(*util.get_insert_sql('issuances', element_data))
    config.zeromq_publisher.push_to_subscribers('new_issuance', element_data)
        
    if validity == 'Valid':
        # Debit fee.
        # TODO: Add amount destroyed to table.
        if amount and tx['block_index'] > 281236:
            util.debit(db, tx['source'], 'XCP', 5)

        # Credit.
        if validity == 'Valid' and amount:
            util.credit(db, tx['source'], asset, amount)

        # Log.
        if tx['destination']:
            logging.info('Issuance: {} transfered asset {} to {} ({})'.format(tx['source'], asset, tx['destination'], util.short(tx['tx_hash'])))
        elif not amount:
            logging.info('Issuance: {} locked asset {} ({})'.format(tx['source'], asset, util.short(tx['tx_hash'])))
        else:
            if divisible:
                divisibility = 'divisible'
                unit = config.UNIT
            else:
                divisibility = 'indivisible'
                unit = 1
            logging.info('Issuance: {} created {} of {} asset {} ({})'.format(tx['source'], util.devise(db, amount, None, 'output', divisible=divisible), divisibility, asset, util.short(tx['tx_hash'])))

    issuance_parse_cursor.close()

# vim: tabstop=8 expandtab shiftwidth=4 softtabstop=4<|MERGE_RESOLUTION|>--- conflicted
+++ resolved
@@ -11,17 +11,17 @@
 ID = 20
 LENGTH = 8 + 8 + 1
 
-<<<<<<< HEAD
 def validate (db, source, destination, asset, amount, divisible):
     problems = []
 
-=======
-def create (db, source, destination, asset, amount, divisible, test=False, unsigned=False):
->>>>>>> c198de4e
     if not util.valid_asset_name(asset):
         problems.append('bad asset name')
     if asset in ('BTC', 'XCP'):
         problems.append('cannot issue BTC or XCP')
+
+    balances = util.get_balances(db, address=source, asset='XCP')
+    if not balances or balances[0]['amount'] < config.ISSUANCE_FEE:
+        problems.append('insufficient funds')
 
     # Valid re-issuance?
     issuances = util.get_issuances(db, validity='Valid', asset=asset)
@@ -47,7 +47,7 @@
  
     return problems
 
-def create (db, source, destination, asset, amount, divisible, test=False):
+def create (db, source, destination, asset, amount, divisible, test=False, unsigned=False):
     problems = validate(db, source, destination, asset, amount, divisible)
     if problems: raise exceptions.IssuanceError(problems)
 
@@ -100,7 +100,7 @@
         # Debit fee.
         # TODO: Add amount destroyed to table.
         if amount and tx['block_index'] > 281236:
-            util.debit(db, tx['source'], 'XCP', 5)
+            util.debit(db, tx['source'], 'XCP', config.ISSUANCE_FEE)
 
         # Credit.
         if validity == 'Valid' and amount:

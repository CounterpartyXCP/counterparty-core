--- conflicted
+++ resolved
@@ -13,13 +13,9 @@
 ID = 50
 LENGTH = 8 + 8
 
-<<<<<<< HEAD
 def validate (db, source, amount_per_share, asset):
     problems = []
 
-=======
-def create (db, source, amount_per_share, asset, test=False, unsigned=False):
->>>>>>> c198de4e
     if asset in ('BTC', 'XCP'):
         problems.append('cannot send dividends to BTC or XCP')
 
@@ -44,7 +40,7 @@
 
     return amount, problems
 
-def create (db, source, amount_per_share, asset, test=False):
+def create (db, source, amount_per_share, asset, test=False, unsigned=False):
     amount, problems = validate(db, source, amount_per_share, asset)
     if problems: raise exceptions.DividendError(problems)
     print('Total amount to be distributed in dividends:', util.devise(db, amount, 'XCP', 'output'), 'XCP')

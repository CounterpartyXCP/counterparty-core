--- conflicted
+++ resolved
@@ -10,13 +10,8 @@
 from werkzeug.serving import run_simple
 from jsonrpc import JSONRPCResponseManager, dispatcher
 
-<<<<<<< HEAD
-from . import (config, util, bitcoin)
+from . import (config, exceptions, util, bitcoin)
 from . import (send, order, btcpay, issuance, broadcast, bet, dividend, burn, cancel)
-=======
-from . import (util, config, exceptions)
-
->>>>>>> 490151ee
 
 class reqthread ( threading.Thread ):
 

--- conflicted
+++ resolved
@@ -1,7 +1,6 @@
 ## Library Versions ##
 * v9.55.0 (PENDING)
     * P2SH support for source / destination of addresses (protocol change: )
-<<<<<<< HEAD
     * Moved check for invalid broadcast to better place to prevent broadcasting a cancel on a locked feed (protocol change: )
     * Only use first usable input for source (protocol change: )
     * Fixed issue with broadcasts of exactly 52 chars, by always adding a varint to specify the length (protocol change: )
@@ -9,6 +8,8 @@
     * Added docker image building (counterparty/counterparty-server on Dockerhub)
     * Enhanced Travis to run test suite inside Docker image, and push image if testsuite passes
     * lock UTXOs used to construct a transaction for 3 seconds to avoid a user double spending against himself
+    * No longer ceil the size of a transaction to KBs when calculating fees
+    * Use dynamic estimated fee (from bitcoind)
     * improved APSW install routine to downgrade when newer version is installed
     * tweaked CORS headers so that web clients may authenticate directly against counterparty-server
     * Numerous logging fixes to make logging more robust
@@ -29,11 +30,6 @@
         * Use prettyprint for debugging database records
         * Created script to easily copy test scenarios
         * Better test detection
-=======
-    * No longer ceil the size of a transaction to KBs when calculating fees
-    * Use dynamic estimated fee (from bitcoind)
-    * Many many improvements to test suite
->>>>>>> a1d84277
 * v9.54.0 (2016-03-05)
     * Execute post install tasks when called via `pip`
     * Max fee fraction of 1

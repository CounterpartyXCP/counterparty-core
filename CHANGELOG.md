--- conflicted
+++ resolved
@@ -1,6 +1,5 @@
 ## Command Line Interface Versions ##
-<<<<<<< HEAD
-* v1.0.1 (2015/02/??)
+* v1.1.0 (2015/03/31)
 	* Code reorganisation
 	* Remove `market` command
 	* Add `getrows` command
@@ -9,9 +8,7 @@
 	* Rename `backend-ssl-verify` to `backend-ssl-no-verify`
 	* Rename `rpc-allow-cors` to `rpc-no-allow-cors`
 	* Change installation procedure
-=======
 * v1.0.1 (2015/03/18)
 	* Update minimum `counterparty-lib` version from `v9.49.4` to `v9.50.0`
->>>>>>> 673ae4de
 * v1.0.0 (2015/02/05)
 	* Initial Release
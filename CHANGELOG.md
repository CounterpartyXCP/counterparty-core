--- conflicted
+++ resolved
@@ -1,6 +1,5 @@
 ## Client Versions ##
-<<<<<<< HEAD
-* v9.49.0 (???)
+* v9.50.0 (???)
 	* ‘destroy’ functionality (protocol change: 335000)
 	* match IDs now include underscore
 	* code clean‐up
@@ -9,12 +8,10 @@
 	* handle protocol changes more elegantly
 	* more sophisticated version checking
 	* removed obsolete `carefulness` CLI option
-=======
 * v9.49.0 (2014-12-11)
 	* hotfix: numeric asset names (protocol change: 334000)
 	* sanity check on transaction construction
 	* minor bug fixes
->>>>>>> 83d2d17a
 * v9.48.0 (2014-12-08)
 	* better enforcement of single source, destination
 * v9.47.1 (2014-12-02)

name: ruff check
on: [push, pull_request]
jobs:
  ruff:
    runs-on: ubuntu-latest
    steps:
      - uses: actions/checkout@v4
      - uses: chartboost/ruff-action@v1
        with:
<<<<<<< HEAD
          version: 0.7.4
=======
            version: 0.7.4
>>>>>>> b11b50f5
<|MERGE_RESOLUTION|>--- conflicted
+++ resolved
@@ -7,8 +7,4 @@
       - uses: actions/checkout@v4
       - uses: chartboost/ruff-action@v1
         with:
-<<<<<<< HEAD
-          version: 0.7.4
-=======
-            version: 0.7.4
->>>>>>> b11b50f5
+          version: 0.7.4
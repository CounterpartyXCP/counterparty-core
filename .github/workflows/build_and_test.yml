name: PyTest

on:
  push:
    branches:
      - "**"

concurrency:
  group: ${{ github.workflow }}-${{ github.ref }}
  cancel-in-progress: true

env:
  PYTHON_VERSION: "3.10"
  COUNTERPARTY_RS_DIR: "./counterparty-rs"

jobs:
  macos-m1:
    runs-on: macos-14
    steps:
      - uses: actions/checkout@v4

      # Install dependencies

      - name: Install Rust toolchain
        uses: actions-rs/toolchain@v1
        with:
          toolchain: stable
          profile: minimal
          default: true

      - name: Set up Homebrew
        id: set-up-homebrew
        uses: Homebrew/actions/setup-homebrew@master

      - name: Install Python 3.10 and leveldb
        run: |
          brew install python@3.10 leveldb
          echo '/opt/homebrew/opt/python@3.10/libexec/bin' >> $GITHUB_PATH

      - name: Install pytest and build module
        run: |
<<<<<<< HEAD
          python3.10 -m pip install --upgrade pyOpenSSL
=======
>>>>>>> 4dfe3050
          python3.10 -m pip install pytest hatch
          python3.10 -m pip install --upgrade build

      # Build counterparty packages

      - name: Build counterparty-rs
        uses: messense/maturin-action@v1
        with:
          args: --release --out dist --sdist -m ${{ env.COUNTERPARTY_RS_DIR }}/Cargo.toml

      - name: Build counterparty-core
        run: |
          cd counterparty-core && hatch build ../dist

      # Install counterparty packages

      - name: Install wheels
        run: |
          export LIBRARY_PATH="$LIBRARY_PATH:$(brew --prefix)/lib"
          export CPATH="$CPATH:$(brew --prefix)/include"
          python3.10 -m pip install dist/*.whl --force-reinstall

      # Run counterparty-core tests

      - name: Run counterparty-core tests
        run: |
          cd counterparty-core
          hatch run pytest

      # Upload wheels

      - name: Upload wheels
        uses: actions/upload-artifact@v4
        with:
          name: macos-m1-wheels
          path: dist

  ubuntu-22-04:
    runs-on: ubuntu-22.04
    steps:
      - uses: actions/checkout@v4

      # Install dependencies

      - uses: actions/setup-python@v4
        with:
          python-version: ${{ env.PYTHON_VERSION }}
          cache: "pip"

      - name: Install Rust toolchain
        uses: actions-rs/toolchain@v1
        with:
          toolchain: stable
          profile: minimal
          default: true

      - name: Install leveldb
        run: |
          sudo apt-get install -y libleveldb-dev

      - name: Install pytest and build module
        run: |
          pip install pytest hatch
          python -m pip install --upgrade build

      # Build counterparty packages

      - name: Build counterparty-rs
        uses: messense/maturin-action@v1
        with:
          args: --release --out dist --sdist -m ${{ env.COUNTERPARTY_RS_DIR }}/Cargo.toml

      - name: Build counterparty-core
        run: |
          cd counterparty-core && hatch build ../dist

      # Install counterparty packages

      - name: Install wheels
        run: |
          pip install dist/*.whl --force-reinstall

      # Run counterparty-core tests

      - name: Run counterparty-core tests
        run: |
          cd counterparty-core
          pytest

      # Upload wheels

      - name: Upload wheels
        uses: actions/upload-artifact@v4
        with:
          name: ubuntu-22-04-wheels
          path: dist<|MERGE_RESOLUTION|>--- conflicted
+++ resolved
@@ -39,10 +39,6 @@
 
       - name: Install pytest and build module
         run: |
-<<<<<<< HEAD
-          python3.10 -m pip install --upgrade pyOpenSSL
-=======
->>>>>>> 4dfe3050
           python3.10 -m pip install pytest hatch
           python3.10 -m pip install --upgrade build
 

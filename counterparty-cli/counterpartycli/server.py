--- conflicted
+++ resolved
@@ -186,13 +186,7 @@
         server.vacuum(db)
 
     elif args.action == 'checkdb':
-<<<<<<< HEAD
         server.check_database(db)
-    
-=======
-        print("Database integrity check done!")
-
->>>>>>> 0191719f
     else:
         parser.print_help()
 

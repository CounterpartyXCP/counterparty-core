--- conflicted
+++ resolved
@@ -241,12 +241,7 @@
                 "fee_required_remaining": 900000,
                 "fee_provided": 6800,
                 "fee_provided_remaining": 6800,
-<<<<<<< HEAD
                 "status": "open",
-                "MAX(rowid)": 3,
-=======
-                "status": "open"
->>>>>>> 28f642cc
             }
         elif table == "order_matches":
             assert result[0] == {
@@ -268,12 +263,7 @@
                 "tx1_expiration": 2000,
                 "match_expire_index": 310512,
                 "fee_paid": 7200,
-<<<<<<< HEAD
                 "status": "pending",
-                "MAX(rowid)": 1,
-=======
-                "status": "pending"
->>>>>>> 28f642cc
             }
         elif table == "bets":
             assert result[0] == {
@@ -293,12 +283,7 @@
                 "expiration": 100,
                 "expire_index": 310119,
                 "fee_fraction_int": 5000000,
-<<<<<<< HEAD
                 "status": "filled",
-                "MAX(rowid)": 3,
-=======
-                "status": "filled"
->>>>>>> 28f642cc
             }
         elif table == "bet_matches":
             assert result[0] == {
@@ -342,12 +327,7 @@
                 "oracle_address": None,
                 "last_status_tx_hash": None,
                 "origin": "munimLLHjPhGeSU5rYB2HN79LJa8bRZr5b",
-<<<<<<< HEAD
                 "dispense_count": 0,
-                "MAX(rowid)": 1,
-=======
-                "dispense_count": 0
->>>>>>> 28f642cc
             }
 
 
@@ -525,10 +505,6 @@
         "fee_provided": 6800,
         "fee_provided_remaining": 6800,
         "status": "open",
-<<<<<<< HEAD
-        "MAX(rowid)": 3,
-=======
->>>>>>> 28f642cc
     }
 
 
@@ -583,10 +559,6 @@
         "match_expire_index": 310512,
         "fee_paid": 7200,
         "status": "pending",
-<<<<<<< HEAD
-        "MAX(rowid)": 1,
-=======
->>>>>>> 28f642cc
     }
 
 

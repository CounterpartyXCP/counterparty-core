--- conflicted
+++ resolved
@@ -200,23 +200,26 @@
             ):
                 dispenser.dispense(db, tx)
             else:
-<<<<<<< HEAD
+                supported = False
+
+            ledger.add_to_journal(
+                db,
+                tx["block_index"],
+                "parse",
+                "transactions",
+                "TRANSACTION_PARSED",
+                {
+                    "tx_index": tx["tx_index"],
+                    "tx_hash": tx["tx_hash"],
+                    "supported": supported,
+                },
+            )
+
+            if not supported:
                 cursor.execute(
                     """UPDATE transactions \
-=======
-                supported = False
-
-            ledger.add_to_journal(db, tx['block_index'], 'parse', 'transactions', 'TRANSACTION_PARSED', {
-                'tx_index': tx['tx_index'],
-                'tx_hash': tx['tx_hash'],
-                'supported': supported,
-            })
-
-            if not supported:
-                cursor.execute('''UPDATE transactions \
->>>>>>> 28f642cc
-                                           SET supported=$supported \
-                                           WHERE tx_hash=$tx_hash""",
+                                    SET supported=$supported \
+                                    WHERE tx_hash=$tx_hash""",
                     {"supported": False, "tx_hash": tx["tx_hash"]},
                 )
                 if tx["block_index"] != config.MEMPOOL_BLOCK_INDEX:
@@ -295,12 +298,19 @@
         db, "messages_hash", previous_messages_hash, ledger.BLOCK_JOURNAL
     )
 
-    ledger.add_to_journal(db, block_index, 'parse', 'blocks', 'BLOCK_PARSED', {
-        'block_index': block_index,
-        'ledger_hash': new_ledger_hash,
-        'txlist_hash': new_txlist_hash,
-        'messages_hash': new_messages_hash,
-    })
+    ledger.add_to_journal(
+        db,
+        block_index,
+        "parse",
+        "blocks",
+        "BLOCK_PARSED",
+        {
+            "block_index": block_index,
+            "ledger_hash": new_ledger_hash,
+            "txlist_hash": new_txlist_hash,
+            "messages_hash": new_messages_hash,
+        },
+    )
 
     return new_ledger_hash, new_txlist_hash, new_messages_hash, found_messages_hash
 
@@ -691,22 +701,15 @@
 
 def clean_messages_tables(db, block_index=0):
     # clean all tables except assets' blocks', 'transaction_outputs' and 'transactions'
-<<<<<<< HEAD
-    cursor.execute("""PRAGMA foreign_keys=OFF""")
-    for table in TABLES:
-        clean_table_from(cursor, table, block_index)
-    cursor.execute("""PRAGMA foreign_keys=ON""")
-=======
     block_index = max(block_index, config.BLOCK_FIRST)
     if block_index == config.BLOCK_FIRST:
         rebuild_database(db, include_transactions=False)
     else:
         cursor = db.cursor()
-        cursor.execute('''PRAGMA foreign_keys=OFF''')
+        cursor.execute("""PRAGMA foreign_keys=OFF""")
         for table in TABLES:
             clean_table_from(cursor, table, block_index)
-        cursor.execute('''PRAGMA foreign_keys=ON''')
->>>>>>> 28f642cc
+        cursor.execute("""PRAGMA foreign_keys=ON""")
 
 
 def clean_transactions_tables(cursor, block_index=0):
@@ -719,20 +722,13 @@
 
 def rebuild_database(db, include_transactions=True):
     cursor = db.cursor()
-<<<<<<< HEAD
     cursor.execute("""PRAGMA foreign_keys=OFF""")
-    for table in TABLES + ["transaction_outputs", "transactions", "blocks"]:
+    tables_to_clean = list(TABLES)
+    if include_transactions:
+        tables_to_clean += ["transaction_outputs", "transactions", "blocks"]
+    for table in tables_to_clean:
         cursor.execute(f"DROP TABLE {table}")  # nosec B608
     cursor.execute("""PRAGMA foreign_keys=ON""")
-=======
-    cursor.execute('''PRAGMA foreign_keys=OFF''')
-    tables_to_clean = list(TABLES)
-    if include_transactions:
-        tables_to_clean += ['transaction_outputs', 'transactions', 'blocks']
-    for table in tables_to_clean:
-        cursor.execute(f'DROP TABLE {table}') # nosec B608
-    cursor.execute('''PRAGMA foreign_keys=ON''')
->>>>>>> 28f642cc
     initialise(db)
 
 
@@ -786,13 +782,8 @@
     # clean all tables except assets' blocks', 'transaction_outputs' and 'transactions'
     step = f"Rolling database back to block {block_index}..."
     with Halo(text=step, spinner=SPINNER_STYLE):
-<<<<<<< HEAD
-        clean_messages_tables(cursor, block_index=block_index)
+        clean_messages_tables(db, block_index=block_index)
     print(f"{OK_GREEN} {step}")
-=======
-        clean_messages_tables(db, block_index=block_index)
-    print(f'{OK_GREEN} {step}')
->>>>>>> 28f642cc
 
     # reparse blocks
     start_time_all_blocks_parse = time.time()
@@ -801,15 +792,10 @@
     block_count = cursor.execute(count_query, (block_index,)).fetchone()["cnt"]
     step = f"Reparsing blocks from block {block_index}..."
     with Halo(text=step, spinner=SPINNER_STYLE) as spinner:
-<<<<<<< HEAD
         cursor.execute(
             """SELECT * FROM blocks WHERE block_index > ? ORDER BY block_index""", (block_index,)
         )
-        for block in cursor:
-=======
-        cursor.execute('''SELECT * FROM blocks WHERE block_index > ? ORDER BY block_index''', (block_index,))
         for block in cursor.fetchall():
->>>>>>> 28f642cc
             start_time_block_parse = time.time()
             ledger.CURRENT_BLOCK_INDEX = block["block_index"]
             parse_block(db, block["block_index"], block["block_time"])

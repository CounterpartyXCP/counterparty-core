import json
import requests
import logging
logger = logging.getLogger(__name__)
import warnings
import time
import sys

from counterpartylib.lib import config
from counterpartylib.lib import util
from counterpartylib.lib import exceptions
from counterpartylib.lib import ledger
from counterpartylib.lib import database

CONSENSUS_HASH_SEED = 'We can only see a short distance ahead, but we can see plenty there that needs to be done.'

CONSENSUS_HASH_VERSION_MAINNET = 2
CHECKPOINTS_MAINNET = {
    config.BLOCK_FIRST_MAINNET: {'ledger_hash': '766ff0a9039521e3628a79fa669477ade241fc4c0ae541c3eae97f34b547b0b7', 'txlist_hash': '766ff0a9039521e3628a79fa669477ade241fc4c0ae541c3eae97f34b547b0b7'},
    280000: {'ledger_hash': '265719e2770d5a6994f6fe49839069183cd842ee14f56c2b870e56641e8a8725', 'txlist_hash': 'a59b33b4633649db4f14586af47e258ed9b8884dbb7aa308fb1f49a653ee60f4'},
    290000: {'ledger_hash': '4612ed7034474b4ff1727eb0e216d533ebe7ac755fb015e0f9a170c063f3e84c', 'txlist_hash': 'c15423c849fd360d38cbd6c6c3ea37a07fece723da92353f3056facc2676d9e7'},
    300000: {'ledger_hash': '9a3dd4949780404d61e5ca1929f94a43f08eb0fa19ccb4b5d6a61cafd7943199', 'txlist_hash': 'efa02dbdcc4158a598e3b476ece5ba9cc8d26f3abc8ac3777ac6dde0f0afc7e6'},
    310000: {'ledger_hash': '45e43d5cc77ea01129df01d7f55b0c89b2d4e18cd3d626fd92f30bfb37a85f4d', 'txlist_hash': '83cdcf75833d828ded09979b601fde87e2fdb0f5eb1cc6ab5d2042b7ec85f90e'},
    320000: {'ledger_hash': '91c1d33626669e8098bc762b1a9e3f616884e4d1cadda4881062c92b0d3d3e98', 'txlist_hash': '761793042d8e7c80e14a16c15bb9d40e237c468a87c207a59730b616bdfde7d4'},
    330000: {'ledger_hash': 'dd56aa97e5ca15841407f383ce1d7814536a594d7cfffcb4cf60bee8b362065a', 'txlist_hash': '3c45b4377a99e020550a198daa45c378c488a72ba199b53deb90b320d55a897b'},
    334000: {'ledger_hash': '24c4fa4097106031267439eb9fbe8ce2a18560169c67726652b608908c1ca9bb', 'txlist_hash': '764ca9e8d3b9546d1c4ff441a39594548989f60daefc6f28e046996e76a273bf'},
    335000: {'ledger_hash': 'e57c9d606a615e7e09bf99148596dd28e64b25cd8b081e226d535a64c1ed08d1', 'txlist_hash': '437d9507185b5e193627edf4998aad2264755af8d13dd3948ce119b32dd50ce2'},
    336000: {'ledger_hash': '1329ff5b80d034b64f6ea3481b7c7176437a8837b2a7cb7b8a265fdd1397572d', 'txlist_hash': '33eb8cacd4c750f8132d81e8e43ca13bd565f1734d7d182346364847414da52f'},
    337000: {'ledger_hash': '607e6a93e8d97cefea9bd55384898ee90c8477ded8a46017f2294feedbc83409', 'txlist_hash': '20b535a55abcc902ca70c19dd648cbe5149af8b4a4157b94f41b71fc422d428e'},
    338000: {'ledger_hash': 'f043914c71e4b711abb1c1002767b9a4e7d605e249facaaf7a2046b0e9741204', 'txlist_hash': 'fa2c3f7f76345278271ed5ec391d582858e10b1f154d9b44e5a1f4896400ee46'},
    339000: {'ledger_hash': '49f7240bc90ebc2f242dd599c7d2c427b9d2ac844992131e6e862b638ae4393a', 'txlist_hash': 'c1e3b497c054dcf67ddd0dc223e8b8a6e09a1a05bacb9fef5c03e48bd01e64e7'},
    340000: {'ledger_hash': '255760e2abfb79fdd76b65759f1590f582c1747f3eeccc4b2ae37d23e30e0729', 'txlist_hash': '8502004bb63e699b243ac8af072d704c69b817905e74787c2031af971e8cd87c'},
    341000: {'ledger_hash': '1369cba3909e564d2e725879a8b2cd987df075db121d1d421c8ce16b65f4bf04', 'txlist_hash': 'd217d0bed190cb27f58fcb96b255f8006bc4b9ed739e1bb08507201c49c426c8'},
    342000: {'ledger_hash': '9e7e9b8620717189ccea697ff2f84fe71bc4ae8d991481ff235164d72a9e6e4f', 'txlist_hash': 'adf75d023760101b2b337f6359dd811b12521c83837eb3f7db3bbfd0b095aa54'},
    343000: {'ledger_hash': 'aa47312ebe94b35504bec6c74713e404e5f36854e0836839344d13debe50558c', 'txlist_hash': '6bdbbc96364b3c92cea132fe66a0925f9445a249f7062326bdcc4ad4711f0c01'},
    344000: {'ledger_hash': '40187263aa96d1362bf7b19c8ba0fff7f0c0f3eb132a40fc90601b5926c7e6e3', 'txlist_hash': '98da8efe705c4b54275bfd25f816a7e7a4ff1f67647e17d7a0aaa2a3fef8bda0'},
    345000: {'ledger_hash': 'e4a1e1be4beea63d9740ca166b75bb4e3ffa2af33e1fe282e5b09c4952a7448c', 'txlist_hash': '777f163eaa5ad79dcb738871d4318a0699defec469d8afe91ab6277ff8d3e8b8'},
    350000: {'ledger_hash': '6a67e9f2e9d07e7bb3277cf9c24f84c857ed1b8fff4a37e589cd56ade276dd95', 'txlist_hash': '96bcbdbce74b782a845d4fda699846d2d3744044c2870a413c018642b8c7c3bf'},
    355000: {'ledger_hash': 'a84b17992217c7845e133a8597dac84eba1ee8c48bcc7f74bcf512837120f463', 'txlist_hash': '210d96b42644432b9e1a3433a29af9acb3bad212b67a7ae1dbc011a11b04bc24'},
    360000: {'ledger_hash': 'ddca07ea43b336b703fb8ebab6c0dc30582eb360d6f0eb0446e1fe58b53dee0a', 'txlist_hash': '31d0ff3e3782cf9464081829c5595b3de5ac477290dc069d98672f3f552767f8'},
    365000: {'ledger_hash': '2d55b126cca3eca15c07b5da683988f9e01d7346d2ca430e940fd7c07ce84fd7', 'txlist_hash': '7988a823cc1e3234953cc87d261d3c1fede8493d0a31b103357eb23cc7dc2eda'},
    366000: {'ledger_hash': '64ce274df2784f9ca88a8d7071613ec6527e506ec31cd434eca64c6a3345a6b7', 'txlist_hash': '0d4374da6100e279b24f4ba4a2d6afbfc4fb0fc2d312330a515806e8c5f49404'},
    370000: {'ledger_hash': 'fabb2a2e91fad3fe7734169d554cca396c1030243044cef42fcf65717cf0fa61', 'txlist_hash': '41d1732868c9ac25951ace5ca9f311a15d5eca9bf8d548e0d988c050bd2aff87'},
    375000: {'ledger_hash': 'a7ac4e2948cea0c426c8fc201cf57d9c313027ea7bff2b32a25ed28d3dbaa581', 'txlist_hash': '96118a7aa2ca753488755b7419a0f44a7fbc371bc58dcc7ab083c70fc14ef8b3'},
    380000: {'ledger_hash': '70453ba04c1c0198c4771e7964cffa25f9456c2f71456a8b05dfe935d5fcdc88', 'txlist_hash': '8bf2070103cca6f0bde507b7d20b0ba0630da6349beb560fa64c926d08dbcaef'},
    385000: {'ledger_hash': '93eb0a6e820bee197e7591edbc5ead7bfa38f32c88aabf4785f080fd6ae96c4c', 'txlist_hash': '1f8f17fd5766382a8c10a2a0e995a7d5a5d1bcd5fc0220d1e2691b2a94dcc78f'},
    390000: {'ledger_hash': '7d42b98eecbc910a67a5f4ac8dc7d6d9b6995ebc5bdf53663b414965fe7d2c5e', 'txlist_hash': 'b50efc4a4241bf3ec33a38c3b5f34756a9f305fe5fa9a80f7f9b70d5d7b2a780'},
    395000: {'ledger_hash': '89f9ac390b35e69dd75d6c34854ba501dce2f662fc707aee63cad5822c7660f2', 'txlist_hash': '2151dd2f0aa14685f3d041727a689d5d242578072a049123b317724fc4f1100c'},
    400000: {'ledger_hash': 'eb681a305125e04b6f044b36045e23ee248ce4eb68433cea2b36d15e7e74d5f1', 'txlist_hash': 'b48e9501e8d6f1f1b4127d868860885d3db76698c2c31a567777257df101cf61'},
    405000: {'ledger_hash': '3725055b37a8958ade6ca1c277cf50fee6036b4a92befb8da2f7c32f0b210881', 'txlist_hash': '871b2adfd246e3fe69f0fe9098e3251045ed6e9712c4cf90ea8dfdd1eb330ed6'},
    410000: {'ledger_hash': '1fa9a34f233695ebd7ebb08703bf8d99812fa099f297efc5d307d1ebef902ffd', 'txlist_hash': 'ee3bd84c728a37e2bbe061c1539c9ee6d71db18733b1ed53ee8d320481f55030'},
    415000: {'ledger_hash': '6772a8a1c784db14c0bf111e415919c9da4e5ca142be0b9e323c82c1b13c74e0', 'txlist_hash': 'cfb81785cd48e9ba0e54fee4d62f49b347489da82139fd5e1555ae0bc11a33d5'},
    420000: {'ledger_hash': '42167117e16943f44bb8117aa0a39bed2d863a454cd694d0bc5006a7aab23b06', 'txlist_hash': 'a1139870bef8eb9bbe60856029a4f01fce5432eb7aeacd088ba2e033757b86e3'},
    500000: {'ledger_hash': '8f41812d620181c2d566f7c932e5686d645335e8d6df5c7fbb9dd5b5bba414f4', 'txlist_hash': 'ecd99b7d0fdfd7233a975c3c28127ce341cb24bec44d21f9a79c3db4aef5a771'},
    600000: {'ledger_hash': 'ab9f9c1aafdfc816a19aa403775c56b0b63e4c977685427f8fcee85db449cb15', 'txlist_hash': 'c8c7b8c0a86d601274e047d7038d47cd20f7147d9245f0d22449102b4b0c6fbf'},
    700000: {'ledger_hash': '4e84538d7bde57bbea518563f2a50f4245597bf5e5619fc4cbe9d981ab9d0adc', 'txlist_hash': 'abb48c10d692c159180a376b4a9002abcf582fab1b5652ba3ccdc73f4b5e0d8a'},
    725000: {'ledger_hash': 'b4b44f2c87bc7fa59b442a0b81de23ad8bcf9b38c15f943934219c224e1ff51e', 'txlist_hash': '3c9a87bd4150368ed3af587764d67e0fa9c4cdd89aeb364ac60a57c122610464'},
    750000: {'ledger_hash': 'a944441af4a3b4b40dd892f225d8d44236979f7f837fdb2bf10fb4097712f9a1', 'txlist_hash': '2466a57ab625ffc9a57bce0230f530bc9176406b62d30a43e761b2b92f175044'},
    775000: {'ledger_hash': 'e8973858cf2aabf01264c5cde87676e657944fcdba7d6cd19fd9e2112f52b590', 'txlist_hash': '81970d14f86e76577dfd819bb5291f8caf71a3a44fb18e9c119cfd73169be053'},
    775500: {'ledger_hash': '162bfd5c036fe2c6bb38f261578ce2df0b6d82e23d02f43375f92acd5f30c461', 'txlist_hash': '6d323ec8af4f5b1b0ba65028ce574b50d410f279234fe7d7de3d18621d97331a'},
    776000: {'ledger_hash': '03c9d43c4e099a8dc6a77f86f34a62d76133af18c7f5c255f47fcfc87427bfff', 'txlist_hash': '59968551a22d2241dbf04bb8dca12ac34120313e32fe3ab2f5436853b499ec3e'},
    776500: {'ledger_hash': '2e95c34487e252e3098b07e1d8d413c562a0995f6d58a46a0684598f7334882b', 'txlist_hash': '5344d9d86af82bcb5ec139d214dc97e012aba300f6f150f8c8b2a13f6c854923'},
    777000: {'ledger_hash': '3c12194549f2a7ca0de57a211522c2c02d03c792982d887017881e0b50da1c01', 'txlist_hash': '3c52bc42e685ce050418fdb1c4c907161f7ecc6669b1b7585cb74e2cfed3ea17'},
    777500: {'ledger_hash': '0ee8b7cd915b632891e380c23e278cb231be0eb2e8ee265a636f0cf16c15d5dc', 'txlist_hash': '61073b558c84d51cbf45d0c9983486c030f5aae3fd27a77eae436e52f9479c0b'},
    778000: {'ledger_hash': '4a82415ba2d4d1c882fe1e7779773434926b277d6526030f3f5a4099f3c8d33e', 'txlist_hash': '31c4f80ff660b2e5c14a8e6aef89412da2d9ce4a0406601bb07efdd2aa05a0d4'},
    778500: {'ledger_hash': '63410eefef4a136f57da84c391b052c46ccad7df1dbc3af853a24f0a8fbab60f', 'txlist_hash': '64bf65bc4ace9046556ada65c84e10e66d05d88bdfbc35327a49f221f18ba55a'},
    779000: {'ledger_hash': '0bcf893450abe3e8ecd068c3881b27dd978db7dee89744644dfb179fc0e45a90', 'txlist_hash': '1b698bb19eade25020713a72e803833b231a5b335d0589c98b595980255d338b'},
    779500: {'ledger_hash': '6b9b7c228ab69c67b0955d622365ec5680f8627d32b2a3b4a150e195d8d6cac2', 'txlist_hash': '47f8a9010b1761619e3c845bb81d53f04855c6e96c87fe75d8028669f837bc7c'},
    780000: {'ledger_hash': 'c2b27ddb9a060f7f85ef9d6bc17ef4b093e6366b0c83254995279b5929157fb0', 'txlist_hash': 'c1d5c1860270b9ec0f8e8e801c252ac58b9251206773258e2abe207deeb1ddbf'},
    780500: {'ledger_hash': '727d97d434036f5b7ab8f4d20271b73a7ffb1da00fa82e72dc8046936dffd2fa', 'txlist_hash': '79969f1bdd63c1f3ee7479ea6daa853212940f65775e5c23d143a7dea5b4673a'},
    781000: {'ledger_hash': '1b94efb58db7d006bb8683262ab3b3f56a4f45b6c14fb1faf3f5d4b6a27031b0', 'txlist_hash': 'c9b74bbbb6218dda42f38dcedf845b35e15b7ab6ac929258d1bf5754c371a81b'},
    781500: {'ledger_hash': 'eb0f62f5e603b71d74dc29c80cf65e60acc4b33f649131431bd6a94e13a6cac8', 'txlist_hash': '6315ffcc0e5d739f946f9d14e7d5847f4fed1a4de5c9240329db161613adaee4'},
    782000: {'ledger_hash': '84bbe627a8b35bc8b4085745fa82f4064c3ded80243029f592f6be5c7762f03c', 'txlist_hash': 'f44bb1f2b5fd28deddeee59b7dfae8e9c252b87705dd11b1b2d6619498cd38e5'},
    782500: {'ledger_hash': '0ae2344029eb70eb3caec435faaeb4c03926cc0c454d68e099b6e05f97e22021', 'txlist_hash': '9cca1b2034e84b8652a46c1fd2ac52e7ad32f8f5bd1dd9edde43411d6fb73373'},
    783000: {'ledger_hash': '459543e0ecebd9ec37bb44e52a698fe3059be590f7f7de56ab0fa4c463a112fe', 'txlist_hash': 'd41dd8eb0f9143de848c8c52018df5362b842a506cbbdfb2b989333069ae59f2'},
    783500: {'ledger_hash': '40b338562c78d186c6e028e557aed04e7cbcf90a50fde35004319767ad315c21', 'txlist_hash': '6769b94212aa3fba96a413d3aceb97ca6e254516ce9e60c75cc6b779fce29005'},
    784000: {'ledger_hash': '7d073aa4e0cc5d348bb9fae60b333eb23c530c670b0aa3e58263eb255cd4cb8a', 'txlist_hash': 'a1bc1dc2bc502d7df6e33b08f420a6e92d4385eb5f1d085c521fe0b89128ad3f'},
    784500: {'ledger_hash': '70ed9a534d1fc0277be1b17c90625faba6b4f26e02121cbd29bb4a7a9f58c127', 'txlist_hash': 'ba1711aae5e68b643f7721fe659e740d96c6af53b0847ea9126195a602472d18'},
    785000: {'ledger_hash': '2e4488cf8afb3ec6100fc4b5aec68bbaf0358b93ae78871e626fee5fc6b78480', 'txlist_hash': '29f401d28aa5eec5d12a80c40e333c170aef3f8d21f1863dd98d566aba2bd78a'},
    785500: {'ledger_hash': '3b2e715da336ba0d9c73896015287cdf8e595e8ad10044662b0d0a0f0cdc6c19', 'txlist_hash': '4baf4a10d0c932e663b24a6a100b11784eb5644602d00dbbe6b1f1c5dd71e10f'},
    786000: {'ledger_hash': '0c0148fb6690794f0f9bbe5b189d7c828ee96482d94c270be6e9837192f9aeb2', 'txlist_hash': '92dceab6e95997867bd82149ef77ca93667df4400cdb487b201e579f8ad4e84e'},
    786500: {'ledger_hash': '6145c920231e3fe2e5e72a9af8fe9ff0c6fd0a08deff55b2848815c7f1963814', 'txlist_hash': '7d50d881a87bf88803b8be2272c4cedc97bcca457e06e7c55dbc93522ebe2e06'},
    787000: {'ledger_hash': '0964d4be96ab36f07973d994c76dda15ccf0bcdc20fcb95bd7f0c01b936e17ac', 'txlist_hash': '70c0139e3bcb9ae243d8c051ebfa7fbc56e84fb19f70b8246e6d7c451f3161de'},
    787500: {'ledger_hash': 'b2eb368797c3118b73713a190e94e1a693e6022088b06e53dbb136f06b36eda1', 'txlist_hash': 'ade0c47cf7d75eef1dfeb7c3783fe0ffe187dcb2d31a56c16ff73cdc1f38efaf'},
    788000: {'ledger_hash': '3ffd9a9e9613a5e8b57157bb02662f35126cf4eba6514ba51ef5b9bbc66e6601', 'txlist_hash': '1c84819804bf28a3d86ad01998123e05b1491277cbc3f6d660599ec217480f52'},
    788500: {'ledger_hash': 'b4d47766c95e4af3e7a6c4771278f68c8e6a3d27097d80b3f6ce7f367bfe016a', 'txlist_hash': '2a46945783308df4521d1b46451942f5ac3c76ad3a10b4ba4cd72276c3719474'},
    789000: {'ledger_hash': 'e68af5d0e4d8c41424f38306ab70177a42a8f877886df8bad5b9ef1d1c455e1d', 'txlist_hash': '7b2834a2d791530eb75d6f7323265bb6c55bb90b61aae2e44e1517019633652d'},
    789500: {'ledger_hash': '44a6c0d9459ee441282f7bfd1b92f36a100a1126817bb2868d6337015bbbbc99', 'txlist_hash': '9edf514d577f89e2cc6eccfa272b903689b7c36b7ac4819f32c20dd86a62c557'},
    790000: {'ledger_hash': 'f71ebb93ae284a09701fc3d5eec9d6b1815adab198881746467ddee23f0aeb98', 'txlist_hash': '0b50b95f056126fe0bbd57698a3a248e04071cb8f25dacfa8b29ca9fdef9e7ce'},
    790500: {'ledger_hash': '262494d50ba0771dbd4238e20ef5c6fdc9c685134864f52c80ddda5dccc499d7', 'txlist_hash': 'a69bf7808cb6ee6061de42d7c7695f080716aabf233032790ba6d126b3ec694e'},
    791000: {'ledger_hash': '1c642f7d07fa9dc017a2c5aec7abe906b10fd6a5306820323fab2f3b04f815a0', 'txlist_hash': '9c88afe6c076aad24a75cc1e18fc6bc1aff1701fb6aa667f17d3b3855e16788e'},
    791500: {'ledger_hash': '753f85888a2d7fa4f4b48ea3a2c96b12fa6f5975092da27775b069f2b29fbabb', 'txlist_hash': 'c8afafbf958e64c745d3f6d9926b66a8d8ade167f6002b50793bdaa315c34986'},
    792000: {'ledger_hash': 'c430e13020d7d0dd35cb3df9c42dd72ef0809bc9eab0f7a6b71385e4dc76e9da', 'txlist_hash': 'a41c578fdfb8bfc5175154f20eb2cda66cf284434ea25a40792f2663ae283017'},
    792500: {'ledger_hash': 'fa73024f2e70f9b3ae64acdb811123ea5d1eaf87a080f60a6b071434980a25f0', 'txlist_hash': '159e80767cdeaf2195feaaad418266c144fdb1c23e43b5712711509b0450743e'},
    793000: {'ledger_hash': '5b7e28a25e96e86128882ff040fa9abbd12b7bf2971c71a2aeb6e9aa3c34cf7b', 'txlist_hash': 'f25d1f410b2691990725169017e9c42e3982699646722c29a04156edc000a3e8'},
    793500: {'ledger_hash': '4a693ab01726d8dbefae5cfaf4eba9021462215cfa63b7b638475d987f5cd1c8', 'txlist_hash': '9bb933573506c25df3ad1d5fd900590913a2313e20775174ad0d6d494e2b1d5d'},
    794000: {'ledger_hash': 'e04a7aaa8a1c03a9402e820d6ad86709544a181e0ef8a70fe33bd1643b411e31', 'txlist_hash': 'bc1c163c8934af5f294036844ab37dbf9f9776d266bd5a2a15f21d7668bd6e23'},
    794500: {'ledger_hash': '57c24c3bc6409b00367db331a95825908cfdf28decee8cd35645be082df126d5', 'txlist_hash': '6aa1c672994857640e30be8554d0d0b9796a8c607c7cbc639e7474c17c25bf27'},
    795000: {'ledger_hash': 'de1e45661219ae5274922dfaa50276c8ae95f4ff8f36aeca33a551750483b1b2', 'txlist_hash': 'e56f7a5d219b95b3280a022736cbf2064a08093b6fcfc703ee2a26523de17d4b'},
    795500: {'ledger_hash': '4cc36753d519722f2ded5b9c58f9d9d94b7f24883c90f41049906088d5e35d9b', 'txlist_hash': 'b4b7a89d7c0d223c3b173a5b70a4ce95be19527758e963ebf2b8b462449e8af6'},
    796000: {'ledger_hash': '80a991d5db218e9a375733e5a9c74e24a5b9798e1cae71a9d680042d77c82456', 'txlist_hash': 'd9a64a6ad4c930f7ee1403ce42264732b8a2b43a302cf0afd86b3f6f86bdda2f'},
    796500: {'ledger_hash': 'e71b5bcf23e90426c582a8678c608985d8b3d2785d867fedb63be320b1f58fe7', 'txlist_hash': '1fa9ce2cf898a049cbe5cf51db1e21751dfe9bc3622a150c6d40a48ae32277dd'},
    797000: {'ledger_hash': '07d5ce46922f49315dc6921648389fb2342f181d8f4ce6864c937307bc57f78b', 'txlist_hash': 'b952cf5ef8943c4b064772961b76b3bdbdcca83adad448b99e83a88c99025fb1'},
    797500: {'ledger_hash': 'fe757ce4945a78b98d236fca6faabf9ae57894d39cdc73c5529d80d993b22fba', 'txlist_hash': '5ef7b81a289718bf2803d07866f7a9f7af6a6e9585931a5cf7c20c953e442bdc'},
    798000: {'ledger_hash': '3419c8588860bbed1e111afd3aa96f3ec7b72af3d9ea295a170d6629920f7c7e', 'txlist_hash': '2c4437ef523c307ab1c66f9a2f1ebb6c0b96e579da52b7d05598642e2b3e3cb3'},
    798500: {'ledger_hash': '7b8c30444b232d524f77b5849ae6eecec3ceb316af41027ba82e58637d697e77', 'txlist_hash': '5e40bf1508dcc0c789c503e8c22dd9032508d1e617fb79675c9a65766720bd56'},
    799000: {'ledger_hash': '530c774526e30d67d71b3ee415fd29a6a9a3063ec79210e759a77fbdd1dcd0d4', 'txlist_hash': '23a122876df0d21e4e2645ff51800fad1a749e22a0b580470cafb15592f2e4e1'},
    799500: {'ledger_hash': '351f2685c82a3592159f5a287dc999a677233e14b24a4a597ecb25ec898a0bc8', 'txlist_hash': 'aaf997a519ca432700dbe87cb4c9d90f28dfd9fc103c4157c124b905ff782605'},
    800000: {'ledger_hash': '608777958aa89f5465742ba28c82ab24c3aefd402bbb636745088bfb31cf67f4', 'txlist_hash': 'bfc49c705823f30ad63e8f81ec44a364eeb6d48a0e9b2f6374f0934767a3c948'},
    800500: {'ledger_hash': '6074a03b294f571ae079a242e323a86428848349f928916ad44d9b20f469a5a8', 'txlist_hash': 'f747068f9cfab2e1a5ecda4da3b2320e2c4776089b1b0c60202fc02db2fd7f04'},
    801000: {'ledger_hash': '7b8595f07982fe4cc62821c65d70b3e5b9d68feb8f5974f2e28ce1a1cfbbe596', 'txlist_hash': '02b2e3290bbb314bb3fa7dfc81c5cf4c18bf79b31a02529eb0043280fda34b22'},
    801500: {'ledger_hash': '2542004f0ce0c195e61baa0ea7bc8c5aad76d8fbde069df3ae36c5f9a02baf3b', 'txlist_hash': '3a77b972e44507668ab570c7e4dd15610b4b5cb6a1c8ed3d7c7c31e853275311'},
    802000: {'ledger_hash': '2146a998ac0d142b2518d6d94d63d38ba74a4e213196869111d7ea9952381733', 'txlist_hash': 'c9273e9360924ee0ef9e10585db442b5ec1d43d082a993ded9aa382f5e779015'},
    802500: {'ledger_hash': '6a3e9b1ec8ee3bf15d075f9e378885d72087e0e00af359e52c53c957b5053cec', 'txlist_hash': 'f3f15331e612ec403515cafc6cbfc1791154eeda21fce46494ab5712a8184951'},
    803000: {'ledger_hash': '5a8fdec7a30316e7a939b874a46e73760a8e7bed61e5377a8e9cce724e1df901', 'txlist_hash': '9a85ece61f4e56fcd2dda3029776cb9999ef683ceb0cbab7cd31139f2693f2c9'},
    803500: {'ledger_hash': '3a7758a0c935ce2268da9e05a919ce67232804cd929f7e43860ed1572c475c1e', 'txlist_hash': '65403001f670456b8ce241e5fdab3345e09d42bd4777b6849f52b51e358973f9'},
    804000: {'ledger_hash': '0695d792d6ecb357a4947f13fafc015238503f1a5de865c1f3510e016d23abec', 'txlist_hash': 'f12d8bebb4ad034b5d5eedc6b1c75cc9414fb8944d2007bcc3b700099cd40948'},
    804500: {'ledger_hash': 'f150cab8a33c731116e0c8c63db6f4fef45bdb45f8e3af15a5e20e5cf41e08b7', 'txlist_hash': 'e6e760b79d928538692e0fdc5fe9a9c7ef3849485b20847b1084e72ace2f9a55'},
    805000: {'ledger_hash': 'fb0cdf7c440a68876e8fa05b336c3b0d76503ec5c3a417ae06d96ef0226ddadd', 'txlist_hash': '313f3712ffee8ba4d5aa2b0205fcfdd776cc325aa7da5a321bb0567de1e49d15'},
    805500: {'ledger_hash': 'f85ec5183c000fe1715c311cf281926b5593841cb69cfca0d19c9899c29fa7f9', 'txlist_hash': '21b00361b1b1c5206af1f0d2e3fa8a9de8aa65158b11f35d6ab88a1a22ead983'},
    806000: {'ledger_hash': '7ae775019c80b3df133b093e241a0071c8242842458d801b35d618c344b4d10e', 'txlist_hash': 'efdd67a4ecced666b962adad8f0e88500eb6ed6652a2eb6fe774ea1506194590'},
    806500: {'ledger_hash': 'e86bd9e5e694e11a47f915e6831dfeba3ae5d6957dea23f0fb585386fe15b1a2', 'txlist_hash': 'bbb095b066622e7297e849b3f2b5d8344dd2de276fbda1ee85483c0099d9a199'},
    807000: {'ledger_hash': '18dabe46e3b9199ae8fc3edb20df391fd9607f2467a05eed0f589537f4466641', 'txlist_hash': 'cad5e5429ee8207be8a49c0199c07e25e6e87613e73e8aa79c1247be4c1a95be'},
    807500: {'ledger_hash': '50c5c1b1d4fae539a1db29b95edf22f2393808f004ddcbcf1698e53c75e918dc', 'txlist_hash': '0b7fe21bcddcee8d8c08bd805409503b734c538034b63c9a7dde901779e97b22'},
    808000: {'ledger_hash': 'fc59871f8d288740f513531337b6deaf22a7a83c076bd7481234386d44190bca', 'txlist_hash': 'f16c177e98fbef73c7628da37021a13791489e38f5bbaf52da9c5fff6a575cb6'},
    808500: {'ledger_hash': 'a8fef253ae5880e4742203b3677459121c4c974dda8d46b395d075777c498f32', 'txlist_hash': '6b7a992be65c4d6b4f945a31c4702c564d0791b1c3e10f3cb119add9fbf13669'},
    809000: {'ledger_hash': '95db90effb39eb7c41acfedf73c9c0966e01cda222fbc3395c554fddce5155ae', 'txlist_hash': 'c5999010c2d22a6b9fef30f2fcc1fe6e130e417c951ac942cf4e536d880fe4fa'},
    809500: {'ledger_hash': 'ffa5ab8c793fde0e9e147af8d4f997ccbf4529e08fa9c397dd58e666d3068c23', 'txlist_hash': 'f90387ff18d8e94391c60af1a0b460b5d63f1c8a22b4fbad6a71a8b2c53fabb8'},
    810000: {'ledger_hash': 'ff7d9defd96b4b1ca716f8e5b313762335f7eeb26dcf6b1b5b629befdd2cbbba', 'txlist_hash': '0432b1238760c9229f3b71621b2605999fdbaed9502c4536fcc105c4e58c516a'},
    810500: {'ledger_hash': '8f1c68ba08920385286a911b9a984fcae53f562477f1bfd78069c86dae852106', 'txlist_hash': '5d3a57c573185dbf432e3dba9a862bbe3bcf44a0f0443e27b265520eedfc0710'},
    811000: {'ledger_hash': 'b27de714230d60cf487c2f81cd8dbc00be37b8d481f370be351097e5fe981879', 'txlist_hash': '130c217aa4062bdfe0a58096cdef3b3500b4ee67fe5f32e801ed3d390258a846'},
    811500: {'ledger_hash': 'cbce7ef28dac0f45652599e2ce695ed314a3600280166a76ee71186647d906d8', 'txlist_hash': '0a3a3d4cdedcc08f4b416c477c2b0c0139121fcbf17aa01ded4a7edc96570f90'},
    812000: {'ledger_hash': 'adff6d34efb6eb8efef8032f5894399e8b21dab8da18e29a8ad229d60d6b3548', 'txlist_hash': 'a3593531bd6fac32c6be57f10f22e716c6057028b3645da8d5ff4d29db2b53bd'},
    812500: {'ledger_hash': 'daeac2a78cd464b8e6a2e3306b2d91e7e747d760c2672246db666b4d914f1900', 'txlist_hash': 'f9c4b3c585987aac5d7fd97a5cc937404de6142e5592a36d28fcd22e3a5a8f74'},
    813000: {'ledger_hash': '0eb4799faaf9e38ba3f225ad9dff690f5d519a4220bbfecc0b307602e7ef8c70', 'txlist_hash': '551ef3f97b4d928ccc261ab93afd70be7cd4d66df9f0fc134bd5267a0f0f031b'},
    813500: {'ledger_hash': '717f77faf0e9e4c787587af50ed6e1b604e043e08a668a40a890a302cb0c89e2', 'txlist_hash': 'a9b488c54c1ba46eac7aecac3cde36bb2a918c40fe3e2e01aced2da44f67048b'},
    814000: {'ledger_hash': '65a2f7eccb13df22e9ee1966f19ccfe392de42d3c976afdfa6920cd891bfe2d8', 'txlist_hash': 'dccb050fa6eb5b34fd32989af5a3a5b4805a9e96b14c53f0e55ee58b96fb1d9e'},
    814500: {'ledger_hash': 'a427946132700a9d41f20edca086e6f3339bb144437f5be55afa9d6362dec454', 'txlist_hash': '63b2c1b603de93f79fdf8130befd3a5ae7cdac649d502525a7ed07aa15d86f5b'},
    815000: {'ledger_hash': 'ac10892cd249931504091928cc043904ea4156c564236bc1c365834d2613b446', 'txlist_hash': '11304355f180fb6df6bdbb4c29dd5773571fbb895db005eed7eaadf801db60cd'},
    815500: {'ledger_hash': '19e3eed1dc8ed3c9658d8fa192ee4ee93b26d73fe90a088cf4d981681d4af665', 'txlist_hash': '4d987a6c22f64ef88b5981cdbaeb1e6aa5c50414d092f9af8e473160a921203c'},
    816000: {'ledger_hash': 'db5349986ffcad8de88c4775336df7b69aabe1e7eb6d8da59f19177a925fcf5a', 'txlist_hash': '813959903d405d88f335ca5c5584fef830928f644a4a0c9323d6a58e380e2c72'},
    816500: {'ledger_hash': '6dc7e6b3448f0a81f9567ecb5bd677f40f9b3090f7d2bd1b45197b2f09341744', 'txlist_hash': '8e875380f228a058d1adbabf83c53f4bf336fab9feb338eb7c0d6fd6f0fa61ef'},
    817000: {'ledger_hash': '583ba6a5bd70fd6a8991b2d4fb01256e6f88f53a08db4a1e31d777f40f112d61', 'txlist_hash': 'cd7e37a897dc03468321c41990f947f74de9d0df5dd28ef76b36252fff04df00'},
    817500: {'ledger_hash': '13dbce4e7beae630c3d8bf6d9ea05d9802311e603e97c9eba2df6193944cba32', 'txlist_hash': 'c1e95697cd94a206eb8a88e686264982fa73066d58a14a3738f1788a244ad3f0'},
    818000: {'ledger_hash': '36bb5b07c13d0646c6aed798c02d5013f837f35c8632749fa9b1fce88a112751', 'txlist_hash': '90400654cb90116f5c0d80c687bb85a81bacfc05ff835d2259f992d890e93ac7'},
    818500: {'ledger_hash': '3fdecb9031a108b308eab7334ddf77f534c41c757837f821a23cffd5cc2eb70a', 'txlist_hash': '4b19e461f08062a3de1284f5f2901afecb48a74b4043efa2289260f60102fa28'},
    819000: {'ledger_hash': '5f3baea09970bd53634728e4779d458c5049b95ddaea668f91defb7dd50d7a83', 'txlist_hash': 'de4fc83c68d3fcdfb36218136f7913b741163240f86b798aacfe0dc0a2be0747'},
    819500: {'ledger_hash': 'd0a504dd3205594c711a8a2ff1c8e13631a32d522e3870ceb9abcd75d223bbb5', 'txlist_hash': 'a58eeb487b7cfefb1ba9a582005abe088fae36eaffcc8934e1958d64b76d0397'},
    820000: {'ledger_hash': 'fa663ed80c1ac185162cb3d4101c9c5c0023e8b2ff3b4837b7378765b75bc472', 'txlist_hash': 'e9ddc32575d88d3db4bab405e93375a36ac94c7c4e0f517a05042030a910bd24'},
    820500: {'ledger_hash': 'd68ab258478c3276cd46976e79b3db924800847055879ec3c7727836432a37ab', 'txlist_hash': '1d88f2d94977f0f8b48b4a33e8169597aad971c0951575fc74a48b97afb2080f'},
    821000: {'ledger_hash': 'b32609efcf007d51e253a3f03c25f47941022493380c593a2c2477914cd4439c', 'txlist_hash': 'ee5640c80b46fb9641b94cf65cdbd293a417ce250183110088df1173926acad0'},
    821500: {'ledger_hash': 'd5448768cbcc354da578c52658dfc2fc946cd7c15fb469bdd371187ab4a9141b', 'txlist_hash': '089c3ab0af5dd54abd5310d222772aac19bb78d99d26bd5308df75281762a59b'},
    822000: {'ledger_hash': 'a4dd55cd4a838ca5a0b0e985b58813b63722770020942e12763acc94f6789178', 'txlist_hash': '1fad6af3b0661de06077bdbe8e33ac587891421c34860411842dabe25ba8b240'},
    822500: {'ledger_hash': '62b3ef907776ea6fe8793b8d7ff343c2355b767fd192b11885fb7575597cd0b2', 'txlist_hash': '8738084248b99a68688d10c977de0a8e41016727098480e8b4a991b98f6e54c8'},
    823000: {'ledger_hash': '48e8b707c1da708fec90068fadbdccb3add79842fbf6b4e0c58da2e1fef00821', 'txlist_hash': '53dd28b40d7ba794794458570fb880b108f9bc255f77721da128ac06f2e96e94'},
    823500: {'ledger_hash': '472a198e035ac2c16c0037a9dd4390218673afb27fca333b566299ff610166b4', 'txlist_hash': '6ba608ca2d916ff04ff9e207b55a0dc683c90d5254594ca17d733894a2c3957c'},
    824000: {'ledger_hash': '81e2a32544239f6666da01eef71c1731d9227eb18dfab906bd3b2ccc2513ab97', 'txlist_hash': '98b89c19185b6dea7942048efa40e995c51f9621c67a57d9a1d32061a5da0282'},
    824500: {'ledger_hash': 'a9b6586bcc48db135fdb05fd723a9440116da83de8b150e0cc65201e8790a42a', 'txlist_hash': '2f14438fbf9174dfd0e92e8d8f20aa856b4fbdb0ab1051064e5edde10a228e29'},
    825000: {'ledger_hash': '6215c84352544cb6f48033b98b10ed8d54dffda01572406b26e4be4654ebbcaf', 'txlist_hash': '543433ff913bf701b426cdd96ac472825b517c2b22973985bde6bc2dd3d7fc24'},
}

CONSENSUS_HASH_VERSION_TESTNET = 7
CHECKPOINTS_TESTNET = {
    config.BLOCK_FIRST_TESTNET: {'ledger_hash': '63f0fef31d02da85fa779e9a0e1b585b1a6a4e59e14564249e288e074e91c223', 'txlist_hash': '63f0fef31d02da85fa779e9a0e1b585b1a6a4e59e14564249e288e074e91c223'},
    316000: {'ledger_hash': 'f645e6877da416b8b91670ac927df686c5ea6fc1158c150ae49d594222ed504c', 'txlist_hash': '3e29bcbf3873326097024cc26e9296f0164f552dd79c2ee7cfc344e6d64fa87d'},
    319000: {'ledger_hash': '384ca28ac56976bc24a6ab7572b41bc61474e6b87fdee814135701d6a8f5c8a2', 'txlist_hash': '6c05c98418a6daa6de82dd59e000d3f3f5407c5432d4ab7d76047873a38e4d4b'},
    322000: {'ledger_hash': 'f4015c37eb4f31ac42083fd0389cde4868acb5353d3f3abfe2f3a88aba8cae72', 'txlist_hash': '18f278154e9bc3bbcc39da905ab4ad3023742ab7723b55b0fd1c58c36cd3e9bf'},
    325000: {'ledger_hash': 'd7f70a927f5aeed38e559ddc0bc4697601477ea43cde928ad228fefc195b02da', 'txlist_hash': '1a60e38664b39e0f501b3e5a60c6fc0bd4ed311b74872922c2dde4cb2267fd3e'},
    329000: {'ledger_hash': '96637b4400cbe084c2c4f139f59b5bc16770815e96306423aaeb2b2677a9a657', 'txlist_hash': '79d577d8fbba0ad6ae67829dfa5824f758286ccd429d65b7d1d42989134d5b57'},
    350000: {'ledger_hash': 'cae8fec787bba3d5c968a8f4b6fb22a54c96d5acbeadd0425f6b20c3a8813ea3', 'txlist_hash': '097df9c3079df4d96f59518df72492dfd7a79716462e3a4a30d62a37aec6fc16'},
    400000: {'ledger_hash': '94abfd9c00c8462c155f64011e71af141b7d524e17de5aeda26b7469fe79b5f0', 'txlist_hash': 'a9fc42b69f80ec69f3f98e8a3cd81f4f946544fd0561a62a0891254c16970a87'},
    450000: {'ledger_hash': '09eb9f2aa605ce77225362b4b556284acdd9f6d3bc273372dfae4a5be9e9b035', 'txlist_hash': '05af651c1de49d0728834991e50000fbf2286d7928961b71917f682a0f2b7171'},
    500000: {'ledger_hash': '85f3bca8c88246ddfa1a5ec327e71f0696c182ed2a5fedf3712cd2e87e2661ac', 'txlist_hash': '663b34955116a96501e0c1c27f27d24bad7d45995913367553c5cfe4b8b9d0a9'},
    550000: {'ledger_hash': 'c143026133af2d83bc49ef205b4623194466ca3e7c79f95da2ad565359ccb5ad', 'txlist_hash': '097b8bca7a243e0b9bdf089f34de15bd2dcd4727fb4e88aae7bfd96302250326'},
    600000: {'ledger_hash': '82caf720967d0e43a1c49a6c75f255d9056ed1bffe3f96d962478faccdaba8ff', 'txlist_hash': '0d99f42184233426d70102d5ac3c80aaecf804d441a8a0d0ef26038d333ab7a7'},
    650000: {'ledger_hash': 'bef100ae7d5027a8b3f32416c4f26e1f16b21cee2a986c57be1466a3ba338051', 'txlist_hash': '409ed86e4274b511193d187df92e433c734dcc890bf93496e7a7dee770e7035e'},
    700000: {'ledger_hash': 'afe5e9c3f3a8c6f19c4f9feaf09df051c28202c6bae64f3563a09ffea9e79a6e', 'txlist_hash': '4f9765158855d24950c7e076615b0ad5b72738d4d579decfd3b93c998edf4fcb'},
    750000: {'ledger_hash': 'e7c7969a6156facb193b77ef71b5e3fac49c6998e5a94ec3b90292be10ece9cc', 'txlist_hash': '6e511790656d3ffec0c912d697e5d1c2a4e401a1606203c77ab5a5855891bc2c'},
    800000: {'ledger_hash': '42a7c679e51e5e8d38df26b67673b4850e8e6f72723aa19673b3219fcc02b77b', 'txlist_hash': '885ae1e6c21f5fb3645231aaa6bb6910fc21a0ae0ca5dbe9a4011f3b5295b3e7'},
    850000: {'ledger_hash': '35b2a2ab4a8bfbc321d4545292887b4ccaea73415c7674f795aefa6e240890eb', 'txlist_hash': '72d5cfe1e729a22da9eacd4d7752c881c43a191904556b65a0fae82b770dcdf3'},
    900000: {'ledger_hash': 'a5552b4998d2e5a516b9310d6592e7368771c1ad3b6e6330f6bc0baa3db31643', 'txlist_hash': '5a2e9fbd9b52ee32b8e8bfff993ed92dc22510aa7448277a704176cf01e55b04'},
    950000: {'ledger_hash': '5a5e78b55ac294690229abff7ff8f74f390f3a47dc4d08a0bac40e2e89a5bed2', 'txlist_hash': 'f4fa9838fb38d3e5beffb760fae022dcc59c61c506dd28ac83ee48ba814d04b2'},
    1000000: {'ledger_hash': 'eafca6700b9fd8f3992f8a18316e9ad59480ef74a4e7737793c101878aba8e1a', 'txlist_hash': '03deb626e031f30acd394bf49c35e11a487cb11e55dff5ba9a3f6d04b460c7de'},
    1050000: {'ledger_hash': '8012ebaf4c6638173e88ecd3e7bb2242ab88a9bdf877fc32c42dbcd7d2d3bab1', 'txlist_hash': '896274fdba957961083b07b80634126bc9f0434b67d723ed1fa83157ce5cd9a7'},
    1100000: {'ledger_hash': '76357f917235daa180c904cdf5c44366eef3e33539b7b0ba6a38f89582e82d22', 'txlist_hash': '36ecfd4b07f23176cd6960bc0adef97472c13793e53ac3df0eea0dd2e718a570'},
    1150000: {'ledger_hash': '5924f004bfdc3be449401c764808ebced542d2e06ba30c5984830292d1a926aa', 'txlist_hash': '9ff139dacf4b04293074e962153b972d25fa16d862dae05f7f3acc15e83c4fe8'},
    1200000: {'ledger_hash': 'a3d009bd2e0b838c185b8866233d7b4edaff87e5ec4cc4719578d1a8f9f8fe34', 'txlist_hash': '11dcf3a0ab714f05004a4e6c77fe425eb2a6427e4c98b7032412ab29363ffbb2'},
    1250000: {'ledger_hash': '37244453b4eac67d1dbfc0f60116cac90dab7b814d756653ad3d9a072fbac61a', 'txlist_hash': 'c01ed3113f8fd3a6b54f5cefafd842ebf7c314ce82922e36236414d820c5277a'},
    1300000: {'ledger_hash': 'a83c1cd582604130fd46f1304560caf0f4e3300f3ce7c3a89824b8901f13027f', 'txlist_hash': '67e663b75a80940941b8370ada4985be583edaa7ba454d49db9a864a7bb7979c'},
    1350000: {'ledger_hash': 'f96e6aff578896a4568fb69f72aa0a8b52eb9ebffefca4bd7368790341cd821d', 'txlist_hash': '83e7d31217af274b13889bd8b9f8f61afcd7996c2c8913e9b53b1d575f54b7c1'},
    1400000: {'ledger_hash': '85a23f6fee9ce9c80fa335729312183ff014920bbf297095ac77c4105fb67e17', 'txlist_hash': 'eee762f34a3f82e6332c58e0c256757d97ca308719323af78bf5924f08463e12'},
    1600000: {'ledger_hash': 'f2d54a74ca0974e3d22d4499f10579bb9afbf761178a0a127832f59496c8c24a', 'txlist_hash': 'f720b44719e01a1dbcffe572947a88d943c4841365bea744debc7d26007611c9'},
    1700000: {'ledger_hash': 'afb9f59bd6ffa51e847ec4495eedb182e449bac341b1bf2b9ccfacaec15ef4b6', 'txlist_hash': '473eab0cf9c07dd869d57839d886efca0b03769672cbb659dc542d748cf77711'},
    1800000: {'ledger_hash': '09060e590d936f67e6248b60496d1bdd94143cfa935be6a16246d2edec59da9b', 'txlist_hash': 'bc26c44d4ce55be408b38fe14e4659fa655a8386e2d389fe3b7bfb25b4364bd3'},
    1900000: {'ledger_hash': '357da2e773cab15472419cba2deec47462003a64bf416970ebf47e91b4fac85a', 'txlist_hash': '2b4d321495f04a3065bdd4f0987fd86a54669fb85426152eb1b4a1b8fd11d799'},
    2000000: {'ledger_hash': 'a2575c20d58a4e69a1d19ceb2e1d615b3b1052e92d5a34c61b03bbab4cc4efc0', 'txlist_hash': '79249281e49719805533be84006c2c48be7ea0c3d14048c1205458c90e7b3158'},
    2200000: {'ledger_hash': 'c74b27600be79479bf4be3f4499e05283381a6996f3151db69bff10b29b95a10', 'txlist_hash': '8f4ffacc471fd80c8327d163ebe7ff26a0d00ec03672acaff911d16eb37547fd'},
    2400000: {'ledger_hash': '5c0606e2729d9b2a2181388231fd816ce3279c4183137bf62e9c699dbdc2f140', 'txlist_hash': '36bbd14c69e5fc17cb1e69303affcb808909757395d28e3e3da83394260bf0dd'},
    2500000: {'ledger_hash': '76262b272c47b5a17f19ffa0ba72256617bd18e51fad4c3c5b3c776cb3a1037b', 'txlist_hash': '26567e5c45a59426b2bcdeb177167a92c5fc21e8fd2000ae9a24eb09e3945f70'},
    2540000: {'ledger_hash': '6d3e77f1c059b062f4eb131cc8eb1d8355598de756905d83803df0009a514f48', 'txlist_hash': '45e134cb4196bc5cfb4ef9b356e02025f752a9bc0ae635bc9ced2c471ecfcb6c'},
}

CONSENSUS_HASH_VERSION_REGTEST = 1
CHECKPOINTS_REGTEST = {
    config.BLOCK_FIRST_REGTEST: {'ledger_hash': '33cf0669a0d309d7e6b1bf79494613b69262b58c0ea03c9c221d955eb4c84fe5', 'txlist_hash': '33cf0669a0d309d7e6b1bf79494613b69262b58c0ea03c9c221d955eb4c84fe5'},
}

class ConsensusError(Exception):
    pass

def consensus_hash(db, field, previous_consensus_hash, content):
    assert field in ('ledger_hash', 'txlist_hash', 'messages_hash')

    cursor = db.cursor()
    block_index = ledger.CURRENT_BLOCK_INDEX

    # Initialise previous hash on first block.
    if block_index <= config.BLOCK_FIRST:
        assert not previous_consensus_hash
        previous_consensus_hash = util.dhash_string(CONSENSUS_HASH_SEED)

    # Get previous hash.
    if not previous_consensus_hash:
        try:
            previous_consensus_hash = list(cursor.execute('''SELECT * FROM blocks WHERE block_index = ?''', (block_index - 1,)))[0][field]
        except IndexError:
            previous_consensus_hash = None
        if not previous_consensus_hash:
            raise ConsensusError(f'Empty previous {field} for block {block_index}. Please launch a `rollback`.')

    # Calculate current hash.
    if config.TESTNET:
        consensus_hash_version = CONSENSUS_HASH_VERSION_TESTNET
    elif config.REGTEST:
        consensus_hash_version = CONSENSUS_HASH_VERSION_REGTEST
    else:
        consensus_hash_version = CONSENSUS_HASH_VERSION_MAINNET

    calculated_hash = util.dhash_string(previous_consensus_hash + f"{consensus_hash_version}{''.join(content)}")

    # Verify hash (if already in database) or save hash (if not).
    # NOTE: do not enforce this for messages_hashes, those are more informational (for now at least)
    found_hash = list(cursor.execute('''SELECT * FROM blocks WHERE block_index = ?''', (block_index,)))[0][field] or None
    if found_hash and field != 'messages_hash':
        # Check against existing value.
        if calculated_hash != found_hash:
            raise ConsensusError(f'Inconsistent {field} for block {block_index} (calculated {calculated_hash}, vs {found_hash} in database).')
    else:
        # Save new hash. No sql injection here.
        cursor.execute(f'''UPDATE blocks SET {field} = ? WHERE block_index = ?''', (calculated_hash, block_index)) # nosec B608

    # Check against checkpoints.
    if config.TESTNET:
        checkpoints = CHECKPOINTS_TESTNET
    elif config.REGTEST:
        checkpoints = CHECKPOINTS_REGTEST
    else:
        checkpoints = CHECKPOINTS_MAINNET

    if field != 'messages_hash' and block_index in checkpoints and checkpoints[block_index][field] != calculated_hash:
        error_message = f'Incorrect {field} hash for block {block_index}.  Calculated {calculated_hash} but expected {checkpoints[block_index][field]}'
        raise ConsensusError(error_message)

    return calculated_hash, found_hash

class SanityError(Exception):
    pass


def asset_conservation(db):
    logger.info('Checking for conservation of assets.')
    supplies = ledger.supplies(db)
    held = ledger.held(db)
    for asset in supplies.keys():
        asset_issued = supplies[asset]
        asset_held = held[asset] if asset in held and held[asset] != None else 0
        if asset_issued != asset_held:
<<<<<<< HEAD
            raise SanityError('{} {} issued ≠ {} {} held'.format(ledger.value_out(db, asset_issued, asset), asset, ledger.value_out(db, asset_held, asset), asset))
        logger.debug('{} has been conserved ({} {} both issued and held)'.format(asset, ledger.value_out(db, asset_issued, asset), asset))
    logger.info('All assets have been conserved.')

=======
            raise SanityError(f'{ledger.value_out(db, asset_issued, asset)} {asset} issued ≠ {ledger.value_out(db, asset_held, asset)} {asset} held')
        logger.debug(f'{asset} has been conserved ({ledger.value_out(db, asset_issued, asset)} {asset} both issued and held)')
>>>>>>> 0191719f

class VersionError(Exception):
    pass
class VersionUpdateRequiredError(VersionError):
    pass

def check_change(protocol_change, change_name):

    # Check client version.
    passed = True
    if config.VERSION_MAJOR < protocol_change['minimum_version_major']:
        passed = False
    elif config.VERSION_MAJOR == protocol_change['minimum_version_major']:
        if config.VERSION_MINOR < protocol_change['minimum_version_minor']:
            passed = False
        elif config.VERSION_MINOR == protocol_change['minimum_version_minor']:
            if config.VERSION_REVISION < protocol_change['minimum_version_revision']:
                passed = False

    if not passed:
        explanation  = f"Your version of {config.APP_NAME} is v{config.VERSION_STRING}, but, "
        explanation += f"as of block {protocol_change['block_index']}, the minimum version is "
        explanation += f"v{protocol_change['minimum_version_major']}.{protocol_change['minimum_version_minor']}.{protocol_change['minimum_version_revision']}. "
        explanation += f"Reason: ‘{change_name}’. Please upgrade to the latest version and restart the server."
        if ledger.CURRENT_BLOCK_INDEX >= protocol_change['block_index']:
            raise VersionUpdateRequiredError(explanation)
        else:
            warnings.warn(explanation)

def software_version():
    if config.FORCE:
        return
    logger.debug('Checking Counterparty version.')

    try:
        response = requests.get(config.PROTOCOL_CHANGES_URL, headers={'cache-control': 'no-cache'}, timeout=10)
        versions = json.loads(response.text)
    except (requests.exceptions.ConnectionError, ConnectionRefusedError, ValueError) as e:
        logger.warning('Unable to check version! ' + str(sys.exc_info()[1]))
        return

    for change_name in versions:
        protocol_change = versions[change_name]
        try:
            check_change(protocol_change, change_name)
        except VersionUpdateRequiredError as e:
            logger.error("Version Update Required", exc_info=sys.exc_info())
            sys.exit(config.EXITCODE_UPDATE_REQUIRED)

    logger.debug('Version check passed.')


class DatabaseVersionError(Exception):
    def __init__(self, message, rollback_block_index):
        super(DatabaseVersionError, self).__init__(message)
        self.rollback_block_index = rollback_block_index

def database_version(db):
    if config.FORCE:
        return
    logger.debug('Checking database version.')

    version_major, version_minor = database.version(db)
    if version_major != config.VERSION_MAJOR:
        # Rollback database if major version has changed.
        raise DatabaseVersionError(f'Client major version number mismatch ({version_major} ≠ {config.VERSION_MAJOR}).', config.BLOCK_FIRST)
    elif version_minor != config.VERSION_MINOR:
        # TODO: Reparse transactions from the vesion block if minor version has changed.
        pass
        # raise DatabaseVersionError(f'Client minor version number mismatch ({version_minor} ≠ {config.VERSION_MINOR}).', None)
# vim: tabstop=8 expandtab shiftwidth=4 softtabstop=4<|MERGE_RESOLUTION|>--- conflicted
+++ resolved
@@ -275,15 +275,10 @@
         asset_issued = supplies[asset]
         asset_held = held[asset] if asset in held and held[asset] != None else 0
         if asset_issued != asset_held:
-<<<<<<< HEAD
             raise SanityError('{} {} issued ≠ {} {} held'.format(ledger.value_out(db, asset_issued, asset), asset, ledger.value_out(db, asset_held, asset), asset))
         logger.debug('{} has been conserved ({} {} both issued and held)'.format(asset, ledger.value_out(db, asset_issued, asset), asset))
     logger.info('All assets have been conserved.')
 
-=======
-            raise SanityError(f'{ledger.value_out(db, asset_issued, asset)} {asset} issued ≠ {ledger.value_out(db, asset_held, asset)} {asset} held')
-        logger.debug(f'{asset} has been conserved ({ledger.value_out(db, asset_issued, asset)} {asset} both issued and held)')
->>>>>>> 0191719f
 
 class VersionError(Exception):
     pass

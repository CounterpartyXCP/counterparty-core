--- conflicted
+++ resolved
@@ -103,83 +103,43 @@
 ]
 
 VIEW_QUERIES = {
-<<<<<<< HEAD
     "balances": """
-        SELECT *, MAX(rowid)
+        SELECT *, MAX(rowid) AS rowid
         FROM balances
         GROUP BY address, asset
     """,
     "orders": """
-        SELECT *, MAX(rowid)
+        SELECT *, MAX(rowid) AS rowid
         FROM orders
         GROUP BY tx_hash
     """,
     "order_matches": """
-        SELECT *, MAX(rowid)
+        SELECT *, MAX(rowid) AS rowid
         FROM order_matches
         GROUP BY id
     """,
     "bets": """
-        SELECT *, MAX(rowid)
+        SELECT *, MAX(rowid) AS rowid
         FROM bets
         GROUP BY tx_hash
     """,
     "bets_matches": """
-        SELECT *, MAX(rowid)
+        SELECT *, MAX(rowid) AS rowid
         FROM bet_matches
         GROUP BY id
     """,
     "rps": """
-        SELECT *, MAX(rowid)
+        SELECT *, MAX(rowid) AS rowid
         FROM rps
         GROUP BY tx_hash
     """,
     "rps_matches": """
-        SELECT *, MAX(rowid)
+        SELECT *, MAX(rowid) AS rowid
         FROM rps_matches
         GROUP BY id
     """,
     "dispensers": """
-        SELECT *, MAX(rowid)
-=======
-    'balances': '''
         SELECT *, MAX(rowid) AS rowid
-        FROM balances
-        GROUP BY address, asset
-    ''',
-    'orders': '''
-        SELECT *, MAX(rowid) AS rowid
-        FROM orders
-        GROUP BY tx_hash
-    ''',
-    'order_matches': '''
-        SELECT *, MAX(rowid) AS rowid
-        FROM order_matches
-        GROUP BY id
-    ''',
-    'bets': '''
-        SELECT *, MAX(rowid) AS rowid
-        FROM bets
-        GROUP BY tx_hash
-    ''',
-    'bets_matches': '''
-        SELECT *, MAX(rowid) AS rowid
-        FROM bet_matches
-        GROUP BY id
-    ''',
-    'rps': '''
-        SELECT *, MAX(rowid) AS rowid
-        FROM rps
-        GROUP BY tx_hash
-    ''',
-    'rps_matches': '''
-        SELECT *, MAX(rowid) AS rowid
-        FROM rps_matches
-        GROUP BY id
-    ''',
-    'dispensers': '''
-        SELECT *, MAX(rowid) AS rowid
->>>>>>> 28f642cc
         FROM dispensers
         GROUP BY tx_hash
     """,
@@ -480,14 +440,15 @@
 
     return remove_rowids(query_result)
 
+
 def remove_rowids(query_result):
     """Remove the rowid field from the query result."""
     filtered_results = []
     for row in list(query_result):
-        if 'rowid' in row:
-            del row['rowid']
-        if 'MAX(rowid)' in row:
-            del row['MAX(rowid)']
+        if "rowid" in row:
+            del row["rowid"]
+        if "MAX(rowid)" in row:
+            del row["MAX(rowid)"]
         filtered_results.append(row)
 
     return filtered_results
@@ -1272,13 +1233,8 @@
 
         @app.route("/assets/<asset>/orders", methods=["GET"])
         def handle_asset_orders(asset):
-<<<<<<< HEAD
             status = request.args.get("status", "open")
-            return ledger.get_orders_by_asset(self.db, asset, status)
-=======
-            status = request.args.get('status', 'open')
             return remove_rowids(ledger.get_orders_by_asset(self.db, asset, status))
->>>>>>> 28f642cc
 
         @app.route("/orders/<tx_hash>", methods=["GET"])
         def handle_order_info(tx_hash):
@@ -1286,13 +1242,8 @@
 
         @app.route("/orders/<tx_hash>/matches", methods=["GET"])
         def handle_order_matches(tx_hash):
-<<<<<<< HEAD
             status = request.args.get("status", "pending")
-            return ledger.get_order_matches_by_order(self.db, tx_hash, status)
-=======
-            status = request.args.get('status', 'pending')
             return remove_rowids(ledger.get_order_matches_by_order(self.db, tx_hash, status))
->>>>>>> 28f642cc
 
         @app.route("/healthz", methods=["GET"])
         def handle_healthz():

--- conflicted
+++ resolved
@@ -848,8 +848,8 @@
     cursor.close()
     # Add event to journal
     event_paylod = update_data | {id_name: id_value} | event_info
-    if 'rowid' in event_paylod:
-        del event_paylod['rowid']
+    if "rowid" in event_paylod:
+        del event_paylod["rowid"]
     add_to_journal(db, CURRENT_BLOCK_INDEX, "update", table_name, event, update_data | event_paylod)
 
 
@@ -1469,16 +1469,11 @@
 
 
 def update_order_match_status(db, id, status):
-<<<<<<< HEAD
     update_data = {"status": status}
-    insert_update(db, "order_matches", "id", id, update_data, "ORDER_MATCH_UPDATE")
-=======
-    update_data = {
-        'status': status
-    }
     # add `order_match_id` for backward compatibility
-    insert_update(db, 'order_matches', 'id', id, update_data, 'ORDER_MATCH_UPDATE', {'order_match_id': id})
->>>>>>> 28f642cc
+    insert_update(
+        db, "order_matches", "id", id, update_data, "ORDER_MATCH_UPDATE", {"order_match_id": id}
+    )
 
 
 #####################

"""
This structure holds the unit test vectors. They are used to generate test cases in conftest.py.
The results are computed using check_outputs in util_test.py.
The function supports three types of output checks:
- Return values - 'out'
- Errors raised - 'error'
- Database changes - 'records'
- PRAGMA changes - 'pragma'
"""

import binascii
import json

import bitcoin as bitcoinlib

from .params import ADDR, P2SH_ADDR, MULTISIGADDR, DEFAULT_PARAMS as DP

from counterpartylib.lib import config
from counterpartylib.lib import exceptions
from counterpartylib.lib import script
from counterpartylib.lib.messages.scriptlib.processblock import ContractError
from counterpartylib.lib.api import APIError
from counterpartylib.lib.util import (DebitError, CreditError, QuantityError)
from fractions import Fraction

UNITTEST_VECTOR = {
    'backend': {
        'is_scriptpubkey_spendable': [
            {
                'comment': 'correct p2pkh',
                'in': ('a9144264cfd7eb65f8cbbdba98bd9815d5461fad8d7e87', '2MyJHMUenMWonC35Yi6PHC7i2tkS7PuomCy', ),
                'out': True
            },
            {
                'comment': 'correct p2sh',
                'in': ('76a9144838d8b3588c4c7ba7c1d06f866e9b3739c6303788ac', 'mn6q3dS2EnDUx3bmyWc6D4szJNVGtaR7zc', ),
                'out': True
            },
            {
                'comment': 'incorrect p2pkh',
                'in': ('a9144264cfd7eb65f8cbbdba98bd0015d5461fad8d7e87', '2MyJHMUenMWonC35Yi6PHC7i2tkS7PuomCy', ),
                'out': False
            },
            {
                'comment': 'incorrect p2sh',
                'in': ('76a9144838d8b3588c4c7ba7c1d00f866e9b3739c6303788ac', 'mn6q3dS2EnDUx3bmyWc6D4szJNVGtaR7zc', ),
                'out': False
            }
        ]
    },
    'bet': {
        'validate': [{
            'in': (ADDR[1], ADDR[0], 0, 1488000100, DP['small'], DP['small'], 0.0, 15120, DP['expiration'], DP['default_block_index']),
            'out': ([], 15120)
        }, {
            'in': (ADDR[1], ADDR[0], 0, 1488000100, 2**32, DP['small'], 0.0, 15120, DP['expiration'], DP['default_block_index']),
            'out': ([], 15120)
        }, {
            'in': (ADDR[0], ADDR[1], 3, 1388001000, DP['small'], DP['small'], 0.0, 5040, DP['expiration'], DP['default_block_index']),
            'out': (['feed doesn’t exist'], 5040)
        }, {
            'in': (ADDR[1], ADDR[0], -1, 1488000100, DP['small'], DP['small'], 0.0, 15120, DP['expiration'], DP['default_block_index']),
            'out': (['unknown bet type'], 15120)
        }, {
            'in': (ADDR[1], ADDR[0], 2, 1488000100, DP['small'], DP['small'], 0.0, 15120, DP['expiration'], DP['default_block_index']),
            'out': (['leverage used with Equal or NotEqual'], 15120)
        }, {
            'in': (P2SH_ADDR[0], ADDR[0], 0, 1488000100, 2**32, DP['small'], 0.0, 15120, DP['expiration'], DP['default_block_index']),
            'out': ([], 15120)
        }, {
            'in': (ADDR[0], P2SH_ADDR[0], 0, 1488000100, 2**32, DP['small'], 0.0, 15120, DP['expiration'], DP['default_block_index']),
            'out': ([], 15120)
        }, {
            'in': (ADDR[1], ADDR[0], 3, 1488000100, DP['small'], DP['small'], 0.0, 5000, DP['expiration'], DP['default_block_index']),
            'out': (['leverage used with Equal or NotEqual', 'leverage level too low'], 5000)
        }, {
            'in': (ADDR[1], ADDR[0], 1, 1488000100, DP['small'], DP['small'], 0.0, 15120, DP['expiration'], 312350),
            'out': (['CFDs temporarily disabled'], 15120)
        }, {
            'in': (ADDR[1], ADDR[0], 1, 1488000100, 1.1 * DP['small'], DP['small'], 0.0, 15120, DP['expiration'], DP['default_block_index']),
            'out': (['wager_quantity must be in satoshis'], 15120)
        }, {
            'in': (ADDR[1], ADDR[0], 1, 1488000100, DP['small'], 1.1 * DP['small'], 0.0, 15120, DP['expiration'], DP['default_block_index']),
            'out': (['counterwager_quantity must be in satoshis'], 15120)
        }, {
            'in': (ADDR[1], ADDR[0], 1, 1488000100, DP['small'], DP['small'], 0.0, 15120, 1.1 * DP['expiration'], DP['default_block_index']),
            'out': (['expiration must be expressed as an integer block delta'], 15120)
        }, {
            'in': (ADDR[1], ADDR[0], 1, 1488000100, -1 * DP['small'], DP['small'], 0.0, 15120, DP['expiration'], DP['default_block_index']),
            'out': (['non‐positive wager'], 15120)
        }, {
            'in': (ADDR[1], ADDR[0], 1, 1488000100, DP['small'], -1 * DP['small'], 0.0, 15120, DP['expiration'], DP['default_block_index']),
            'out': (['non‐positive counterwager'], 15120)
        }, {
            'in': (ADDR[1], ADDR[2], 1, 1488000100, DP['small'], DP['small'], 0.0, 15120, DP['expiration'], DP['default_block_index']),
            'out': (['feed is locked'], 15120)
        }, {
            'in': (ADDR[1], ADDR[0], 1, -1488000100, DP['small'], DP['small'], 0.0, 15120, DP['expiration'], DP['default_block_index']),
            'out': ( ['deadline in that feed’s past', 'negative deadline'], 15120)
        }, {
            'in': (ADDR[1], ADDR[0], 1, 1488000100, DP['small'], DP['small'], 0.0, 15120, -1 * DP['expiration'], DP['default_block_index']),
            'out': (['negative expiration'], 15120)
        }, {
            'in': (ADDR[1], ADDR[0], 1, 1488000100, DP['small'], DP['small'], 1.0, 15120, DP['expiration'], DP['default_block_index']),
            'out': (['CFDs have no target value'], 15120)
        }, {
            'in': (ADDR[1], ADDR[0], 2, 1488000100, DP['small'], DP['small'], -1.0, 5040, DP['expiration'], DP['default_block_index']),
            'out': (['negative target value'], 5040)
        }, {
            'in': (ADDR[1], ADDR[0], 1, 1488000100, DP['small'], DP['small'], 0.0, 15120, 8095, DP['default_block_index']),
            'out': (['expiration overflow'], 15120)
        }, {
            'in': (ADDR[1], ADDR[0], 1, 1488000100, 2**63, DP['small'], 0.0, 15120, DP['expiration'], DP['default_block_index']),
            'out': (['integer overflow'], 15120)
        }, {
            'in': (ADDR[1], ADDR[0], 1, 1488000100, DP['small'], 2**63, 0.0, 15120, DP['expiration'], DP['default_block_index']),
            'out': (['integer overflow'], 15120)
        }, {
            'in': (ADDR[1], ADDR[0], 2**63, 1488000100, DP['small'], DP['small'], 0.0, 15120, DP['expiration'], DP['default_block_index']),
            'out': (['unknown bet type', 'integer overflow'], 15120)
        }, {
            'in': (ADDR[1], ADDR[0], 1, 1488000100, DP['small'], DP['small'], 0.0, 2**63, DP['expiration'], DP['default_block_index']),
            'out': (['integer overflow'], 2**63)
        }, {
            'in': (ADDR[1], ADDR[0], 1, 2**63, DP['small'], DP['small'], 0.0, 15120, DP['expiration'], DP['default_block_index']),
            'out': (['integer overflow'], 15120)
        }],
        'compose': [{
            'in': (ADDR[1], ADDR[0], 0, 1488000100, 2**32, DP['small'], 0.0, 15120, DP['expiration']),
            'error': (exceptions.ComposeError, 'insufficient funds')
        }, {
            'in': (ADDR[1], ADDR[0], 0, 1488000100, DP['small'], DP['small'], 0.0, 15120, DP['expiration']),
            'out': (ADDR[1], [(ADDR[0], None)], b'\x00\x00\x00(\x00\x00X\xb1\x14d\x00\x00\x00\x00\x02\xfa\xf0\x80\x00\x00\x00\x00\x02\xfa\xf0\x80\x00\x00\x00\x00\x00\x00\x00\x00\x00\x00;\x10\x00\x00\x00\n')
        }, {
            'in': (P2SH_ADDR[0], ADDR[0], 0, 1488000100, DP['small'], DP['small'], 0.0, 15120, DP['expiration']),
            'out': (P2SH_ADDR[0], [(ADDR[0], None)], b'\x00\x00\x00(\x00\x00X\xb1\x14d\x00\x00\x00\x00\x02\xfa\xf0\x80\x00\x00\x00\x00\x02\xfa\xf0\x80\x00\x00\x00\x00\x00\x00\x00\x00\x00\x00;\x10\x00\x00\x00\n')
        }],
        'parse': [{
            'in': ({'block_hash': '46ac6d09237c7961199068fdd13f1508d755483e07c57a4c8f7ff18eb33a05c93ca6a86fa2e2af82fb77a5c337146bb37e279797a3d11970aec4693c46ea5a58', 'block_time': 310501000, 'data': b'\x00\x00\x00(\x00\x00R\xbb3d\x00\x00\x00\x00\x02\xfa\xf0\x80\x00\x00\x00\x00\x02\xfa\xf0\x80\x00\x00\x00\x00\x00\x00\x00\x00\x00\x00;\x10\x00\x00\x00\n', 'source': 'mtQheFaSfWELRB2MyMBaiWjdDm6ux9Ezns', 'block_index': DP['default_block_index'], 'supported': 1, 'btc_amount': 5430, 'tx_index': 502, 'tx_hash': 'a0ed83b170344b996bdd71799dd774ab10f5410f8572079a292f681d36ebc42c', 'fee': 10000, 'destination': 'mn6q3dS2EnDUx3bmyWc6D4szJNVGtaR7zc'},),
            'out': None
        }, {
            'comment': '1',
            'in': ({'fee': 10000, 'tx_hash': '72a62abedd38d5f667150929c24dc1d7465dd81ab1502974814d20c1f65d871f', 'data': b'\x00\x00\x00(\x00\x00X\xb1\x14\x00\x00\x00\x00\x00\x05\xf5\xe1\x00\x00\x00\x00\x00\x00\x00\x00\x00\x00\x00\x00\x00\x00\x00\x00\x00\x00\x00\x13\xb0\x00\x00\x00\n', 'source': 'mn6q3dS2EnDUx3bmyWc6D4szJNVGtaR7zc', 'block_index': DP['default_block_index'], 'btc_amount': 5430, 'tx_index': 502, 'supported': 1, 'destination': 'mn6q3dS2EnDUx3bmyWc6D4szJNVGtaR7zc', 'block_time': 310501000, 'block_hash': '46ac6d09237c7961199068fdd13f1508d755483e07c57a4c8f7ff18eb33a05c93ca6a86fa2e2af82fb77a5c337146bb37e279797a3d11970aec4693c46ea5a58'},),
            'records': [
                {'table': 'bets', 'values': {
                    'bet_type': 0,
                    'block_index': DP['default_block_index'],
                    'counterwager_quantity': 0,
                    'counterwager_remaining': 0,
                    'deadline': 1488000000,
                    'expiration': 10,
                    'expire_index': DP['default_block_index'] + 10,
                    'fee_fraction_int': 5000000,
                    'feed_address': 'mn6q3dS2EnDUx3bmyWc6D4szJNVGtaR7zc',
                    'leverage': 5040,
                    'source': 'mn6q3dS2EnDUx3bmyWc6D4szJNVGtaR7zc',
                    'status': 'invalid: non‐positive counterwager',
                    'target_value': 0.0,
                    'tx_hash': '72a62abedd38d5f667150929c24dc1d7465dd81ab1502974814d20c1f65d871f',
                    'tx_index': 502,
                    'wager_quantity': 100000000,
                    'wager_remaining': 100000000,
                }}
            ]
        }, {
            'comment': 'P2SH',
            'in': ({'fee': 10000,
                    'tx_hash': '72a62abedd38d5f667150929c24dc1d7465dd81ab1502974814d20c1f65d871f',
                    'data': b'\x00\x00\x00(\x00\x00X\xb1\x14\x00\x00\x00\x00\x00\x05\xf5\xe1\x00\x00\x00\x00\x00\x00\x00\x00\x00\x00\x00\x00\x00\x00\x00\x00\x00\x00\x00\x13\xb0\x00\x00\x00\n',
                    'source': P2SH_ADDR[0],
                    'block_index': 310501,
                    'btc_amount': 5430,
                    'tx_index': 502,
                    'supported': 1,
                    'destination': P2SH_ADDR[0],
                    'block_time': 310501000,
                    'block_hash': '46ac6d09237c7961199068fdd13f1508d755483e07c57a4c8f7ff18eb33a05c93ca6a86fa2e2af82fb77a5c337146bb37e279797a3d11970aec4693c46ea5a58'},),
            'records': [
                {'table': 'bets', 'values': {
                    'bet_type': 0,
                    'block_index': 310501,
                    'counterwager_quantity': 0,
                    'counterwager_remaining': 0,
                    'deadline': 1488000000,
                    'expiration': 10,
                    'expire_index': 310511,
                    'fee_fraction_int': 5000000,
                    'feed_address': P2SH_ADDR[0],
                    'leverage': 5040,
                    'source': P2SH_ADDR[0],
                    'status': 'invalid: non‐positive counterwager',
                    'target_value': 0.0,
                    'tx_hash': '72a62abedd38d5f667150929c24dc1d7465dd81ab1502974814d20c1f65d871f',
                    'tx_index': 502,
                    'wager_quantity': 100000000,
                    'wager_remaining': 100000000,
                }}
            ]
        }, {
            'in': ({'supported': 1, 'data': b'\x00\x00\x00(\x00\x02R\xbb3\xc8\x00\x00\x00\x00\x00\x00\x00\n\x00\x00\x00\x00\x00\x00\x00\n\x00\x00\x00\x00\x00\x00\x00\x00\x00\x00\x13\xb0\x00\x00\x03\xe8', 'source': 'mn6q3dS2EnDUx3bmyWc6D4szJNVGtaR7zc', 'destination': 'mn6q3dS2EnDUx3bmyWc6D4szJNVGtaR7zc', 'btc_amount': 5430, 'block_index': DP['default_block_index'], 'block_hash': '46ac6d09237c7961199068fdd13f1508d755483e07c57a4c8f7ff18eb33a05c93ca6a86fa2e2af82fb77a5c337146bb37e279797a3d11970aec4693c46ea5a58', 'tx_index': 502, 'tx_hash': '30b9ca8488a931dffa1d8d3ac8f1c51360a29cedb7c703840becc8a95f81188c', 'block_time': 310501000, 'fee': 10000},),
            'records': [
                {'table': 'bets', 'values': {
                    'bet_type': 2,
                    'block_index': DP['default_block_index'],
                    'counterwager_quantity': 10,
                    'counterwager_remaining': 0,
                    'deadline': 1388000200,
                    'expiration': 1000,
                    'expire_index': 311501,
                    'fee_fraction_int': 5000000,
                    'feed_address': 'mn6q3dS2EnDUx3bmyWc6D4szJNVGtaR7zc',
                    'leverage': 5040,
                    'source': 'mn6q3dS2EnDUx3bmyWc6D4szJNVGtaR7zc',
                    'status': 'filled',
                    'target_value': 0.0,
                    'tx_hash': '30b9ca8488a931dffa1d8d3ac8f1c51360a29cedb7c703840becc8a95f81188c',
                    'tx_index': 502,
                    'wager_quantity': 10,
                    'wager_remaining': 0,
                }},
                {'table': 'bets', 'values': {
                    'bet_type': 3,
                    'block_index': 310101,
                    'counterwager_quantity': 10,
                    'counterwager_remaining': 0,
                    'deadline': 1388000200,
                    'expiration': 1000,
                    'expire_index': 311101,
                    'fee_fraction_int': 5000000,
                    'feed_address': 'mn6q3dS2EnDUx3bmyWc6D4szJNVGtaR7zc',
                    'leverage': 5040,
                    'source': 'mtQheFaSfWELRB2MyMBaiWjdDm6ux9Ezns',
                    'status': 'filled',
                    'target_value': 0.0,
                    'tx_hash': 'aac845aa4eb4232be418d70586755f7b132dc33d418da3bc96ced4f79570a305',
                    'tx_index': 102,
                    'wager_quantity': 10,
                    'wager_remaining': 0,
                }}
            ]
        }],
        'get_fee_fraction': [{
            'in': (ADDR[1],),
            'out': (0)
        }, {
            'in': (P2SH_ADDR[0],),
            'out': (0.05)
        }, {
            'in': (ADDR[0],),
            'out': (0.05)
        }, {
            'in': (ADDR[2],),
            'out': (0)
        }],
        # TODO: Test match by calling parse. Add all skipping modes
        'match': [{
            'in': ({'tx_index': 99999999},),
            'out': None
        }, {
            'in': ({'block_hash': '46ac6d09237c7961199068fdd13f1508d755483e07c57a4c8f7ff18eb33a05c93ca6a86fa2e2af82fb77a5c337146bb37e279797a3d11970aec4693c46ea5a58',
                    'block_index': DP['default_block_index'], 'supported': 1,
                    'block_time': 310501000,
                    'data': b'\x00\x00\x00(\x00\x00R\xbb3d\x00\x00\x00\x00\x02\xfa\xf0\x80\x00\x00\x00\x00\x02\xfa\xf0\x80\x00\x00\x00\x00\x00\x00\x00\x00\x00\x00;\x10\x00\x00\x00\n',
                    'source': 'mtQheFaSfWELRB2MyMBaiWjdDm6ux9Ezns',
                    'btc_amount': 5430,
                    'destination': 'mn6q3dS2EnDUx3bmyWc6D4szJNVGtaR7zc',
                    'fee': 10000,
                    'tx_hash': 'a0ed83b170344b996bdd71799dd774ab10f5410f8572079a292f681d36ebc42c',
                    'tx_index': 502,
                   },),
            'out': None
        }],
        # Testing expiration of normal bets is impossible - either the bet is expired automatically with expiry < DP['default_block_index'] - 1 or
        # with expire > DP['default_block_index'] - 1 insert fails with FOREIGN KEY error on block_index (which doesn't exist). With expiry DP['default_block_index'] - 1 nothing happens.
        # Testing bet_match expirations is impossible too, since if you add a bet_match with 'pending' status to the fixtures, it raises a ConsensusError in blocks.parse_block.
        # 'expire': [{
        #     'in': (DP['default_block_index'] - 1, 5388000200,),
        #     'records': [
        #         {'table': 'bet_match_expirations', 'values': {
        #             'bet_match_id': '94c900515ecf53680e98d51216c520ccb6b91a72d5aff7f62665d6328d4db832_ee5ea2ce1a423157bbb1edbabcadf2dc3adcd328d17c52c44f63dbda835f9125',
        #             'block_index': DP['default_block_index'] - 1,
        #             'tx0_address': 'mn6q3dS2EnDUx3bmyWc6D4szJNVGtaR7zc',
        #             'tx1_address': 'mtQheFaSfWELRB2MyMBaiWjdDm6ux9Ezns',
        #         }}
        #     ]
        # }],
        'cancel_bet': [{
            'in': ({'counterwager_quantity': 10, 'wager_remaining': 10, 'target_value': 0.0, 'source': 'mtQheFaSfWELRB2MyMBaiWjdDm6ux9Ezns', 'feed_address': 'mn6q3dS2EnDUx3bmyWc6D4szJNVGtaR7zc', 'counterwager_remaining': 10, 'tx_index': 102, 'block_index': 310101, 'deadline': 1388000200, 'bet_type': 3, 'expiration': 1000, 'expire_index': 311101, 'tx_hash': 'aac845aa4eb4232be418d70586755f7b132dc33d418da3bc96ced4f79570a305', 'leverage': 5040, 'wager_quantity': 10, 'fee_fraction_int': 5000000, 'status': 'open'}, 'filled', DP['default_block_index']),
            'records': [
                {'table': 'bets', 'values': {
                    'bet_type': 3,
                    'expiration': 1000,
                    'expire_index': 311101,
                    'block_index': 310101,
                    'deadline': 1388000200,
                    'counterwager_quantity': 10,
                    'wager_remaining': 10,
                    'counterwager_remaining': 10,
                    'tx_index': 102,
                    'fee_fraction_int': 5000000,
                    'status': 'filled',
                    'feed_address': 'mn6q3dS2EnDUx3bmyWc6D4szJNVGtaR7zc',
                    'leverage': 5040,
                    'wager_quantity': 10,
                    'source': 'mtQheFaSfWELRB2MyMBaiWjdDm6ux9Ezns',
                    'target_value': 0.0,
                    'tx_hash': 'aac845aa4eb4232be418d70586755f7b132dc33d418da3bc96ced4f79570a305',
                }}
            ]
        }],
        'cancel_bet_match': [{
            'in': ({'tx0_block_index': 310019, 'backward_quantity': 9, 'initial_value': 1, 'tx1_expiration': 100, 'id': 'c698148a6da277d898f71fb2efeabf9530af97dd834c698a1a62c85019430e0d_85c91b9de7c50d74ef9177c748162b99084ca844f3eff48405c2c7918ef78035', 'feed_address': 'mn6q3dS2EnDUx3bmyWc6D4szJNVGtaR7zc', 'status': 'settled', 'leverage': 5040, 'target_value': 0.0, 'fee_fraction_int': 5000000, 'tx0_address': 'mn6q3dS2EnDUx3bmyWc6D4szJNVGtaR7zc', 'deadline': 1388000001, 'tx1_bet_type': 0, 'tx1_address': 'mtQheFaSfWELRB2MyMBaiWjdDm6ux9Ezns', 'tx0_index': 20, 'tx1_hash': '85c91b9de7c50d74ef9177c748162b99084ca844f3eff48405c2c7918ef78035', 'tx0_hash': 'c698148a6da277d898f71fb2efeabf9530af97dd834c698a1a62c85019430e0d', 'block_index': 310020, 'forward_quantity': 9, 'match_expire_index': 310119, 'tx1_block_index': 310020, 'tx0_expiration': 100, 'tx1_index': 21, 'tx0_bet_type': 1}, 'filled', DP['default_block_index']),
            'records': [
                {'table': 'bet_matches', 'values': {
                    'backward_quantity': 9,
                    'block_index': 310020,
                    'deadline': 1388000001,
                    'fee_fraction_int': 5000000,
                    'feed_address': 'mn6q3dS2EnDUx3bmyWc6D4szJNVGtaR7zc',
                    'forward_quantity': 9,
                    'id': 'c698148a6da277d898f71fb2efeabf9530af97dd834c698a1a62c85019430e0d_85c91b9de7c50d74ef9177c748162b99084ca844f3eff48405c2c7918ef78035',
                    'initial_value': 1,
                    'leverage': 5040,
                    'match_expire_index': 310119,
                    'status': 'filled',
                    'target_value': 0.0,
                    'tx0_address': 'mn6q3dS2EnDUx3bmyWc6D4szJNVGtaR7zc',
                    'tx0_bet_type': 1,
                    'tx0_block_index': 310019,
                    'tx0_expiration': 100,
                    'tx0_hash': 'c698148a6da277d898f71fb2efeabf9530af97dd834c698a1a62c85019430e0d',
                    'tx0_index': 20,
                    'tx1_address': 'mtQheFaSfWELRB2MyMBaiWjdDm6ux9Ezns',
                    'tx1_bet_type': 0,
                    'tx1_block_index': 310020,
                    'tx1_expiration': 100,
                    'tx1_hash': '85c91b9de7c50d74ef9177c748162b99084ca844f3eff48405c2c7918ef78035',
                    'tx1_index': 21,
                }}
            ]
        }],
    },
    'blocks': {
        'parse_tx': [{
            'in': ({'tx_hash': 'db6d9052b576d973196363e11163d492f50926c2f1d1efd67b3d999817b0d04d', 'source': 'mn6q3dS2EnDUx3bmyWc6D4szJNVGtaR7zc-mqPCfvqTfYctXMUfmniXeG2nyaN8w6tPmj', 'supported': 1, 'block_index': DP['default_block_index'], 'fee': 10000, 'block_time': 155409000, 'block_hash': DP['default_block_hash'], 'btc_amount': 7800, 'data': b'\x00\x00\x00\x00\x00\x00\x00\x00\x00\x00\x00\x01\x00\x00\x00\x00\x05\xf5\xe1\x00', 'tx_index': 502, 'destination': 'mtQheFaSfWELRB2MyMBaiWjdDm6ux9Ezns'},),
            'out': None
        }, {
            'in': ({'tx_hash': 'db6d9052b576d973196363e11163d492f50926c2f1d1efd67b3d999817b0d04d', 'source': 'mn6q3dS2EnDUx3bmyWc6D4szJNVGtaR7zc', 'supported': 1, 'block_index': DP['default_block_index'], 'fee': 10000, 'block_time': 155409000, 'block_hash': DP['default_block_hash'], 'btc_amount': 7800, 'data': b'\x00\x00\x00\x00\x00\x00\x00\x00\x00\x00\x00\x01\x00\x00\x00\x00\x05\xf5\xe1\x00', 'tx_index': 502, 'destination': 'mtQheFaSfWELRB2MyMBaiWjdDm6ux9Ezns-mqPCfvqTfYctXMUfmniXeG2nyaN8w6tPmj'},),
            'out': None
        }],
        'get_next_tx_index': [{
            'in': (),
            'out': 498
        }],
        'last_db_index': [{
            'in': (),
            'out': DP['default_block_index'] - 1
        }],
        'get_tx_info': [
            # data in OP_CHECKSIG script
            {
                'in': (b'0100000001ebe3111881a8733ace02271dcf606b7450c41a48c1cb21fd73f4ba787b353ce4000000001976a9148d6ae8a3b381663118b4e1eff4cfc7d0954dd6ec88acffffffff0636150000000000001976a9144838d8b3588c4c7ba7c1d06f866e9b3739c6303788ac36150000000000001976a9147da51ea175f108a1c63588683dc4c43a7146c46788ac36150000000000001976a9147da51ea175f108a1c6358868173e34e8ca75a06788ac36150000000000001976a9147da51ea175f108a1c637729895c4c468ca75a06788ac36150000000000001976a9147fa51ea175f108a1c63588682ed4c468ca7fa06788ace24ff505000000001976a9148d6ae8a3b381663118b4e1eff4cfc7d0954dd6ec88ac00000000',),
                'out': ('mtQheFaSfWELRB2MyMBaiWjdDm6ux9Ezns',
                        'mn6q3dS2EnDUx3bmyWc6D4szJNVGtaR7zc',
                        5430,
                        10000,
                        b'\x00\x00\x00(\x00\x00R\xbb3d\x00\x00\x00\x00\x02\xfa\xf0\x80\x00\x00\x00\x00\x02\xfa\xf0\x80\x00\x00\x00\x00\x00\x00\x00\x00\x00\x00;\x10\x00\x00\x00\n')
            },
            # data in OP_CHECKMULTISIG script
            {
                'in': (b'0100000001ebe3111881a8733ace02271dcf606b7450c41a48c1cb21fd73f4ba787b353ce4000000001976a9148d6ae8a3b381663118b4e1eff4cfc7d0954dd6ec88acffffffff0336150000000000001976a9144838d8b3588c4c7ba7c1d06f866e9b3739c6303788ac781e000000000000695121035ca51ea175f108a1c63588683dc4c43a7146c46799f864a300263c0813f5fe352102309a14a1a30202f2e76f46acdb2917752371ca42b97460f7928ade8ecb02ea17210319f6e07b0b8d756156394b9dcf3b011fe9ac19f2700bd6b69a6a1783dbb8b97753ae4286f505000000001976a9148d6ae8a3b381663118b4e1eff4cfc7d0954dd6ec88ac00000000',),
                'out': ('mtQheFaSfWELRB2MyMBaiWjdDm6ux9Ezns',
                        'mn6q3dS2EnDUx3bmyWc6D4szJNVGtaR7zc',
                        5430,
                        10000,
                        b'\x00\x00\x00(\x00\x00R\xbb3d\x00\x00\x00\x00\x02\xfa\xf0\x80\x00\x00\x00\x00\x02\xfa\xf0\x80\x00\x00\x00\x00\x00\x00\x00\x00\x00\x00;\x10\x00\x00\x00\n')
            },
            # data in OP_CHECKMULTISIG script, destination = p2sh
            {
                'in': (b'0100000001ebe3111881a8733ace02271dcf606b7450c41a48c1cb21fd73f4ba787b353ce4000000001976a9148d6ae8a3b381663118b4e1eff4cfc7d0954dd6ec88acffffffff03361500000000000017a9144264cfd7eb65f8cbbdba98bd9815d5461fad8d7e87781e000000000000695121035ca51ea175f108a1c63588683dc4c43a7146c46799f864a300263c0813f5fe352102309a14a1a30202f2e76f46acdb2917752371ca42b97460f7928ade8ecb02ea17210319f6e07b0b8d756156394b9dcf3b011fe9ac19f2700bd6b69a6a1783dbb8b97753ae4286f505000000001976a9148d6ae8a3b381663118b4e1eff4cfc7d0954dd6ec88ac00000000',),
                'out': ('mtQheFaSfWELRB2MyMBaiWjdDm6ux9Ezns',
                        '2MyJHMUenMWonC35Yi6PHC7i2tkS7PuomCy',
                        5430,
                        10000,
                        b'\x00\x00\x00(\x00\x00R\xbb3d\x00\x00\x00\x00\x02\xfa\xf0\x80\x00\x00\x00\x00\x02\xfa\xf0\x80\x00\x00\x00\x00\x00\x00\x00\x00\x00\x00;\x10\x00\x00\x00\n')
            },
            {
                # 2 sources is actually invalid, but pre-first_input_is_source this was the consensus!
                'mock_protocol_changes': {'first_input_is_source': False},
                'comment': 'data in OP_CHECKMULTISIG script , without first_input_is_source, 2 sources',
                'in': (b'0100000002ebe3111881a8733ace02271dcf606b7450c41a48c1cb21fd73f4ba787b353ce4000000001976a9148d6ae8a3b381663118b4e1eff4cfc7d0954dd6ec88acffffffff5ef833190e74ad47d8ae693f841a8b1b500ded7e23ee66b29898b72ec4914fdc0100000000ffffffff03361500000000000017a9144264cfd7eb65f8cbbdba98bd9815d5461fad8d7e87781e000000000000695121035ca51ea175f108a1c63588683dc4c43a7146c46799f864a300263c0813f5fe352102309a14a1a30202f2e76f46acdb2917752371ca42b97460f7928ade8ecb02ea17210319f6e07b0b8d756156394b9dcf3b011fe9ac19f2700bd6b69a6a1783dbb8b97753aed2fe7c11000000001976a9148d6ae8a3b381663118b4e1eff4cfc7d0954dd6ec88ac00000000',),
                'out': ('mtQheFaSfWELRB2MyMBaiWjdDm6ux9Ezns-mnfAHmddVibnZNSkh8DvKaQoiEfNsxjXzH',
                        '2MyJHMUenMWonC35Yi6PHC7i2tkS7PuomCy',
                        5430,
                        10000,
                        b'\x00\x00\x00(\x00\x00R\xbb3d\x00\x00\x00\x00\x02\xfa\xf0\x80\x00\x00\x00\x00\x02\xfa\xf0\x80\x00\x00\x00\x00\x00\x00\x00\x00\x00\x00;\x10\x00\x00\x00\n')
            },
            {
                'comment': 'data in OP_CHECKMULTISIG script, with first_input_is_source, 1 source',
                'in': (b'0100000002ebe3111881a8733ace02271dcf606b7450c41a48c1cb21fd73f4ba787b353ce4000000001976a9148d6ae8a3b381663118b4e1eff4cfc7d0954dd6ec88acffffffff5ef833190e74ad47d8ae693f841a8b1b500ded7e23ee66b29898b72ec4914fdc0100000000ffffffff03361500000000000017a9144264cfd7eb65f8cbbdba98bd9815d5461fad8d7e87781e000000000000695121035ca51ea175f108a1c63588683dc4c43a7146c46799f864a300263c0813f5fe352102309a14a1a30202f2e76f46acdb2917752371ca42b97460f7928ade8ecb02ea17210319f6e07b0b8d756156394b9dcf3b011fe9ac19f2700bd6b69a6a1783dbb8b97753aed2fe7c11000000001976a9148d6ae8a3b381663118b4e1eff4cfc7d0954dd6ec88ac00000000',),
                'out': ('mtQheFaSfWELRB2MyMBaiWjdDm6ux9Ezns',
                        '2MyJHMUenMWonC35Yi6PHC7i2tkS7PuomCy',
                        5430,
                        10000,
                        b'\x00\x00\x00(\x00\x00R\xbb3d\x00\x00\x00\x00\x02\xfa\xf0\x80\x00\x00\x00\x00\x02\xfa\xf0\x80\x00\x00\x00\x00\x00\x00\x00\x00\x00\x00;\x10\x00\x00\x00\n')
            }
        ],
        'get_tx_info1': [
            # data in OP_CHECKSIG script
            {
                'in': (b'0100000001ebe3111881a8733ace02271dcf606b7450c41a48c1cb21fd73f4ba787b353ce4000000001976a9148d6ae8a3b381663118b4e1eff4cfc7d0954dd6ec88acffffffff0636150000000000001976a9144838d8b3588c4c7ba7c1d06f866e9b3739c6303788ac36150000000000001976a9147da51ea175f108a1c63588683dc4c43a7146c46788ac36150000000000001976a9147da51ea175f108a1c6358868173e34e8ca75a06788ac36150000000000001976a9147da51ea175f108a1c637729895c4c468ca75a06788ac36150000000000001976a9147fa51ea175f108a1c63588682ed4c468ca7fa06788ace24ff505000000001976a9148d6ae8a3b381663118b4e1eff4cfc7d0954dd6ec88ac00000000', DP['default_block_index']),
                'out': ('mtQheFaSfWELRB2MyMBaiWjdDm6ux9Ezns',
                        'mn6q3dS2EnDUx3bmyWc6D4szJNVGtaR7zc',
                        5430,
                        10000,
                        b'\x00\x00\x00(\x00\x00R\xbb3d\x00TESTXXXX\x00\x00\x00\x02\xfa\xf0\x80\x00\x00\x00\x00TESTXXXX\x02\xfa\xf0\x80\x00\x00\x00\x00\x00\x00\x00TESTXXXX\x00\x00\x00;\x10\x00\x00\x00\n\x9b\xb3Q\x92(6\xc8\x86\x81i\x87\xe1\x0b\x03\xb8_8v\x8b'),
            },
            # # data in OP_CHECKMULTISIG script, unsupported by get_tx_info1
            # {
            #     'in': (b'0100000001ebe3111881a8733ace02271dcf606b7450c41a48c1cb21fd73f4ba787b353ce4000000001976a9148d6ae8a3b381663118b4e1eff4cfc7d0954dd6ec88acffffffff0336150000000000001976a9144838d8b3588c4c7ba7c1d06f866e9b3739c6303788ac781e000000000000695121035ca51ea175f108a1c63588683dc4c43a7146c46799f864a300263c0813f5fe352102309a14a1a30202f2e76f46acdb2917752371ca42b97460f7928ade8ecb02ea17210319f6e07b0b8d756156394b9dcf3b011fe9ac19f2700bd6b69a6a1783dbb8b97753ae4286f505000000001976a9148d6ae8a3b381663118b4e1eff4cfc7d0954dd6ec88ac00000000', DP['default_block_index']),
            #     'error': (exceptions.DecodeError, 'no prefix')
            # },
            # # data in OP_CHECKSIG script, destination = p2sh, unsupported by get_tx_info1
            # {
            #     'in': (b'0100000001ebe3111881a8733ace02271dcf606b7450c41a48c1cb21fd73f4ba787b353ce4000000001976a9148d6ae8a3b381663118b4e1eff4cfc7d0954dd6ec88acffffffff06361500000000000017a9144264cfd7eb65f8cbbdba98bd9815d5461fad8d7e8736150000000000001976a9147da51ea175f108a1c63588683dc4c43a7146c46788ac36150000000000001976a9147da51ea175f108a1c6358868173e34e8ca75a06788ac36150000000000001976a9147da51ea175f108a1c637729895c4c468ca75a06788ac36150000000000001976a9147fa51ea175f108a1c63588682ed4c468ca7fa06788ace24ff505000000001976a9148d6ae8a3b381663118b4e1eff4cfc7d0954dd6ec88ac00000000', DP['default_block_index']),
            #     'error': (exceptions.DecodeError, 'no prefix')
            # }
        ],
        'get_tx_info2': [
            # data in OP_CHECKSIG script
            {
                'in': (b'0100000001ebe3111881a8733ace02271dcf606b7450c41a48c1cb21fd73f4ba787b353ce4000000001976a9148d6ae8a3b381663118b4e1eff4cfc7d0954dd6ec88acffffffff0636150000000000001976a9144838d8b3588c4c7ba7c1d06f866e9b3739c6303788ac36150000000000001976a9147da51ea175f108a1c63588683dc4c43a7146c46788ac36150000000000001976a9147da51ea175f108a1c6358868173e34e8ca75a06788ac36150000000000001976a9147da51ea175f108a1c637729895c4c468ca75a06788ac36150000000000001976a9147fa51ea175f108a1c63588682ed4c468ca7fa06788ace24ff505000000001976a9148d6ae8a3b381663118b4e1eff4cfc7d0954dd6ec88ac00000000',),
                'out': ('mtQheFaSfWELRB2MyMBaiWjdDm6ux9Ezns',
                        'mn6q3dS2EnDUx3bmyWc6D4szJNVGtaR7zc',
                        5430,
                        10000,
                        b'\x00\x00\x00(\x00\x00R\xbb3d\x00\x00\x00\x00\x02\xfa\xf0\x80\x00\x00\x00\x00\x02\xfa\xf0\x80\x00\x00\x00\x00\x00\x00\x00\x00\x00\x00;\x10\x00\x00\x00\n')
            },
            # data in OP_CHECKMULTISIG script
            {
                'in': (b'0100000001ebe3111881a8733ace02271dcf606b7450c41a48c1cb21fd73f4ba787b353ce4000000001976a9148d6ae8a3b381663118b4e1eff4cfc7d0954dd6ec88acffffffff0336150000000000001976a9144838d8b3588c4c7ba7c1d06f866e9b3739c6303788ac781e000000000000695121035ca51ea175f108a1c63588683dc4c43a7146c46799f864a300263c0813f5fe352102309a14a1a30202f2e76f46acdb2917752371ca42b97460f7928ade8ecb02ea17210319f6e07b0b8d756156394b9dcf3b011fe9ac19f2700bd6b69a6a1783dbb8b97753ae4286f505000000001976a9148d6ae8a3b381663118b4e1eff4cfc7d0954dd6ec88ac00000000',),
                'out': ('mtQheFaSfWELRB2MyMBaiWjdDm6ux9Ezns',
                        'mn6q3dS2EnDUx3bmyWc6D4szJNVGtaR7zc',
                        5430,
                        10000,
                        b'\x00\x00\x00(\x00\x00R\xbb3d\x00\x00\x00\x00\x02\xfa\xf0\x80\x00\x00\x00\x00\x02\xfa\xf0\x80\x00\x00\x00\x00\x00\x00\x00\x00\x00\x00;\x10\x00\x00\x00\n')
            },
            # data in OP_CHECKMULTISIG script, destination = p2sh, unsupported by get_tx_info2
            {
                'in': (b'0100000001ebe3111881a8733ace02271dcf606b7450c41a48c1cb21fd73f4ba787b353ce4000000001976a9148d6ae8a3b381663118b4e1eff4cfc7d0954dd6ec88acffffffff03361500000000000017a9144264cfd7eb65f8cbbdba98bd9815d5461fad8d7e87781e000000000000695121035ca51ea175f108a1c63588683dc4c43a7146c46799f864a300263c0813f5fe352102309a14a1a30202f2e76f46acdb2917752371ca42b97460f7928ade8ecb02ea17210319f6e07b0b8d756156394b9dcf3b011fe9ac19f2700bd6b69a6a1783dbb8b97753ae4286f505000000001976a9148d6ae8a3b381663118b4e1eff4cfc7d0954dd6ec88ac00000000',),
                'error': (exceptions.DecodeError, 'unrecognised output type')
            }
        ],
        'get_tx_info3': [
            # data in OP_CHECKSIG script
            {
                'in': (b'0100000001ebe3111881a8733ace02271dcf606b7450c41a48c1cb21fd73f4ba787b353ce4000000001976a9148d6ae8a3b381663118b4e1eff4cfc7d0954dd6ec88acffffffff0636150000000000001976a9144838d8b3588c4c7ba7c1d06f866e9b3739c6303788ac36150000000000001976a9147da51ea175f108a1c63588683dc4c43a7146c46788ac36150000000000001976a9147da51ea175f108a1c6358868173e34e8ca75a06788ac36150000000000001976a9147da51ea175f108a1c637729895c4c468ca75a06788ac36150000000000001976a9147fa51ea175f108a1c63588682ed4c468ca7fa06788ace24ff505000000001976a9148d6ae8a3b381663118b4e1eff4cfc7d0954dd6ec88ac00000000',),
                'out': ('mtQheFaSfWELRB2MyMBaiWjdDm6ux9Ezns',
                        'mn6q3dS2EnDUx3bmyWc6D4szJNVGtaR7zc',
                        5430,
                        10000,
                        b'\x00\x00\x00(\x00\x00R\xbb3d\x00\x00\x00\x00\x02\xfa\xf0\x80\x00\x00\x00\x00\x02\xfa\xf0\x80\x00\x00\x00\x00\x00\x00\x00\x00\x00\x00;\x10\x00\x00\x00\n')
            },
            # data in OP_CHECKMULTISIG script
            {
                'in': (b'0100000001ebe3111881a8733ace02271dcf606b7450c41a48c1cb21fd73f4ba787b353ce4000000001976a9148d6ae8a3b381663118b4e1eff4cfc7d0954dd6ec88acffffffff0336150000000000001976a9144838d8b3588c4c7ba7c1d06f866e9b3739c6303788ac781e000000000000695121035ca51ea175f108a1c63588683dc4c43a7146c46799f864a300263c0813f5fe352102309a14a1a30202f2e76f46acdb2917752371ca42b97460f7928ade8ecb02ea17210319f6e07b0b8d756156394b9dcf3b011fe9ac19f2700bd6b69a6a1783dbb8b97753ae4286f505000000001976a9148d6ae8a3b381663118b4e1eff4cfc7d0954dd6ec88ac00000000',),
                'out': ('mtQheFaSfWELRB2MyMBaiWjdDm6ux9Ezns',
                        'mn6q3dS2EnDUx3bmyWc6D4szJNVGtaR7zc',
                        5430,
                        10000,
                        b'\x00\x00\x00(\x00\x00R\xbb3d\x00\x00\x00\x00\x02\xfa\xf0\x80\x00\x00\x00\x00\x02\xfa\xf0\x80\x00\x00\x00\x00\x00\x00\x00\x00\x00\x00;\x10\x00\x00\x00\n')
            },
            # data in OP_CHECKMULTISIG script, destination = p2sh, unsupported by get_tx_info2
            {
                'in': (b'0100000001ebe3111881a8733ace02271dcf606b7450c41a48c1cb21fd73f4ba787b353ce4000000001976a9148d6ae8a3b381663118b4e1eff4cfc7d0954dd6ec88acffffffff03361500000000000017a9144264cfd7eb65f8cbbdba98bd9815d5461fad8d7e87781e000000000000695121035ca51ea175f108a1c63588683dc4c43a7146c46799f864a300263c0813f5fe352102309a14a1a30202f2e76f46acdb2917752371ca42b97460f7928ade8ecb02ea17210319f6e07b0b8d756156394b9dcf3b011fe9ac19f2700bd6b69a6a1783dbb8b97753ae4286f505000000001976a9148d6ae8a3b381663118b4e1eff4cfc7d0954dd6ec88ac00000000',),
                'out': ('mtQheFaSfWELRB2MyMBaiWjdDm6ux9Ezns',
                        '2MyJHMUenMWonC35Yi6PHC7i2tkS7PuomCy',
                        5430,
                        10000,
                        b'\x00\x00\x00(\x00\x00R\xbb3d\x00\x00\x00\x00\x02\xfa\xf0\x80\x00\x00\x00\x00\x02\xfa\xf0\x80\x00\x00\x00\x00\x00\x00\x00\x00\x00\x00;\x10\x00\x00\x00\n')
            }
        ]
    },
    'cancel': {
        'compose': [{
            'in': (ADDR[1], 'aac845aa4eb4232be418d70586755f7b132dc33d418da3bc96ced4f79570a305'),
            'out': ('mtQheFaSfWELRB2MyMBaiWjdDm6ux9Ezns', [], b'\x00\x00\x00F\xaa\xc8E\xaaN\xb4#+\xe4\x18\xd7\x05\x86u_{\x13-\xc3=A\x8d\xa3\xbc\x96\xce\xd4\xf7\x95p\xa3\x05')
        }, {
            'in': (P2SH_ADDR[0], 'd79b590e4ec3e74cbc3eb4d0f956ce7abb0e3af2ccac85ff90ed8acf13f2e048'),
            'out': (P2SH_ADDR[0], [], b'\x00\x00\x00F\xd7\x9bY\x0eN\xc3\xe7L\xbc>\xb4\xd0\xf9V\xcez\xbb\x0e:\xf2\xcc\xac\x85\xff\x90\xed\x8a\xcf\x13\xf2\xe0H')
        }, {
            'in': (ADDR[1], 'foobar'),
            'error': (exceptions.ComposeError, "['no open offer with that hash']")
        }, {
            'in': ('foobar', 'aac845aa4eb4232be418d70586755f7b132dc33d418da3bc96ced4f79570a305'),
            'error': (exceptions.ComposeError, "['incorrect source address']")
        }, {
            'in': (ADDR[1], '85c91b9de7c50d74ef9177c748162b99084ca844f3eff48405c2c7918ef78035'),
            'error': (exceptions.ComposeError, "['offer not open']")
        }],
        'parse': [{
            'in': ({'block_index': DP['default_block_index'], 'btc_amount': 0, 'source': 'mtQheFaSfWELRB2MyMBaiWjdDm6ux9Ezns', 'data': b'\x00\x00\x00F\xaa\xc8E\xaaN\xb4#+\xe4\x18\xd7\x05\x86u_{\x13-\xc3=A\x8d\xa3\xbc\x96\xce\xd4\xf7\x95p\xa3\x05', 'block_hash': '46ac6d09237c7961199068fdd13f1508d755483e07c57a4c8f7ff18eb33a05c93ca6a86fa2e2af82fb77a5c337146bb37e279797a3d11970aec4693c46ea5a58', 'tx_index': 502, 'fee': 10000, 'block_time': 310501000, 'tx_hash': 'fb645106e276bfa1abd587f4a251b26f491a2a9ae61ca46a669794109728b122', 'destination': '', 'supported': 1},),
            'out': None
        }, {
            'in': ({'block_index': DP['default_block_index'], 'btc_amount': 0, 'source': 'mtQheFaSfWELRB2MyMBaiWjdDm6ux9Ezns', 'data': b'\x00\x00\x00F\xaa\xc8E\xaaN\xb4#+\xe4\x18\xd7\x05\x86u_{\x13-\xc3=A\x8d\xa3\xbc\x96\xce\xd4\xf7\x95p\xa3\x05', 'block_hash': '46ac6d09237c7961199068fdd13f1508d755483e07c57a4c8f7ff18eb33a05c93ca6a86fa2e2af82fb77a5c337146bb37e279797a3d11970aec4693c46ea5a58', 'tx_index': 502, 'fee': 10000, 'block_time': 310501000, 'tx_hash': 'fb645106e276bfa1abd587f4a251b26f491a2a9ae61ca46a669794109728b122', 'destination': '', 'supported': 1},),
            'records': [
                {'table': 'cancels', 'values': {
                    'block_index': DP['default_block_index'],
                    'offer_hash': 'aac845aa4eb4232be418d70586755f7b132dc33d418da3bc96ced4f79570a305',
                    'source': 'mtQheFaSfWELRB2MyMBaiWjdDm6ux9Ezns',
                    'status': 'valid',
                    'tx_hash': 'fb645106e276bfa1abd587f4a251b26f491a2a9ae61ca46a669794109728b122',
                    'tx_index': 502,
                }},
                {'table': 'bets', 'values': {
                    'bet_type': 3,
                    'expiration': 1000,
                    'expire_index': 311101,
                    'block_index': 310101,
                    'deadline': 1388000200,
                    'counterwager_quantity': 10,
                    'wager_remaining': 10,
                    'counterwager_remaining': 10,
                    'tx_index': 102,
                    'fee_fraction_int': 5000000,
                    'status': 'cancelled',
                    'feed_address': 'mn6q3dS2EnDUx3bmyWc6D4szJNVGtaR7zc',
                    'leverage': 5040,
                    'wager_quantity': 10,
                    'source': 'mtQheFaSfWELRB2MyMBaiWjdDm6ux9Ezns',
                    'target_value': 0.0,
                    'tx_hash': 'aac845aa4eb4232be418d70586755f7b132dc33d418da3bc96ced4f79570a305',
                }}
           ]
        }],
    },
    'broadcast': {
        'validate': [{
            'in': (ADDR[0], 1588000000, 1, DP['fee_multiplier'], 'Unit Test', DP['default_block_index']),
            'out': ([])
        }, {
            'in': (P2SH_ADDR[0], 1588000000, 1, DP['fee_multiplier'], 'Unit Test', DP['default_block_index']),
            'out': ([])
        }, {
            'in': (ADDR[2], 1588000000, 1, DP['fee_multiplier'], 'Unit Test', DP['default_block_index']),
            'out': (['locked feed'])
        }, {
            'in': (ADDR[0], 1588000000, 1, 4294967296, 'Unit Test', DP['default_block_index']),
            'out': (['fee fraction greater than or equal to 1'])
        }, {
            'in': (ADDR[0], -1388000000, 1, DP['fee_multiplier'], 'Unit Test', DP['default_block_index']),
            'out': (['negative timestamp', 'feed timestamps not monotonically increasing'])
        }, {
            'in': (None, 1588000000, 1, DP['fee_multiplier'], 'Unit Test', DP['default_block_index']),
            'out': (['null source address'])
        }],
        'compose': [{
            'in': (ADDR[0], 1588000000, 1, DP['fee_multiplier'], 'Unit Test'),
            'out': (ADDR[0], [], b'\x00\x00\x00\x1e^\xa6\xf5\x00?\xf0\x00\x00\x00\x00\x00\x00\x00LK@\tUnit Test')
        }, {
            'in': (P2SH_ADDR[0], 1588000000, 1, DP['fee_multiplier'], 'Unit Test'),
            'out': (P2SH_ADDR[0], [], b'\x00\x00\x00\x1e^\xa6\xf5\x00?\xf0\x00\x00\x00\x00\x00\x00\x00LK@\tUnit Test')
        }, {
            'in': (ADDR[0], 1588000000, 1, DP['fee_multiplier'], 'Over 52 characters test test test test test test test test'),
            'out': (ADDR[0], [], b'\x00\x00\x00\x1e^\xa6\xf5\x00?\xf0\x00\x00\x00\x00\x00\x00\x00LK@Over 52 characters test test test test test test test test')
        }],
        'parse': [{
            'in': ({'destination': '', 'block_index': DP['default_block_index'], 'supported': 1, 'data': b'\x00\x00\x00\x1eR\xbb3dA\x87\xd7\x84\x00\x00\x00\x00\x00\x00\x00\x00\x06BARFOO', 'fee': 10000, 'block_hash': '46ac6d09237c7961199068fdd13f1508d755483e07c57a4c8f7ff18eb33a05c93ca6a86fa2e2af82fb77a5c337146bb37e279797a3d11970aec4693c46ea5a58', 'tx_index': 502, 'btc_amount': 0, 'block_time': 310501000, 'source': 'mtQheFaSfWELRB2MyMBaiWjdDm6ux9Ezns', 'tx_hash': 'dd48da950fd7d000224b79ebe3495fa594ca6d6698f16c4e2dc93b4f116006ea'},),
            'out': None
        }, {
            'in': ({'destination': '', 'block_index': DP['default_block_index'], 'supported': 1, 'data': b'\x00\x00\x00\x1eR\xbb3dA\x87\xd7\x84\x00\x00\x00\x00\x00\x00\x00\x00\x06BARFOO', 'fee': 10000, 'block_hash': '46ac6d09237c7961199068fdd13f1508d755483e07c57a4c8f7ff18eb33a05c93ca6a86fa2e2af82fb77a5c337146bb37e279797a3d11970aec4693c46ea5a58', 'tx_index': 502, 'btc_amount': 0, 'block_time': 310501000, 'source': 'mtQheFaSfWELRB2MyMBaiWjdDm6ux9Ezns', 'tx_hash': 'dd48da950fd7d000224b79ebe3495fa594ca6d6698f16c4e2dc93b4f116006ea'},),
            'records': [
                {'table': 'broadcasts', 'values': {
                    'block_index': DP['default_block_index'],
                    'fee_fraction_int': 0,
                    'locked': 0,
                    'source': 'mtQheFaSfWELRB2MyMBaiWjdDm6ux9Ezns',
                    'status': 'valid',
                    'text': 'BARFOO',
                    'timestamp': 1388000100,
                    'tx_hash': 'dd48da950fd7d000224b79ebe3495fa594ca6d6698f16c4e2dc93b4f116006ea',
                    'tx_index': 502,
                    'value': 50000000.0,
                }},
            ]
        }, {
            'in': ({'fee': 10000, 'btc_amount': 0, 'supported': 1, 'block_hash': '46ac6d09237c7961199068fdd13f1508d755483e07c57a4c8f7ff18eb33a05c93ca6a86fa2e2af82fb77a5c337146bb37e279797a3d11970aec4693c46ea5a58', 'tx_index': 502, 'block_time': 310501000, 'destination': '', 'block_index': DP['default_block_index'], 'source': 'mn6q3dS2EnDUx3bmyWc6D4szJNVGtaR7zc', 'tx_hash': 'c9e8db96d520b0611218504801e74796ae4f476578512d21d3f99367ab8e356f', 'data': b'\x00\x00\x00\x1eR\xbb4,\xc0\x00\x00\x00\x00\x00\x00\x00\x00LK@\tUnit Test'},),
            'records': [
                {'table': 'broadcasts', 'values':  {
                    'block_index': DP['default_block_index'],
                    'fee_fraction_int': 5000000,
                    'locked': 0,
                    'source': 'mn6q3dS2EnDUx3bmyWc6D4szJNVGtaR7zc',
                    'status': 'valid',
                    'text': 'Unit Test',
                    'timestamp': 1388000300,
                    'tx_hash': 'c9e8db96d520b0611218504801e74796ae4f476578512d21d3f99367ab8e356f',
                    'tx_index': 502,
                    'value': -2.0,
                }},
                {'table': 'bets', 'values': {
                    'bet_type': 3,
                    'block_index': 310101,
                    'counterwager_quantity': 10,
                    'counterwager_remaining': 10,
                    'deadline': 1388000200,
                    'expiration': 1000,
                    'expire_index': 311101,
                    'fee_fraction_int': 5000000,
                    'feed_address': 'mn6q3dS2EnDUx3bmyWc6D4szJNVGtaR7zc',
                    'leverage': 5040,
                    'source': 'mtQheFaSfWELRB2MyMBaiWjdDm6ux9Ezns',
                    'status': 'dropped',
                    'target_value': 0.0,
                    'tx_hash': 'aac845aa4eb4232be418d70586755f7b132dc33d418da3bc96ced4f79570a305',
                    'tx_index': 102,
                    'wager_quantity': 10,
                    'wager_remaining': 10,
                }}
            ]
        }, {
            'comment': 'attempt to cancel bet on LOCKED feed, should keep bet open',
            'in': ({'fee': 10000, 'btc_amount': 0, 'supported': 1,
                    'block_hash': '46ac6d09237c7961199068fdd13f1508d755483e07c57a4c8f7ff18eb33a05c93ca6a86fa2e2af82fb77a5c337146bb37e279797a3d11970aec4693c46ea5a58',
                    'tx_index': 502, 'block_time': 310501000, 'destination': '', 'block_index': DP['default_block_index'],
                    'source': ADDR[4], 'tx_hash': 'c9e8db96d520b0611218504801e74796ae4f476578512d21d3f99367ab8e356f',
                    'data': b'\x00\x00\x00\x1eR\xbb4,\xc0\x00\x00\x00\x00\x00\x00\x00\x00LK@\tUnit Test'},),
            'records': [
                {'table': 'broadcasts', 'values':  {
                    'block_index': DP['default_block_index'],
                    'fee_fraction_int': 5000000,
                    'locked': 0,
                    'source': ADDR[4],
                    'status': 'invalid: locked feed',
                    'text': 'Unit Test',
                    'timestamp': 1388000300,
                    'tx_hash': 'c9e8db96d520b0611218504801e74796ae4f476578512d21d3f99367ab8e356f',
                    'tx_index': 502,
                    'value': -2.0,
                }},
                {'table': 'bets', 'values': {
                    'bet_type': 1,
                    'block_index': 310487,
                    'counterwager_quantity': 9,
                    'counterwager_remaining': 9,
                    'deadline': 1388000001,
                    'expiration': 100,
                    'expire_index': 310587,
                    'fee_fraction_int': 5000000,
                    'feed_address': ADDR[4],
                    'leverage': 5040,
                    'source': ADDR[4],
                    'status': 'open',
                    'target_value': 0.0,
                    'tx_hash': '69b9a535084fa5faf91acd7d056e2c32a85cc15d6a4d83b1adf091a344d22407',
                    'tx_index': 488,
                    'wager_quantity': 9,
                    'wager_remaining': 9}}
            ]
        }, {
            'comment': 'LOCK',
            'in': ({'btc_amount': 0, 'block_hash': '46ac6d09237c7961199068fdd13f1508d755483e07c57a4c8f7ff18eb33a05c93ca6a86fa2e2af82fb77a5c337146bb37e279797a3d11970aec4693c46ea5a58', 'source': 'mtQheFaSfWELRB2MyMBaiWjdDm6ux9Ezns', 'destination': '', 'block_index': DP['default_block_index'], 'fee': 10000, 'supported': 1, 'block_time': 310501000, 'tx_hash': '6b4a62b80f35b0e66df4591c8a445d453d995609e2df12afe93e742bea10dd86', 'tx_index': 502, 'data': b'\x00\x00\x00\x1eR\xbb3dA\x87\xd7\x84\x00\x00\x00\x00\x00\x00\x00\x00\x04LOCK'},),
            'records': [
                {'table': 'broadcasts', 'values': {
                    'block_index': DP['default_block_index'],
                    'fee_fraction_int': None,
                    'locked': 1,
                    'source': 'mtQheFaSfWELRB2MyMBaiWjdDm6ux9Ezns',
                    'status': 'valid',
                    'text': None,
                    'timestamp': 0,
                    'tx_hash': '6b4a62b80f35b0e66df4591c8a445d453d995609e2df12afe93e742bea10dd86',
                    'tx_index': 502,
                    'value': None,
                }}
        ]
        }],
    },
    'burn': {
        'validate': [{
            'in': (ADDR[0], DP['unspendable'], DP['burn_quantity'], DP['burn_start']),
            'out': ([])
        }, {
            'in': (ADDR[0], DP['unspendable'], 1.1 * DP['burn_quantity'], DP['burn_start']),
            'out': (['quantity must be in satoshis'])
        }, {
            'in': (ADDR[0], ADDR[1], DP['burn_quantity'], DP['burn_start']),
            'out': (['wrong destination address'])
        }, {
            'in': (ADDR[0], DP['unspendable'], -1 * DP['burn_quantity'], DP['burn_start']),
            'out': (['negative quantity'])
        }, {
            'in': (ADDR[0], DP['unspendable'], DP['burn_quantity'], DP['burn_start'] - 2),
            'out': (['too early'])
        }, {
            'in': (ADDR[0], DP['unspendable'], DP['burn_quantity'], DP['burn_end'] + 1),
            'out': (['too late'])
        }, {
            'in': (ADDR[0], ADDR[1], 1.1 * DP['burn_quantity'], DP['burn_start'] - 2),
            'out': (['wrong destination address', 'quantity must be in satoshis'])
        }, {
            'in': (ADDR[0], ADDR[1], DP['burn_quantity'], DP['burn_start'] - 2),
            'out': (['wrong destination address', 'too early'])
        }, {
            'in': (MULTISIGADDR[0], DP['unspendable'], DP['burn_quantity'], DP['burn_start']),
            'out': ([])
        }, {
            'comment': 'p2sh',
            'in': (P2SH_ADDR[0], DP['unspendable'], DP['burn_quantity'], DP['burn_start']),
            'out': ([])
        }],
        'compose': [{
            'in': (ADDR[1], DP['burn_quantity']),
            'out': ('mtQheFaSfWELRB2MyMBaiWjdDm6ux9Ezns', [('mvCounterpartyXXXXXXXXXXXXXXW24Hef', 62000000)], None)
        }, {
            'in': (ADDR[0], DP['burn_quantity']),
            'error': (exceptions.ComposeError, '1 BTC may be burned per address')
        }, {
            'in': (MULTISIGADDR[0], int(DP['quantity'] / 2)),
            'out': ('1_mn6q3dS2EnDUx3bmyWc6D4szJNVGtaR7zc_mtQheFaSfWELRB2MyMBaiWjdDm6ux9Ezns_2', [('mvCounterpartyXXXXXXXXXXXXXXW24Hef', 50000000)], None)
        }, {
            'comment': 'p2sh',
            'in': (P2SH_ADDR[0], int(DP['burn_quantity'] / 2)),
            'out': (P2SH_ADDR[0], [('mvCounterpartyXXXXXXXXXXXXXXW24Hef', 31000000)], None)
        }],
        'parse': [{
            'in': ({'block_index': DP['default_block_index'], 'destination': 'mvCounterpartyXXXXXXXXXXXXXXW24Hef', 'fee': 10000, 'block_time': 155409000, 'supported': 1, 'btc_amount': 62000000, 'data': b'', 'source': 'mtQheFaSfWELRB2MyMBaiWjdDm6ux9Ezns', 'tx_index': 502, 'tx_hash': 'db6d9052b576d973196363e11163d492f50926c2f1d1efd67b3d999817b0d04d', 'block_hash': DP['default_block_hash']},),
            'records': [
                {'table': 'burns', 'values': {
                    'block_index': DP['default_block_index'],
                    'burned': 62000000,
                    'earned': 92995811159,
                    'source': 'mtQheFaSfWELRB2MyMBaiWjdDm6ux9Ezns',
                    'status': 'valid',
                    'tx_hash': 'db6d9052b576d973196363e11163d492f50926c2f1d1efd67b3d999817b0d04d',
                    'tx_index': 502,
                }},
                {'table': 'credits', 'values': {
                    'address': 'mtQheFaSfWELRB2MyMBaiWjdDm6ux9Ezns',
                    'asset': 'XCP',
                    'block_index': DP['default_block_index'],
                    'calling_function': 'burn',
                    'event': 'db6d9052b576d973196363e11163d492f50926c2f1d1efd67b3d999817b0d04d',
                    'quantity': 92995811159,
                }}
            ]
        }, {
            'in': ({'supported': 1, 'tx_hash': 'db6d9052b576d973196363e11163d492f50926c2f1d1efd67b3d999817b0d04d', 'btc_amount': 50000000, 'block_index': DP['default_block_index'], 'block_hash': DP['default_block_hash'], 'fee': 10000, 'data': b'', 'block_time': 155409000, 'source': '1_mn6q3dS2EnDUx3bmyWc6D4szJNVGtaR7zc_mtQheFaSfWELRB2MyMBaiWjdDm6ux9Ezns_2', 'tx_index': 502, 'destination': 'mvCounterpartyXXXXXXXXXXXXXXW24Hef'},),
            'records': [
                {'table': 'burns', 'values': {
                    'block_index': DP['default_block_index'],
                    'burned': 50000000,
                    'earned': 74996621902,
                    'source': '1_mn6q3dS2EnDUx3bmyWc6D4szJNVGtaR7zc_mtQheFaSfWELRB2MyMBaiWjdDm6ux9Ezns_2',
                    'status': 'valid',
                    'tx_hash': 'db6d9052b576d973196363e11163d492f50926c2f1d1efd67b3d999817b0d04d',
                    'tx_index': 502
                }},
                {'table': 'credits', 'values': {
                    'address': '1_mn6q3dS2EnDUx3bmyWc6D4szJNVGtaR7zc_mtQheFaSfWELRB2MyMBaiWjdDm6ux9Ezns_2',
                    'asset': 'XCP',
                    'block_index': DP['default_block_index'],
                    'calling_function': 'burn',
                    'event': 'db6d9052b576d973196363e11163d492f50926c2f1d1efd67b3d999817b0d04d',
                    'quantity': 74996621902
                }}
            ]
        }],
    },
    'destroy': {
        'validate': [{
            'in': (ADDR[0], None, 'XCP', 1),
            'out': None
        }, {
            'in': (P2SH_ADDR[0], None, 'XCP', 1),
            'out': None
        }, {
            'in': (ADDR[0], None, 'foobar', 1),
            'error': (exceptions.ValidateError, 'asset invalid')
        }, {
            'in': (ADDR[0], ADDR[1], 'XCP', 1),
            'error': (exceptions.ValidateError, 'destination exists')
        }, {
            'in': (ADDR[0], None, 'BTC', 1),
            'error': (exceptions.ValidateError, 'cannot destroy BTC')
        }, {
            'in': (ADDR[0], None, 'XCP', 1.1),
            'error': (exceptions.ValidateError, 'quantity not integer')
        }, {
            'in': (ADDR[0], None, 'XCP', 2**63),
            'error': (exceptions.ValidateError, 'quantity too large')
        }, {
            'in': (ADDR[0], None, 'XCP', -1),
            'error': (exceptions.ValidateError, 'quantity negative')
        }, {
            'in': (ADDR[0], None, 'XCP', 2**62),
            'error': (exceptions.BalanceError, 'balance insufficient')
        }],
        'pack': [{
            'in': ('XCP', 1, bytes(9999999)),
            'out': b'\x00\x00\x00n\x00\x00\x00\x00\x00\x00\x00\x01\x00\x00\x00\x00\x00\x00\x00\x01\x00\x00\x00\x00\x00\x00\x00\x00'
        }],
        'unpack': [{
            'in': (b'\x00\x00\x00n\x00\x00\x00\x00\x00\x00\x00\x01\x00\x00\x00\x00\x00\x00\x00\x01\x00\x00\x00\x00\x00\x00\x00\x00',),
            'error': (exceptions.UnpackError, 'could not unpack')
        }],
        'compose': [{
            'in': (ADDR[0], 'XCP', 1, bytes(9999999)),
            'out': (ADDR[0], [],  b'\x00\x00\x00n\x00\x00\x00\x00\x00\x00\x00\x01\x00\x00\x00\x00\x00\x00\x00\x01\x00\x00\x00\x00\x00\x00\x00\x00')
        }],
    },
    'execute': {
        'compose': [{
            'in': (ADDR[0], 'faf080', 10, 10, 10, 'faf080'),
            'out': (ADDR[0], [], b'\x00\x00\x00e\xfa\xf0\x80\x00\x00\x00\x00\x00\x00\x00\x00\x00\x00\x00\x00\x00\x00\x00\x00\x00\x00\x00\x00\x00\x00\x00\x00\n\x00\x00\x00\x00\x00\x00\x00\n\x00\x00\x00\x00\x00\x00\x00\n\xfa\xf0\x80')
        }, {
            'in': (ADDR[0], 'faf080', 10, -10, 10, 'faf080'),
            'error': (ContractError, 'negative startgas')
        }, {
            'in': (ADDR[0], 'faf080', -10, 10, 10, 'faf080'),
            'error': (ContractError, 'negative gasprice')
        }],
    },
    'send': {
        'validate': [{
            'in': (ADDR[0], ADDR[1], 'XCP', DP['quantity'], 1),
            'out': ([])
        }, {
            'in': (ADDR[0], P2SH_ADDR[0], 'XCP', DP['quantity'], 1),
            'out': ([])
        }, {
            'in': (P2SH_ADDR[0], ADDR[1], 'XCP', DP['quantity'], 1),
            'out': ([])
        }, {
            'in': (ADDR[0], ADDR[1], 'BTC', DP['quantity'], 1),
            'out': (['cannot send bitcoins'])
        }, {
            'in': (ADDR[0], ADDR[1], 'XCP', DP['quantity'] / 3, 1),
            'out': (['quantity must be in satoshis'])
        }, {
            'in': (ADDR[0], ADDR[1], 'XCP', -1 * DP['quantity'], 1),
            'out': (['negative quantity'])
        }, {
            'in': (ADDR[0], MULTISIGADDR[0], 'XCP', DP['quantity'], 1),
            'out': ([])
        }, {
            'in': (ADDR[0], ADDR[1], 'MAXI', 2**63 - 1, 1),
            'out': ([])
        }, {
            'in': (ADDR[0], ADDR[1], 'MAXI', 2**63 + 1, 1),
            'out': ([])
        }],
        'compose': [{
            'in': (ADDR[0], ADDR[1], 'XCP', DP['small']),
            'out': ('mn6q3dS2EnDUx3bmyWc6D4szJNVGtaR7zc',
                    [('mtQheFaSfWELRB2MyMBaiWjdDm6ux9Ezns', None)],
                    b'\x00\x00\x00\x00\x00\x00\x00\x00\x00\x00\x00\x01\x00\x00\x00\x00\x02\xfa\xf0\x80')
        }, {
            'in': (P2SH_ADDR[0], ADDR[1], 'XCP', DP['small']),
            'out': (P2SH_ADDR[0], [('mtQheFaSfWELRB2MyMBaiWjdDm6ux9Ezns', None)], b'\x00\x00\x00\x00\x00\x00\x00\x00\x00\x00\x00\x01\x00\x00\x00\x00\x02\xfa\xf0\x80')
        }, {
            'in': (ADDR[0], P2SH_ADDR[0], 'XCP', DP['small']),
            'out': ('mn6q3dS2EnDUx3bmyWc6D4szJNVGtaR7zc', [(P2SH_ADDR[0], None)], b'\x00\x00\x00\x00\x00\x00\x00\x00\x00\x00\x00\x01\x00\x00\x00\x00\x02\xfa\xf0\x80')
        }, {
            'in': (ADDR[0], ADDR[1], 'XCP', DP['quantity'] * 10000000),
            'error': (exceptions.ComposeError, 'insufficient funds')
        }, {
            'in': (ADDR[0], ADDR[1], 'XCP', DP['quantity'] / 3),
            'error': (exceptions.ComposeError, 'quantity must be an int (in satoshi)')
        }, {
            'in': (ADDR[0], MULTISIGADDR[0], 'XCP', DP['quantity']),
            'out': ('mn6q3dS2EnDUx3bmyWc6D4szJNVGtaR7zc',
                    [('1_mn6q3dS2EnDUx3bmyWc6D4szJNVGtaR7zc_mtQheFaSfWELRB2MyMBaiWjdDm6ux9Ezns_2', None)],
                    b'\x00\x00\x00\x00\x00\x00\x00\x00\x00\x00\x00\x01\x00\x00\x00\x00\x05\xf5\xe1\x00')
        }, {
            'in': (MULTISIGADDR[0], ADDR[0], 'XCP', DP['quantity']),
            'out': ('1_mn6q3dS2EnDUx3bmyWc6D4szJNVGtaR7zc_mtQheFaSfWELRB2MyMBaiWjdDm6ux9Ezns_2',
                    [('mn6q3dS2EnDUx3bmyWc6D4szJNVGtaR7zc', None)],
                    b'\x00\x00\x00\x00\x00\x00\x00\x00\x00\x00\x00\x01\x00\x00\x00\x00\x05\xf5\xe1\x00')
        }, {
            'in': (MULTISIGADDR[0], MULTISIGADDR[1], 'XCP', DP['quantity']),
            'out': ('1_mn6q3dS2EnDUx3bmyWc6D4szJNVGtaR7zc_mtQheFaSfWELRB2MyMBaiWjdDm6ux9Ezns_2',
                    [('1_mnfAHmddVibnZNSkh8DvKaQoiEfNsxjXzH_mtQheFaSfWELRB2MyMBaiWjdDm6ux9Ezns_2', None)],
                    b'\x00\x00\x00\x00\x00\x00\x00\x00\x00\x00\x00\x01\x00\x00\x00\x00\x05\xf5\xe1\x00')
        }, {
            'in': (ADDR[0], ADDR[1], 'MAXI', 2**63 - 1),
            'out': ('mn6q3dS2EnDUx3bmyWc6D4szJNVGtaR7zc',
                    [('mtQheFaSfWELRB2MyMBaiWjdDm6ux9Ezns', None)],
                    b'\x00\x00\x00\x00\x00\x00\x00\x00\x00\x03:>\x7f\xff\xff\xff\xff\xff\xff\xff')
        }, {
            'in': (ADDR[0], ADDR[1], 'MAXI', 2**63 + 1),
            'error': (exceptions.ComposeError, 'insufficient funds')
        }, {
            'in': (ADDR[0], ADDR[1], 'BTC', DP['quantity']),
            'out': ('mn6q3dS2EnDUx3bmyWc6D4szJNVGtaR7zc',
                    [('mtQheFaSfWELRB2MyMBaiWjdDm6ux9Ezns', 100000000)],
                    None)
        }, {
            'in': (ADDR[0], P2SH_ADDR[0], 'BTC', DP['quantity']),
            'out': ('mn6q3dS2EnDUx3bmyWc6D4szJNVGtaR7zc',
                    [('2MyJHMUenMWonC35Yi6PHC7i2tkS7PuomCy', 100000000)],
                    None)
        }],
        'parse': [{
            'in': ({'tx_hash': 'db6d9052b576d973196363e11163d492f50926c2f1d1efd67b3d999817b0d04d', 'source': 'mn6q3dS2EnDUx3bmyWc6D4szJNVGtaR7zc', 'supported': 1, 'block_index': DP['default_block_index'], 'fee': 10000, 'block_time': 155409000, 'block_hash': DP['default_block_hash'], 'btc_amount': 7800, 'data': b'\x00\x00\x00\x00\x00\x00\x00\x00\x00\x00\x00\x01\x00\x00\x00\x00\x05\xf5\xe1\x00', 'tx_index': 502, 'destination': 'mtQheFaSfWELRB2MyMBaiWjdDm6ux9Ezns'},),
            'records': [
                {'table': 'sends', 'values': {
                    'asset': 'XCP',
                    'block_index': DP['default_block_index'],
                    'destination': 'mtQheFaSfWELRB2MyMBaiWjdDm6ux9Ezns',
                    'quantity': 100000000,
                    'source': 'mn6q3dS2EnDUx3bmyWc6D4szJNVGtaR7zc',
                    'status': 'valid',
                    'tx_hash': 'db6d9052b576d973196363e11163d492f50926c2f1d1efd67b3d999817b0d04d',
                    'tx_index': 502,
                }},
                {'table': 'credits', 'values': {
                    'address': 'mtQheFaSfWELRB2MyMBaiWjdDm6ux9Ezns',
                    'asset': 'XCP',
                    'block_index': DP['default_block_index'],
                    'calling_function': 'send',
                    'event': 'db6d9052b576d973196363e11163d492f50926c2f1d1efd67b3d999817b0d04d',
                    'quantity': 100000000,
                }},
                {'table': 'debits', 'values': {
                    'action': 'send',
                    'address': 'mn6q3dS2EnDUx3bmyWc6D4szJNVGtaR7zc',
                    'asset': 'XCP',
                    'block_index': DP['default_block_index'],
                    'event': 'db6d9052b576d973196363e11163d492f50926c2f1d1efd67b3d999817b0d04d',
                    'quantity': 100000000,
                }}
            ]
        }, {
            'in': ({'tx_hash': 'db6d9052b576d973196363e11163d492f50926c2f1d1efd67b3d999817b0d04d', 'block_hash': DP['default_block_hash'], 'btc_amount': 7800, 'block_index': DP['default_block_index'], 'destination': 'mn6q3dS2EnDUx3bmyWc6D4szJNVGtaR7zc', 'data': b'\x00\x00\x00\x00\x00\x00\x00\x00\x00\x00\x00\x01\x00\x00\x00\x00\x0b\xeb\xc2\x00', 'block_time': 155409000, 'fee': 10000, 'source': 'mnfAHmddVibnZNSkh8DvKaQoiEfNsxjXzH', 'tx_index': 502, 'supported': 1},),
            'records': [
                {'table': 'sends', 'values': {
                    'asset': 'XCP',
                    'block_index': DP['default_block_index'],
                    'destination': 'mn6q3dS2EnDUx3bmyWc6D4szJNVGtaR7zc',
                    'quantity': 0,
                    'source': 'mnfAHmddVibnZNSkh8DvKaQoiEfNsxjXzH',
                    'status': 'valid',
                    'tx_hash': 'db6d9052b576d973196363e11163d492f50926c2f1d1efd67b3d999817b0d04d',
                    'tx_index': 502,
                }}
            ]
        }, {
            'in':({'tx_index': 502, 'data': b'\x00\x00\x00\x00\x00\x00\x00\x00\x00\x00\x00\x01\x00\x00\x00\x00X\xb1\x14\x00', 'source': 'mnfAHmddVibnZNSkh8DvKaQoiEfNsxjXzH', 'block_time': 310501000, 'block_hash': '46ac6d09237c7961199068fdd13f1508d755483e07c57a4c8f7ff18eb33a05c93ca6a86fa2e2af82fb77a5c337146bb37e279797a3d11970aec4693c46ea5a58', 'tx_hash': '736ecc18f9f41b3ccf67dded1252969e4929404d6ad657b2039b937a7785cf3e', 'supported': 1, 'destination': 'mqPCfvqTfYctXMUfmniXeG2nyaN8w6tPmj', 'btc_amount': 5430, 'block_index': DP['default_block_index'], 'fee': 10000},),
            'records': [
                {'table': 'sends', 'values': {
                    'asset': 'XCP',
                    'block_index': DP['default_block_index'],
                    'destination': 'mqPCfvqTfYctXMUfmniXeG2nyaN8w6tPmj',
                    'quantity': 0,
                    'source': 'mnfAHmddVibnZNSkh8DvKaQoiEfNsxjXzH',
                    'status': 'valid',
                    'tx_hash': '736ecc18f9f41b3ccf67dded1252969e4929404d6ad657b2039b937a7785cf3e',
                    'tx_index': 502,
                }}
            ]
        }, {
            'in': ({'block_index': DP['default_block_index'], 'btc_amount': 7800, 'tx_hash': 'db6d9052b576d973196363e11163d492f50926c2f1d1efd67b3d999817b0d04d', 'block_time': 155409000, 'fee': 10000, 'tx_index': 502, 'data': b'\x00\x00\x00\x00\x00\x06\xca\xd8\xdc\x7f\x0bf\x00\x00\x00\x00\x00\x00\x01\xf4', 'block_hash': DP['default_block_hash'], 'destination': 'mtQheFaSfWELRB2MyMBaiWjdDm6ux9Ezns', 'source': 'mn6q3dS2EnDUx3bmyWc6D4szJNVGtaR7zc', 'supported': 1},),
            'records': [
                {'table': 'sends', 'values': {
                    'asset': 'NODIVISIBLE',
                    'block_index': DP['default_block_index'],
                    'destination': 'mtQheFaSfWELRB2MyMBaiWjdDm6ux9Ezns',
                    'quantity': 500,
                    'source': 'mn6q3dS2EnDUx3bmyWc6D4szJNVGtaR7zc',
                    'status': 'valid',
                    'tx_hash': 'db6d9052b576d973196363e11163d492f50926c2f1d1efd67b3d999817b0d04d',
                    'tx_index': 502,
                }},
                {'table': 'credits', 'values': {
                    'address': 'mtQheFaSfWELRB2MyMBaiWjdDm6ux9Ezns',
                    'asset': 'NODIVISIBLE',
                    'block_index': DP['default_block_index'],
                    'calling_function': 'send',
                    'event': 'db6d9052b576d973196363e11163d492f50926c2f1d1efd67b3d999817b0d04d',
                    'quantity': 500,
                }},
                {'table': 'debits', 'values': {
                    'action': 'send',
                    'address': 'mn6q3dS2EnDUx3bmyWc6D4szJNVGtaR7zc',
                    'asset': 'NODIVISIBLE',
                    'block_index': DP['default_block_index'],
                    'event': 'db6d9052b576d973196363e11163d492f50926c2f1d1efd67b3d999817b0d04d',
                    'quantity': 500,
                }}
            ]
        }, {
            'in': ({'btc_amount': 7800, 'block_hash': DP['default_block_hash'], 'fee': 10000, 'tx_index': 502, 'destination': '1_mn6q3dS2EnDUx3bmyWc6D4szJNVGtaR7zc_mtQheFaSfWELRB2MyMBaiWjdDm6ux9Ezns_2', 'data': b'\x00\x00\x00\x00\x00\x00\x00\x00\x00\x00\x00\x01\x00\x00\x00\x00\x05\xf5\xe1\x00', 'source': 'mn6q3dS2EnDUx3bmyWc6D4szJNVGtaR7zc', 'tx_hash': 'db6d9052b576d973196363e11163d492f50926c2f1d1efd67b3d999817b0d04d', 'supported': 1, 'block_time': 155409000, 'block_index': DP['default_block_index']},),
            'records': [
                {'table': 'sends', 'values': {
                    'asset': 'XCP',
                    'block_index': DP['default_block_index'],
                    'destination': '1_mn6q3dS2EnDUx3bmyWc6D4szJNVGtaR7zc_mtQheFaSfWELRB2MyMBaiWjdDm6ux9Ezns_2',
                    'quantity': 100000000,
                    'source': 'mn6q3dS2EnDUx3bmyWc6D4szJNVGtaR7zc',
                    'status': 'valid',
                    'tx_hash': 'db6d9052b576d973196363e11163d492f50926c2f1d1efd67b3d999817b0d04d',
                    'tx_index': 502,
                }},
                {'table': 'credits', 'values': {
                    'address': '1_mn6q3dS2EnDUx3bmyWc6D4szJNVGtaR7zc_mtQheFaSfWELRB2MyMBaiWjdDm6ux9Ezns_2',
                    'asset': 'XCP',
                    'block_index': DP['default_block_index'],
                    'calling_function': 'send',
                    'event': 'db6d9052b576d973196363e11163d492f50926c2f1d1efd67b3d999817b0d04d',
                    'quantity': 100000000,
                }},
                {'table': 'debits', 'values': {
                    'action': 'send',
                    'address': 'mn6q3dS2EnDUx3bmyWc6D4szJNVGtaR7zc',
                    'asset': 'XCP',
                    'block_index': DP['default_block_index'],
                    'event': 'db6d9052b576d973196363e11163d492f50926c2f1d1efd67b3d999817b0d04d',
                    'quantity': 100000000,
                }}
            ]
        }, {
            'in': ({'data': b'\x00\x00\x00\x00\x00\x00\x00\x00\x00\x00\x00\x01\x00\x00\x00\x00\x05\xf5\xe1\x00', 'source': '1_mn6q3dS2EnDUx3bmyWc6D4szJNVGtaR7zc_mtQheFaSfWELRB2MyMBaiWjdDm6ux9Ezns_2', 'tx_hash': 'db6d9052b576d973196363e11163d492f50926c2f1d1efd67b3d999817b0d04d', 'supported': 1, 'block_time': 155409000, 'fee': 10000, 'tx_index': 502, 'btc_amount': 7800, 'block_hash': DP['default_block_hash'], 'block_index': DP['default_block_index'], 'destination': 'mn6q3dS2EnDUx3bmyWc6D4szJNVGtaR7zc'},),
            'records': [
                {'table': 'sends', 'values': {
                    'asset': 'XCP',
                    'block_index': DP['default_block_index'],
                    'destination': 'mn6q3dS2EnDUx3bmyWc6D4szJNVGtaR7zc',
                    'quantity': 100000000,
                    'source': '1_mn6q3dS2EnDUx3bmyWc6D4szJNVGtaR7zc_mtQheFaSfWELRB2MyMBaiWjdDm6ux9Ezns_2',
                    'status': 'valid',
                    'tx_hash': 'db6d9052b576d973196363e11163d492f50926c2f1d1efd67b3d999817b0d04d',
                    'tx_index': 502,
                }},
                {'table': 'credits', 'values': {
                    'address': 'mn6q3dS2EnDUx3bmyWc6D4szJNVGtaR7zc',
                    'asset': 'XCP',
                    'block_index': DP['default_block_index'],
                    'calling_function': 'send',
                    'event': 'db6d9052b576d973196363e11163d492f50926c2f1d1efd67b3d999817b0d04d',
                    'quantity': 100000000,
                }},
                {'table': 'debits', 'values': {
                    'action': 'send',
                    'address': '1_mn6q3dS2EnDUx3bmyWc6D4szJNVGtaR7zc_mtQheFaSfWELRB2MyMBaiWjdDm6ux9Ezns_2',
                    'asset': 'XCP',
                    'block_index': DP['default_block_index'],
                    'event': 'db6d9052b576d973196363e11163d492f50926c2f1d1efd67b3d999817b0d04d',
                    'quantity': 100000000,
                }}
            ]
        }, {
            'in': ({'source': '1_mn6q3dS2EnDUx3bmyWc6D4szJNVGtaR7zc_mtQheFaSfWELRB2MyMBaiWjdDm6ux9Ezns_2', 'destination': '1_mnfAHmddVibnZNSkh8DvKaQoiEfNsxjXzH_mtQheFaSfWELRB2MyMBaiWjdDm6ux9Ezns_2', 'supported': 1, 'block_time': 155409000, 'fee': 10000, 'block_index': DP['default_block_index'], 'tx_hash': 'db6d9052b576d973196363e11163d492f50926c2f1d1efd67b3d999817b0d04d', 'btc_amount': 7800, 'data': b'\x00\x00\x00\x00\x00\x00\x00\x00\x00\x00\x00\x01\x00\x00\x00\x00\x05\xf5\xe1\x00', 'tx_index': 502, 'block_hash': DP['default_block_hash']},),
            'records': [
                {'table': 'sends', 'values': {
                    'asset': 'XCP',
                    'block_index': DP['default_block_index'],
                    'destination': '1_mnfAHmddVibnZNSkh8DvKaQoiEfNsxjXzH_mtQheFaSfWELRB2MyMBaiWjdDm6ux9Ezns_2',
                    'quantity': 100000000,
                    'source': '1_mn6q3dS2EnDUx3bmyWc6D4szJNVGtaR7zc_mtQheFaSfWELRB2MyMBaiWjdDm6ux9Ezns_2',
                    'status': 'valid',
                    'tx_hash': 'db6d9052b576d973196363e11163d492f50926c2f1d1efd67b3d999817b0d04d',
                    'tx_index': 502,
                }},
                {'table': 'credits', 'values': {
                    'address': '1_mnfAHmddVibnZNSkh8DvKaQoiEfNsxjXzH_mtQheFaSfWELRB2MyMBaiWjdDm6ux9Ezns_2',
                    'asset': 'XCP',
                    'block_index': DP['default_block_index'],
                    'calling_function': 'send',
                    'event': 'db6d9052b576d973196363e11163d492f50926c2f1d1efd67b3d999817b0d04d',
                    'quantity': 100000000,
                }},
                {'table': 'debits', 'values': {
                    'action': 'send',
                    'address': '1_mn6q3dS2EnDUx3bmyWc6D4szJNVGtaR7zc_mtQheFaSfWELRB2MyMBaiWjdDm6ux9Ezns_2',
                    'asset': 'XCP',
                    'block_index': DP['default_block_index'],
                    'event': 'db6d9052b576d973196363e11163d492f50926c2f1d1efd67b3d999817b0d04d',
                    'quantity': 100000000,
                }}
            ]
        }, {
            'in': ({'block_index': DP['default_block_index'], 'block_time': 155409000, 'fee': 10000, 'tx_index': 502, 'tx_hash': '8fc698cf1fcd51e3d685511185c67c0a73e7b72954c6abbd29fbbbe560e043a0', 'btc_amount': 7800, 'data': b'\x00\x00\x00\x00\x00\x00\x00\x00\x00\x03:>\x7f\xff\xff\xff\xff\xff\xff\xff', 'source': 'mn6q3dS2EnDUx3bmyWc6D4szJNVGtaR7zc', 'destination': 'mtQheFaSfWELRB2MyMBaiWjdDm6ux9Ezns', 'supported': 1, 'block_hash': DP['default_block_hash']},),
            'records': [
                {'table': 'sends', 'values': {
                    'asset': 'MAXI',
                    'block_index': DP['default_block_index'],
                    'destination': 'mtQheFaSfWELRB2MyMBaiWjdDm6ux9Ezns',
                    'quantity': 9223372036854775807,
                    'source': 'mn6q3dS2EnDUx3bmyWc6D4szJNVGtaR7zc',
                    'status': 'valid',
                    'tx_hash': '8fc698cf1fcd51e3d685511185c67c0a73e7b72954c6abbd29fbbbe560e043a0',
                    'tx_index': 502,
                }},
                {'table': 'credits', 'values': {
                    'address': 'mtQheFaSfWELRB2MyMBaiWjdDm6ux9Ezns',
                    'asset': 'MAXI',
                    'block_index': DP['default_block_index'],
                    'calling_function': 'send',
                    'event': '8fc698cf1fcd51e3d685511185c67c0a73e7b72954c6abbd29fbbbe560e043a0',
                    'quantity': 9223372036854775807,
                }},
                {'table': 'debits', 'values': {
                    'action': 'send',
                    'address': 'mn6q3dS2EnDUx3bmyWc6D4szJNVGtaR7zc',
                    'asset': 'MAXI',
                    'block_index': DP['default_block_index'],
                    'event': '8fc698cf1fcd51e3d685511185c67c0a73e7b72954c6abbd29fbbbe560e043a0',
                    'quantity': 9223372036854775807,
                }}
            ]
        }]
    },
    'issuance': {
        'validate': [{
            'in': (ADDR[0], None, 'ASSET', 1000, True, False, None, None, '', DP['default_block_index']),
            'out': (0, 0.0, [], 50000000, '', True, False)
        }, {
            'in': (P2SH_ADDR[0], None, 'ASSET', 1000, True, False, None, None, '', DP['default_block_index']),
            'out': (0, 0.0, [], 50000000, '', True, False)
        }, {
            'in': (ADDR[2], None, 'DIVIDEND', 1000, False, False, None, None, '', DP['default_block_index']),
            'out': (0, 0.0, ['cannot change divisibility'], 0, '', False, True)
        }, {
            'in': (ADDR[2], None, 'DIVIDEND', 1000, True, True, None, None, '', DP['default_block_index']),
            'out': (0, 0.0, ['cannot change callability'], 0, '', True, True)
        }, {
            'in': (ADDR[0], None, 'BTC', 1000, True, False, None, None, '', DP['default_block_index']),
            'out': (0, 0.0, ['cannot issue BTC or XCP'], 50000000, '', True, False)
        }, {
            'in': (ADDR[0], None, 'XCP', 1000, True, False, None, None, '', DP['default_block_index']),
            'out': (0, 0.0, ['cannot issue BTC or XCP'], 50000000, '', True, False)
        }, {
            'in': (ADDR[0], None, 'NOSATOSHI', 1000.5, True, False, None, None, '', DP['default_block_index']),
            'out': (0, 0.0, ['quantity must be in satoshis'], 0, '', True, None)
        }, {
            'in': (ADDR[0], None, 'CALLPRICEFLOAT', 1000, True, False, None, 100.0, '', DP['default_block_index']),
            'out': (0, 0.0, [], 0, '', True, False)
        }, {
            'in': (ADDR[0], None, 'CALLPRICEINT', 1000, True, False, None, 100, '', DP['default_block_index']),
            'out': (0, 0.0, [], 50000000, '', True, False)
        }, {
            'in': (ADDR[0], None, 'CALLPRICESTR', 1000, True, False, None, 'abc', '', DP['default_block_index']),
            'out': (0, 'abc', ['call_price must be a float'], 0, '', True, None)
        }, {
            'in': (ADDR[0], None, 'CALLDATEINT', 1000, True, False, 1409401723, None, '', DP['default_block_index']),
            'out': (0, 0.0, [], 50000000, '', True, False)
        }, {
            'in': (ADDR[0], None, 'CALLDATEFLOAT', 1000, True, False, 0.9 * 1409401723, None, '', DP['default_block_index']),
            'out': (1268461550.7, 0.0, ['call_date must be epoch integer'], 0, '', True, None)
        }, {
            'in': (ADDR[0], None, 'CALLDATESTR', 1000, True, False, 'abc', None, '', DP['default_block_index']),
            'out': ('abc', 0.0, ['call_date must be epoch integer'], 0, '', True, None)
        }, {
            'in': (ADDR[0], None, 'NEGVALUES', -1000, True, True, -1409401723, -DP['quantity'], '', DP['default_block_index']),
            'out': (-1409401723, -100000000.0, ['negative quantity', 'negative call price', 'negative call date'], 50000000, '', True, False)
        }, {
            'in': (ADDR[2], None, 'DIVISIBLE', 1000, True, False, None, None, 'Divisible asset', DP['default_block_index']),
            'out': (0, 0.0, ['issued by another address'], 0, 'Divisible asset', True, True)
        }, {
            'in': (ADDR[0], None, 'LOCKED', 1000, True, False, None, None, 'Locked asset', DP['default_block_index']),
            'out': (0, 0.0, ['locked asset and non‐zero quantity'], 0, 'Locked asset', True, True)
        }, {
            'in': (ADDR[0], None, 'BSSET', 1000, True, False, None, None, 'LOCK', DP['default_block_index']),
            'out': (0, 0.0, ['cannot lock a non‐existent asset'], 50000000, 'LOCK', True, False)
        }, {
            'in': (ADDR[0], ADDR[1], 'BSSET', 1000, True, False, None, None, '', DP['default_block_index']),
            'out': (0, 0.0, ['cannot transfer a non‐existent asset', 'cannot issue and transfer simultaneously'], 50000000, '', True, False)
        }, {
            'in': (ADDR[2], None, 'BSSET', 1000, True, False, None, None, '', DP['default_block_index']),
            'out': (0, 0.0, ['insufficient funds'], 50000000, '', True, False)
        }, {
            'in': (ADDR[0], None, 'BSSET', 2**63, True, False, None, None, '', DP['default_block_index']),
            'out': (0, 0.0, ['total quantity overflow'], 50000000, '', True, False)
        }, {
            'in': (ADDR[0], ADDR[1], 'DIVISIBLE', 1000, True, False, None, None, 'Divisible asset', DP['default_block_index']),
            'out': (0, 0.0, ['cannot issue and transfer simultaneously'], 0, 'Divisible asset', True, True)
        }, {
            'in': (ADDR[0], None, 'MAXIMUM', 2**63-1, True, False, None, None, 'Maximum quantity', DP['default_block_index']),
            'out': (0, 0.0, [], 50000000, 'Maximum quantity', True, False)
        }, {
            'in': (ADDR[0], None, 'DIVISIBLE', 2**63-1, True, False, None, None, 'Maximum quantity', DP['default_block_index']),
            'out': (0, 0.0, ['total quantity overflow'], 0, 'Maximum quantity', True, True)
        }],
        'compose': [{
            'in': (ADDR[0], None, 'ASSET', 1000, True, ''),
            'error': (exceptions.AssetNameError, 'non‐numeric asset name starts with ‘A’')
        }, {
            'in': (ADDR[0], None, 'BSSET1', 1000, True, ''),
            'error': (exceptions.AssetNameError, "('invalid character:', '1')")
        }, {
            'in': (ADDR[0], None, 'SET', 1000, True, ''),
            'error': (exceptions.AssetNameError, 'too short')
        }, {
            'in': (ADDR[0], None, 'BSSET', 1000, True, ''),
            'out': ('mn6q3dS2EnDUx3bmyWc6D4szJNVGtaR7zc', [], b'\x00\x00\x00\x14\x00\x00\x00\x00\x00\x0b\xfc\xe3\x00\x00\x00\x00\x00\x00\x03\xe8\x01\x00\x00\x00\x00\x00\x00\x00\x00\x00\x00')
        }, {
            'in': (P2SH_ADDR[0], None, 'BSSET', 1000, True, ''),
            'out': (P2SH_ADDR[0], [], b'\x00\x00\x00\x14\x00\x00\x00\x00\x00\x0b\xfc\xe3\x00\x00\x00\x00\x00\x00\x03\xe8\x01\x00\x00\x00\x00\x00\x00\x00\x00\x00\x00')
        }, {
            'in': (ADDR[0], None, 'BSSET', 1000, True, 'description much much much longer than 42 letters'),
            'out': ('mn6q3dS2EnDUx3bmyWc6D4szJNVGtaR7zc', [], b'\x00\x00\x00\x14\x00\x00\x00\x00\x00\x0b\xfc\xe3\x00\x00\x00\x00\x00\x00\x03\xe8\x01\x00\x00\x00\x00\x00\x00\x00\x00\x00description much much much longer than 42 letters')
        }, {
            'in': (ADDR[0], ADDR[1], 'DIVISIBLE', 0, True, ''),
            'out': ('mn6q3dS2EnDUx3bmyWc6D4szJNVGtaR7zc', [('mtQheFaSfWELRB2MyMBaiWjdDm6ux9Ezns', None)], b'\x00\x00\x00\x14\x00\x00\x00\xa2[\xe3Kf\x00\x00\x00\x00\x00\x00\x00\x00\x01\x00\x00\x00\x00\x00\x00\x00\x00\x00\x00')
        }, {
            'in': (MULTISIGADDR[0], None, 'BSSET', 1000, True, ''),
            'out': ('1_mn6q3dS2EnDUx3bmyWc6D4szJNVGtaR7zc_mtQheFaSfWELRB2MyMBaiWjdDm6ux9Ezns_2', [], b'\x00\x00\x00\x14\x00\x00\x00\x00\x00\x0b\xfc\xe3\x00\x00\x00\x00\x00\x00\x03\xe8\x01\x00\x00\x00\x00\x00\x00\x00\x00\x00\x00')
        }, {
            'in': (ADDR[0], MULTISIGADDR[0], 'DIVISIBLE', 0, True, ''),
            'out': ('mn6q3dS2EnDUx3bmyWc6D4szJNVGtaR7zc', [('1_mn6q3dS2EnDUx3bmyWc6D4szJNVGtaR7zc_mtQheFaSfWELRB2MyMBaiWjdDm6ux9Ezns_2', None)], b'\x00\x00\x00\x14\x00\x00\x00\xa2[\xe3Kf\x00\x00\x00\x00\x00\x00\x00\x00\x01\x00\x00\x00\x00\x00\x00\x00\x00\x00\x00')
        }, {
            'in': (ADDR[0], None, 'MAXIMUM', 2**63-1, True, 'Maximum quantity'),
            'out': ('mn6q3dS2EnDUx3bmyWc6D4szJNVGtaR7zc', [], b'\x00\x00\x00\x14\x00\x00\x00\x00\xdd\x96\xd2t\x7f\xff\xff\xff\xff\xff\xff\xff\x01\x00\x00\x00\x00\x00\x00\x00\x00\x00\x10Maximum quantity')
        }, {
            'in': (ADDR[0], None, 'A{}'.format(2**64 - 1), 1000, None, None),
            'out': ('mn6q3dS2EnDUx3bmyWc6D4szJNVGtaR7zc', [], b'\x00\x00\x00\x14\xff\xff\xff\xff\xff\xff\xff\xff\x00\x00\x00\x00\x00\x00\x03\xe8\x01\x00\x00\x00\x00\x00\x00\x00\x00\x00\x00')
        }, {
            'in': (ADDR[0], None, 'A{}'.format(2**64), 1000, True, ''),
            'error': (exceptions.AssetNameError, 'numeric asset name not in range')
        }, {
            'in': (ADDR[0], None, 'A{}'.format(26**12), 1000, True, ''),
            'error': (exceptions.AssetNameError, 'numeric asset name not in range')
        }],
        'parse': [{
            'in': ({'supported': 1, 'tx_hash': 'db6d9052b576d973196363e11163d492f50926c2f1d1efd67b3d999817b0d04d', 'data': b'\x00\x00\x00\x14\x00\x00\x00\x00\x00\xbaOs\x00\x00\x00\x00\x00\x00\x03\xe8\x01\x00\x00\x00\x00\x00\x00\x00\x00\x00\x00', 'btc_amount': None, 'destination': None, 'block_time': 155409000, 'block_index': DP['default_block_index'], 'source': 'mn6q3dS2EnDUx3bmyWc6D4szJNVGtaR7zc', 'fee': 10000, 'tx_index': 502, 'block_hash': DP['default_block_hash']},),
            'records': [
                {'table': 'issuances', 'values': {
                    'asset': 'BASSET',
                    'block_index': DP['default_block_index'],
                    'description': '',
                    'divisible': 1,
                    'fee_paid': 50000000,
                    'issuer': 'mn6q3dS2EnDUx3bmyWc6D4szJNVGtaR7zc',
                    'locked': 0,
                    'quantity': 1000,
                    'source': 'mn6q3dS2EnDUx3bmyWc6D4szJNVGtaR7zc',
                    'status': 'valid',
                    'transfer': 0,
                    'tx_hash': 'db6d9052b576d973196363e11163d492f50926c2f1d1efd67b3d999817b0d04d',
                    'tx_index': 502,
                }},
                {'table': 'credits', 'values': {
                    'address': 'mn6q3dS2EnDUx3bmyWc6D4szJNVGtaR7zc',
                    'asset': 'BASSET',
                    'block_index': DP['default_block_index'],
                    'calling_function': 'issuance',
                    'event': 'db6d9052b576d973196363e11163d492f50926c2f1d1efd67b3d999817b0d04d',
                    'quantity': 1000,
                }},
                {'table': 'debits', 'values': {
                    'action': 'issuance fee',
                    'address': 'mn6q3dS2EnDUx3bmyWc6D4szJNVGtaR7zc',
                    'asset': 'XCP',
                    'block_index': DP['default_block_index'],
                    'event': 'db6d9052b576d973196363e11163d492f50926c2f1d1efd67b3d999817b0d04d',
                    'quantity': 50000000,
                }}
            ]
        }, {
            'in': ({'source': 'mn6q3dS2EnDUx3bmyWc6D4szJNVGtaR7zc', 'block_time': 155409000, 'btc_amount': 7800, 'supported': 1, 'tx_index': 502, 'block_index': DP['default_block_index'], 'data': b'\x00\x00\x00\x14\x00\x00\x00\xa2[\xe3Kf\x00\x00\x00\x00\x00\x00\x00\x00\x01\x00\x00\x00\x00\x00\x00\x00\x00\x00\x00', 'block_hash': DP['default_block_hash'], 'tx_hash': 'db6d9052b576d973196363e11163d492f50926c2f1d1efd67b3d999817b0d04d', 'fee': 10000, 'destination': 'mtQheFaSfWELRB2MyMBaiWjdDm6ux9Ezns'},),
            'records': [
                {'table': 'issuances', 'values': {
                    'asset': 'DIVISIBLE',
                    'block_index': DP['default_block_index'],
                    'description': '',
                    'divisible': 1,
                    'fee_paid': 0,
                    'issuer': 'mtQheFaSfWELRB2MyMBaiWjdDm6ux9Ezns',
                    'locked': 0,
                    'quantity': 0,
                    'source': 'mn6q3dS2EnDUx3bmyWc6D4szJNVGtaR7zc',
                    'status': 'valid',
                    'transfer': 1,
                    'tx_hash': 'db6d9052b576d973196363e11163d492f50926c2f1d1efd67b3d999817b0d04d',
                    'tx_index': 502,
                }}
            ]
        }, {
            'in': ({'tx_index': 502, 'source': 'mn6q3dS2EnDUx3bmyWc6D4szJNVGtaR7zc', 'tx_hash': 'db6d9052b576d973196363e11163d492f50926c2f1d1efd67b3d999817b0d04d', 'data': b'\x00\x00\x00\x14\x00\x00\x00\xa2[\xe3Kf\x00\x00\x00\x00\x00\x00\x00\x00\x01\x00\x00\x00\x00\x00\x00\x00\x00\x00\x04LOCK', 'block_time': 155409000, 'block_hash': DP['default_block_hash'], 'fee': 10000, 'destination': None, 'supported': 1, 'block_index': DP['default_block_index'], 'btc_amount': None},),
            'records': [
                {'table': 'issuances', 'values': {
                    'asset': 'DIVISIBLE',
                    'block_index': DP['default_block_index'],
                    'description': 'Divisible asset',
                    'divisible': 1,
                    'fee_paid': 0,
                    'issuer': 'mn6q3dS2EnDUx3bmyWc6D4szJNVGtaR7zc',
                    'locked': 1,
                    'quantity': 0,
                    'source': 'mn6q3dS2EnDUx3bmyWc6D4szJNVGtaR7zc',
                    'status': 'valid',
                    'transfer': 0,
                    'tx_hash': 'db6d9052b576d973196363e11163d492f50926c2f1d1efd67b3d999817b0d04d',
                    'tx_index': 502,
                }}
            ]
        }, {
            'in': ({'data': b'\x00\x00\x00\x14\x00\x00\x00\x00\x00\x0b\xfc\xe3\x00\x00\x00\x00\x00\x00\x03\xe8\x01\x00\x00\x00\x00\x00\x00\x00\x00\x00\x00', 'supported': 1, 'tx_hash': 'db6d9052b576d973196363e11163d492f50926c2f1d1efd67b3d999817b0d04d', 'block_index': DP['default_block_index'], 'destination': '', 'source': '1_mn6q3dS2EnDUx3bmyWc6D4szJNVGtaR7zc_mtQheFaSfWELRB2MyMBaiWjdDm6ux9Ezns_2', 'btc_amount': 0, 'tx_index': 502, 'block_hash': DP['default_block_hash'], 'block_time': 155409000, 'fee': 10000},),
            'records': [
                {'table': 'issuances', 'values': {
                    'asset': 'BSSET',
                    'block_index': DP['default_block_index'],
                    'description': '',
                    'divisible': 1,
                    'fee_paid': 50000000,
                    'issuer': '1_mn6q3dS2EnDUx3bmyWc6D4szJNVGtaR7zc_mtQheFaSfWELRB2MyMBaiWjdDm6ux9Ezns_2',
                    'locked': 0,
                    'quantity': 1000,
                    'source': '1_mn6q3dS2EnDUx3bmyWc6D4szJNVGtaR7zc_mtQheFaSfWELRB2MyMBaiWjdDm6ux9Ezns_2',
                    'status': 'valid',
                    'transfer': 0,
                    'tx_hash': 'db6d9052b576d973196363e11163d492f50926c2f1d1efd67b3d999817b0d04d',
                    'tx_index': 502,
                }},
                {'table': 'credits', 'values': {
                    'address': '1_mn6q3dS2EnDUx3bmyWc6D4szJNVGtaR7zc_mtQheFaSfWELRB2MyMBaiWjdDm6ux9Ezns_2',
                    'asset': 'BSSET',
                    'block_index': DP['default_block_index'],
                    'calling_function': 'issuance',
                    'event': 'db6d9052b576d973196363e11163d492f50926c2f1d1efd67b3d999817b0d04d',
                    'quantity': 1000,
                }},
                {'table': 'debits', 'values': {
                    'action': 'issuance fee',
                    'address': '1_mn6q3dS2EnDUx3bmyWc6D4szJNVGtaR7zc_mtQheFaSfWELRB2MyMBaiWjdDm6ux9Ezns_2',
                    'asset': 'XCP',
                    'block_index': DP['default_block_index'],
                    'event': 'db6d9052b576d973196363e11163d492f50926c2f1d1efd67b3d999817b0d04d',
                    'quantity': 50000000,
                }}
            ]
        }, {
            'in': ({'fee': 10000, 'block_time': 155409000, 'data': b'\x00\x00\x00\x14\x00\x00\x00\xa2[\xe3Kf\x00\x00\x00\x00\x00\x00\x00\x00\x01\x00\x00\x00\x00\x00\x00\x00\x00\x00\x00', 'block_index': DP['default_block_index'], 'block_hash': DP['default_block_hash'], 'tx_hash': 'db6d9052b576d973196363e11163d492f50926c2f1d1efd67b3d999817b0d04d', 'btc_amount': 7800, 'tx_index': 502, 'destination': '1_mn6q3dS2EnDUx3bmyWc6D4szJNVGtaR7zc_mtQheFaSfWELRB2MyMBaiWjdDm6ux9Ezns_2', 'supported': 1, 'source': 'mn6q3dS2EnDUx3bmyWc6D4szJNVGtaR7zc'},),
            'records': [
                {'table': 'issuances', 'values': {
                    'asset': 'DIVISIBLE',
                    'block_index': DP['default_block_index'],
                    'description': '',
                    'divisible': 1,
                    'fee_paid': 0,
                    'issuer': '1_mn6q3dS2EnDUx3bmyWc6D4szJNVGtaR7zc_mtQheFaSfWELRB2MyMBaiWjdDm6ux9Ezns_2',
                    'locked': 0,
                    'quantity': 0,
                    'source': 'mn6q3dS2EnDUx3bmyWc6D4szJNVGtaR7zc',
                    'status': 'valid',
                    'transfer': 1,
                    'tx_hash': 'db6d9052b576d973196363e11163d492f50926c2f1d1efd67b3d999817b0d04d',
                    'tx_index': 502,
                }},
                {'table': 'debits', 'values': {
                    'action': 'issuance fee',
                    'address': 'mn6q3dS2EnDUx3bmyWc6D4szJNVGtaR7zc',
                    'asset': 'XCP',
                    'block_index': DP['default_block_index'],
                    'event': 'db6d9052b576d973196363e11163d492f50926c2f1d1efd67b3d999817b0d04d',
                    'quantity': 0,
                }}
            ]
        }, {
            'in': ({'data': b'\x00\x00\x00\x14\x00\x00\x00\x00\xdd\x96\xd2t\x7f\xff\xff\xff\xff\xff\xff\xff\x01\x00\x00\x00\x00\x00\x00\x00\x00\x00\x10Maximum quantity', 'block_time': 155409000, 'source': 'mn6q3dS2EnDUx3bmyWc6D4szJNVGtaR7zc', 'block_hash': DP['default_block_hash'], 'block_index': DP['default_block_index'], 'btc_amount': 0, 'fee': 10000, 'supported': 1, 'tx_index': 502, 'destination': '', 'tx_hash': '71da4fac29d6442ef3ff13f291860f512a888161ae9e574f313562851912aace'},),
            'records': [
                {'table': 'issuances', 'values': {
                    'asset': 'MAXIMUM',
                    'block_index': DP['default_block_index'],
                    'description': 'Maximum quantity',
                    'fee_paid': 50000000,
                    'issuer': 'mn6q3dS2EnDUx3bmyWc6D4szJNVGtaR7zc',
                    'locked': 0,
                    'quantity': 9223372036854775807,
                    'source': 'mn6q3dS2EnDUx3bmyWc6D4szJNVGtaR7zc',
                    'status': 'valid',
                    'transfer': 0, 'divisible': 1,
                    'tx_hash': '71da4fac29d6442ef3ff13f291860f512a888161ae9e574f313562851912aace',
                    'tx_index': 502,
                }},
                {'table': 'credits', 'values': {
                    'address': 'mn6q3dS2EnDUx3bmyWc6D4szJNVGtaR7zc',
                    'asset': 'MAXIMUM',
                    'block_index': DP['default_block_index'],
                    'calling_function': 'issuance',
                    'event': '71da4fac29d6442ef3ff13f291860f512a888161ae9e574f313562851912aace',
                    'quantity': 9223372036854775807,
                }},
                {'table': 'debits', 'values': {
                    'action': 'issuance fee',
                    'address': 'mn6q3dS2EnDUx3bmyWc6D4szJNVGtaR7zc',
                    'asset': 'XCP',
                    'block_index': DP['default_block_index'],
                    'event': '71da4fac29d6442ef3ff13f291860f512a888161ae9e574f313562851912aace',
                    'quantity': 50000000,
                }}
            ]
        }, {
            'in': ({'data': b'\x00\x00\x00\x14\xff\xff\xff\xff\xff\xff\xff\xff\x00\x00\x00\x00\x00\x00\x03\xe8\x01\x00\x00\x00\x00\x00\x00\x00\x00\x00\x00', 'tx_index': 502, 'tx_hash': '4188c1f7aaae56ce3097ef256cdbcb644dd43c84e237b4add4f24fd4848cb2c7', 'destination': '', 'fee': 10000, 'btc_amount': 0, 'block_time': 2815010000000, 'source': 'mn6q3dS2EnDUx3bmyWc6D4szJNVGtaR7zc', 'supported': 1, 'block_index': DP['default_block_index'], 'block_hash': '8e80b430efbe3e1b7cc13d7ec51c1e47a16b0fa23d6dd3c939fb6c4d4cfa311e1f25072500f5f9872373b54c72424b3557fccd68915d00c0afb6523702e11b6a'},),
            'records': [
                {'table': 'issuances', 'values': {
                    'asset': 'A18446744073709551615',
                    'block_index': DP['default_block_index'],
                    'description': '',
                    'divisible': 1,
                    'fee_paid': 0,
                    'issuer': 'mn6q3dS2EnDUx3bmyWc6D4szJNVGtaR7zc',
                    'locked': 0,
                    'quantity': 1000,
                    'source': 'mn6q3dS2EnDUx3bmyWc6D4szJNVGtaR7zc',
                    'status': 'valid',
                    'transfer': 0,
                    'tx_hash': '4188c1f7aaae56ce3097ef256cdbcb644dd43c84e237b4add4f24fd4848cb2c7',
                    'tx_index': 502,
                }},
                {'table': 'credits', 'values': {
                    'address': 'mn6q3dS2EnDUx3bmyWc6D4szJNVGtaR7zc',
                    'asset': 'A18446744073709551615',
                    'block_index': DP['default_block_index'],
                    'calling_function': 'issuance',
                    'event': '4188c1f7aaae56ce3097ef256cdbcb644dd43c84e237b4add4f24fd4848cb2c7',
                    'quantity': 1000,
                }},
                {'table': 'debits', 'values': {
                    'action': 'issuance fee',
                    'address': 'mn6q3dS2EnDUx3bmyWc6D4szJNVGtaR7zc',
                    'asset': 'XCP',
                    'block_index': DP['default_block_index'],
                    'event': '4188c1f7aaae56ce3097ef256cdbcb644dd43c84e237b4add4f24fd4848cb2c7',
                    'quantity': 0,
                }}
            ]
        }]
    },
    'dividend': {
        'validate': [{
            'in': (ADDR[0], DP['quantity'] * 1000, 'DIVISIBLE', 'XCP', DP['default_block_index']),
            'out': (1200000000000,
                    [
                        {'address_quantity': 100000000, 'dividend_quantity': 100000000000, 'address': 'mtQheFaSfWELRB2MyMBaiWjdDm6ux9Ezns'},
                        {'address_quantity': 1000000000, 'dividend_quantity': 1000000000000, 'address': '1_mn6q3dS2EnDUx3bmyWc6D4szJNVGtaR7zc_mtQheFaSfWELRB2MyMBaiWjdDm6ux9Ezns_2'},
                        {'address_quantity': 100000000, 'dividend_quantity': 100000000000, 'address': '2MyJHMUenMWonC35Yi6PHC7i2tkS7PuomCy'}
                    ],
                    ['insufficient funds (XCP)'],
                    0)
        }, {
            'in': (ADDR[0], DP['quantity'] * -1000, 'DIVISIBLE', 'XCP', DP['default_block_index']),
            'out': (-1200000000000,
                    [
                        {'address': 'mtQheFaSfWELRB2MyMBaiWjdDm6ux9Ezns', 'dividend_quantity': -100000000000, 'address_quantity': 100000000},
                        {'address': '1_mn6q3dS2EnDUx3bmyWc6D4szJNVGtaR7zc_mtQheFaSfWELRB2MyMBaiWjdDm6ux9Ezns_2', 'dividend_quantity': -1000000000000, 'address_quantity': 1000000000},
                        {'address': '2MyJHMUenMWonC35Yi6PHC7i2tkS7PuomCy', 'dividend_quantity': -100000000000, 'address_quantity': 100000000}
                    ],
                    ['non‐positive quantity per unit'],
                    0)
        }, {
            'comment': 'cannot pay dividends to holders of BTC',
            'in': (ADDR[0], DP['quantity'], 'BTC', 'XCP', DP['default_block_index']),
            'out': (None, None, ['cannot pay dividends to holders of BTC', 'no such asset, BTC.'], 0)
        }, {
            'comment': 'cannot pay dividends to holders of XCP',
            'in': (ADDR[0], DP['quantity'], 'XCP', 'XCP', DP['default_block_index']),
            'out': (None, None, ['cannot pay dividends to holders of XCP', 'no such asset, XCP.'], 0)
        }, {
            'comment': 'no such asset, NOASSET',
            'in': (ADDR[0], DP['quantity'], 'NOASSET', 'XCP', DP['default_block_index']),
            'out': (None, None, ['no such asset, NOASSET.'], 0)
        }, {
            'comment': 'non‐positive quantity per unit',
            'in': (ADDR[0], 0, 'DIVISIBLE', 'XCP', DP['default_block_index']),
            'out': (0,
                    [
                        {'dividend_quantity': 0, 'address': 'mtQheFaSfWELRB2MyMBaiWjdDm6ux9Ezns', 'address_quantity': 100000000},
                        {'dividend_quantity': 0, 'address': '1_mn6q3dS2EnDUx3bmyWc6D4szJNVGtaR7zc_mtQheFaSfWELRB2MyMBaiWjdDm6ux9Ezns_2', 'address_quantity': 1000000000},
                        {'dividend_quantity': 0, 'address': '2MyJHMUenMWonC35Yi6PHC7i2tkS7PuomCy', 'address_quantity': 100000000}
                    ],
                    ['non‐positive quantity per unit', 'zero dividend'],
                    0)
        }, {
            'in': (ADDR[1], DP['quantity'], 'DIVISIBLE', 'XCP', DP['default_block_index']),
            'out': (99900000000,
                    [
                        {'address_quantity': 98800000000, 'address': 'mn6q3dS2EnDUx3bmyWc6D4szJNVGtaR7zc', 'dividend_quantity': 98800000000},
                        {'address_quantity': 1000000000, 'address': '1_mn6q3dS2EnDUx3bmyWc6D4szJNVGtaR7zc_mtQheFaSfWELRB2MyMBaiWjdDm6ux9Ezns_2', 'dividend_quantity': 1000000000},
                        {'address_quantity': 100000000, 'address': '2MyJHMUenMWonC35Yi6PHC7i2tkS7PuomCy', 'dividend_quantity': 100000000}
                    ],
                    ['only issuer can pay dividends', 'insufficient funds (XCP)'],
                    0)
        }, {
            'in': (ADDR[0], DP['quantity'], 'DIVISIBLE', 'NOASSET', DP['default_block_index']),
            'out': (None, None, ['no such dividend asset, NOASSET.'], 0)
        }, {
            'in': (ADDR[0], 8359090909, 'DIVISIBLE', 'XCP', DP['default_block_index']),
            'out': (100309090908,
                    [
                        {'address': 'mtQheFaSfWELRB2MyMBaiWjdDm6ux9Ezns', 'dividend_quantity': 8359090909, 'address_quantity': 100000000},
                        {'address': '1_mn6q3dS2EnDUx3bmyWc6D4szJNVGtaR7zc_mtQheFaSfWELRB2MyMBaiWjdDm6ux9Ezns_2', 'dividend_quantity': 83590909090, 'address_quantity': 1000000000},
                        {'address': '2MyJHMUenMWonC35Yi6PHC7i2tkS7PuomCy', 'dividend_quantity': 8359090909, 'address_quantity': 100000000},
                    ],
                    ['insufficient funds (XCP)'],
                    0)
        }, {
            'in': (ADDR[2], 100000000, 'DIVIDEND', 'DIVIDEND', DP['default_block_index']),
            'out': (10,
                    [
                        {'address_quantity': 10, 'address': 'mqPCfvqTfYctXMUfmniXeG2nyaN8w6tPmj', 'dividend_quantity': 10},
                    ],
                    ['insufficient funds (XCP)'],
                    20000)
        }],
        'compose': [{
            'in': (ADDR[0], DP['quantity'], 'DIVISIBLE', 'XCP'),
            'out': ('mn6q3dS2EnDUx3bmyWc6D4szJNVGtaR7zc', [], b'\x00\x00\x002\x00\x00\x00\x00\x05\xf5\xe1\x00\x00\x00\x00\xa2[\xe3Kf\x00\x00\x00\x00\x00\x00\x00\x01')
        }, {
            'in': (ADDR[0], 1, 'NODIVISIBLE', 'XCP'),
            'out': ('mn6q3dS2EnDUx3bmyWc6D4szJNVGtaR7zc', [], b'\x00\x00\x002\x00\x00\x00\x00\x00\x00\x00\x01\x00\x06\xca\xd8\xdc\x7f\x0bf\x00\x00\x00\x00\x00\x00\x00\x01')
        }],
        'parse': [{
            'comment': 'dividend 1',
            'in': ({'tx_hash': '450c4ced564fa52a84746ecd79d64db6f124bddee19ff2c3cd926adea673ce4c',
                    'supported': 1,
                    'source': 'mn6q3dS2EnDUx3bmyWc6D4szJNVGtaR7zc',
                    'data': b'\x00\x00\x002\x00\x00\x00\x00\x05\xf5\xe1\x00\x00\x00\x00\xa2[\xe3Kf\x00\x00\x00\x00\x00\x00\x00\x01',
                    'tx_index': 502,
                    'block_hash': '2d62095b10a709084b1854b262de77cb9f4f7cd76ba569657df8803990ffbfc6c12bca3c18a44edae9498e1f0f054072e16eef32dfa5e3dd4be149009115b4b8',
                    'block_index': DP['default_block_index'],
                    'btc_amount': 0,
                    'fee': 10000,
                    'destination': '',
                    'block_time': 155409000
                   },),
            'records': [
                {'table': 'dividends', 'values': {
                    'asset': 'DIVISIBLE',
                    'block_index': DP['default_block_index'],
                    'dividend_asset': 'XCP',
                    'fee_paid': 60000,
                    'quantity_per_unit': 100000000,
                    'source': 'mn6q3dS2EnDUx3bmyWc6D4szJNVGtaR7zc',
                    'status': 'valid',
                    'tx_hash': '450c4ced564fa52a84746ecd79d64db6f124bddee19ff2c3cd926adea673ce4c',
                    'tx_index': 502,
                }},
                {'table': 'credits', 'values': {
                    'address': 'mtQheFaSfWELRB2MyMBaiWjdDm6ux9Ezns',
                    'asset': 'XCP',
                    'block_index': DP['default_block_index'],
                    'calling_function': 'dividend',
                    'event': '450c4ced564fa52a84746ecd79d64db6f124bddee19ff2c3cd926adea673ce4c',
                    'quantity': 100000000,
                }},
                {'table': 'credits', 'values': {
                    'address': '1_mn6q3dS2EnDUx3bmyWc6D4szJNVGtaR7zc_mtQheFaSfWELRB2MyMBaiWjdDm6ux9Ezns_2',
                    'asset': 'XCP',
                    'block_index': DP['default_block_index'],
                    'calling_function': 'dividend',
                    'event': '450c4ced564fa52a84746ecd79d64db6f124bddee19ff2c3cd926adea673ce4c',
                    'quantity': 1000000000,
                }},
                {'table': 'credits', 'values': {
                    'address': '2MyJHMUenMWonC35Yi6PHC7i2tkS7PuomCy',
                    'asset': 'XCP',
                    'block_index': DP['default_block_index'],
                    'calling_function': 'dividend',
                    'event': '450c4ced564fa52a84746ecd79d64db6f124bddee19ff2c3cd926adea673ce4c',
                    'quantity': 100000000,
                }},
                {'table': 'debits', 'values': {
                    'action': 'dividend',
                    'address': 'mn6q3dS2EnDUx3bmyWc6D4szJNVGtaR7zc',
                    'asset': 'XCP',
                    'block_index': DP['default_block_index'],
                    'event': '450c4ced564fa52a84746ecd79d64db6f124bddee19ff2c3cd926adea673ce4c',
                    'quantity': 1200000000,
                }},
                {'table': 'debits', 'values': {
                    'action': 'dividend fee',
                    'address': 'mn6q3dS2EnDUx3bmyWc6D4szJNVGtaR7zc',
                    'asset': 'XCP',
                    'block_index': DP['default_block_index'],
                    'event': '450c4ced564fa52a84746ecd79d64db6f124bddee19ff2c3cd926adea673ce4c',
                    'quantity': 60000,
                }}
            ]
        }, {
            'comment': 'dividend 2',
            'in': ({'tx_index': 502, 'btc_amount': 0, 'block_time': 155409000, 'source': 'mn6q3dS2EnDUx3bmyWc6D4szJNVGtaR7zc', 'tx_hash': '5a36e9d939e70917695065b11b728f7ccbc7b828ae3baca1115885d8889e67c7', 'fee': 10000, 'block_index': DP['default_block_index'], 'block_hash': '2d62095b10a709084b1854b262de77cb9f4f7cd76ba569657df8803990ffbfc6c12bca3c18a44edae9498e1f0f054072e16eef32dfa5e3dd4be149009115b4b8', 'supported': 1, 'destination': '', 'data': b'\x00\x00\x002\x00\x00\x00\x00\x00\x00\x00\x01\x00\x06\xca\xd8\xdc\x7f\x0bf\x00\x00\x00\x00\x00\x00\x00\x01'},),
            'records': [
                {'table': 'dividends', 'values': {
                    'asset': 'NODIVISIBLE',
                    'block_index': DP['default_block_index'],
                    'dividend_asset': 'XCP',
                    'fee_paid': 40000,
                    'quantity_per_unit': 1,
                    'source': 'mn6q3dS2EnDUx3bmyWc6D4szJNVGtaR7zc',
                    'status': 'valid',
                    'tx_hash': '5a36e9d939e70917695065b11b728f7ccbc7b828ae3baca1115885d8889e67c7',
                    'tx_index': 502,
                }},
                {'table': 'credits', 'values': {
                    'address': 'mtQheFaSfWELRB2MyMBaiWjdDm6ux9Ezns',
                    'asset': 'XCP',
                    'block_index': DP['default_block_index'],
                    'calling_function': 'dividend',
                    'event': '5a36e9d939e70917695065b11b728f7ccbc7b828ae3baca1115885d8889e67c7',
                    'quantity': 5,
                    }},
                {'table': 'credits', 'values': {
                    'address': '1_mn6q3dS2EnDUx3bmyWc6D4szJNVGtaR7zc_mtQheFaSfWELRB2MyMBaiWjdDm6ux9Ezns_2',
                    'asset': 'XCP',
                    'block_index': DP['default_block_index'],
                    'calling_function': 'dividend',
                    'event': '5a36e9d939e70917695065b11b728f7ccbc7b828ae3baca1115885d8889e67c7',
                    'quantity': 10,
                    }},
                {'table': 'debits', 'values': {
                    'action': 'dividend',
                    'address': 'mn6q3dS2EnDUx3bmyWc6D4szJNVGtaR7zc',
                    'asset': 'XCP',
                    'block_index': DP['default_block_index'],
                    'event': '5a36e9d939e70917695065b11b728f7ccbc7b828ae3baca1115885d8889e67c7',
                    'quantity': 15,
                }},
                {'table': 'debits', 'values': {
                    'action': 'dividend fee',
                    'address': 'mn6q3dS2EnDUx3bmyWc6D4szJNVGtaR7zc',
                    'asset': 'XCP',
                    'block_index': DP['default_block_index'],
                    'event': '5a36e9d939e70917695065b11b728f7ccbc7b828ae3baca1115885d8889e67c7',
                    'quantity': 40000,
                }}
            ]
        }]
    },
    'order': {
        'validate': [{
            'in': (ADDR[0], 'DIVISIBLE', DP['quantity'], 'XCP', DP['quantity'], 2000, 0, DP['default_block_index']),
            'out': ([])
        }, {
            'in': (P2SH_ADDR[0], 'DIVISIBLE', DP['quantity'], 'XCP', DP['quantity'], 2000, 0, DP['default_block_index']),
            'out': ([])
        }, {
            'in': (ADDR[0], 'DIVISIBLE', DP['quantity'], 'XCP', DP['quantity'], 2000, 0.5, DP['default_block_index']),
            'out': (['fee_required must be in satoshis'])
        }, {
            'in': (ADDR[0], 'BTC', DP['quantity'], 'BTC', DP['quantity'], 2000, 0, DP['default_block_index']),
            'out': (['cannot trade BTC for itself'])
        }, {
            'in': (ADDR[0], 'DIVISIBLE', DP['quantity'] / 3, 'XCP', DP['quantity'], 2000, 0, DP['default_block_index']),
            'out': (['give_quantity must be in satoshis'])
        }, {
            'in': (ADDR[0], 'DIVISIBLE', DP['quantity'], 'XCP', DP['quantity'] / 3, 2000, 0, DP['default_block_index']),
            'out': (['get_quantity must be in satoshis'])
        }, {
            'in': (ADDR[0], 'DIVISIBLE', DP['quantity'], 'XCP', DP['quantity'], 1.5, 0, DP['default_block_index']),
            'out': (['expiration must be expressed as an integer block delta'])
        }, {
            'in': (ADDR[0], 'DIVISIBLE', -DP['quantity'], 'XCP', -DP['quantity'], -2000, -10000, DP['default_block_index']),
            'out': (['non‐positive give quantity', 'non‐positive get quantity', 'negative fee_required', 'negative expiration'])
        }, {
            'in': (ADDR[0], 'DIVISIBLE', 0, 'XCP', DP['quantity'], 2000, 0, DP['default_block_index']),
            'out': (['non‐positive give quantity', 'zero give or zero get'])
        }, {
            'in': (ADDR[0], 'NOASSETA', DP['quantity'], 'NOASSETB', DP['quantity'], 2000, 0, DP['default_block_index']),
            'out': (['no such asset to give (NOASSETA)', 'no such asset to get (NOASSETB)'])
        }, {
            'in': (ADDR[0], 'DIVISIBLE', 2**63 + 10, 'XCP', DP['quantity'], 4 * 2016 + 10, 0, DP['default_block_index']),
            'out': (['expiration overflow', 'integer overflow'])
        }],
        'compose': [{
            'in': (ADDR[0], 'BTC', DP['small'], 'XCP', DP['small'] * 2, DP['expiration'], 0),
            'out': ('mn6q3dS2EnDUx3bmyWc6D4szJNVGtaR7zc', [], b'\x00\x00\x00\n\x00\x00\x00\x00\x00\x00\x00\x00\x00\x00\x00\x00\x02\xfa\xf0\x80\x00\x00\x00\x00\x00\x00\x00\x01\x00\x00\x00\x00\x05\xf5\xe1\x00\x00\n\x00\x00\x00\x00\x00\x00\x00\x00')
        }, {
            'in': (P2SH_ADDR[0], 'BTC', DP['small'], 'XCP', DP['small'] * 2, DP['expiration'], 0),
            'out': (P2SH_ADDR[0], [], b'\x00\x00\x00\n\x00\x00\x00\x00\x00\x00\x00\x00\x00\x00\x00\x00\x02\xfa\xf0\x80\x00\x00\x00\x00\x00\x00\x00\x01\x00\x00\x00\x00\x05\xf5\xe1\x00\x00\n\x00\x00\x00\x00\x00\x00\x00\x00')
        }, {
            'in': (ADDR[0], 'XCP', round(DP['small'] * 2.1), 'BTC', DP['small'], DP['expiration'], DP['fee_required']),
            'out': ('mn6q3dS2EnDUx3bmyWc6D4szJNVGtaR7zc', [], b'\x00\x00\x00\n\x00\x00\x00\x00\x00\x00\x00\x01\x00\x00\x00\x00\x06B,@\x00\x00\x00\x00\x00\x00\x00\x00\x00\x00\x00\x00\x02\xfa\xf0\x80\x00\n\x00\x00\x00\x00\x00\r\xbb\xa0')
        }, {
            'in': (MULTISIGADDR[0], 'BTC', DP['small'], 'XCP', DP['small'] * 2, DP['expiration'], 0),
            'out': ('1_mn6q3dS2EnDUx3bmyWc6D4szJNVGtaR7zc_mtQheFaSfWELRB2MyMBaiWjdDm6ux9Ezns_2', [], b'\x00\x00\x00\n\x00\x00\x00\x00\x00\x00\x00\x00\x00\x00\x00\x00\x02\xfa\xf0\x80\x00\x00\x00\x00\x00\x00\x00\x01\x00\x00\x00\x00\x05\xf5\xe1\x00\x00\n\x00\x00\x00\x00\x00\x00\x00\x00')
        }, {
            'in': (MULTISIGADDR[0], 'XCP', round(DP['small'] * 2.1), 'BTC', DP['small'], DP['expiration'], DP['fee_required']),
            'out': ('1_mn6q3dS2EnDUx3bmyWc6D4szJNVGtaR7zc_mtQheFaSfWELRB2MyMBaiWjdDm6ux9Ezns_2', [], b'\x00\x00\x00\n\x00\x00\x00\x00\x00\x00\x00\x01\x00\x00\x00\x00\x06B,@\x00\x00\x00\x00\x00\x00\x00\x00\x00\x00\x00\x00\x02\xfa\xf0\x80\x00\n\x00\x00\x00\x00\x00\r\xbb\xa0')
        }, {
            'in': (ADDR[0], 'MAXI', 2**63 - 1, 'XCP', DP['quantity'], DP['expiration'], DP['fee_required']),
            'out': ('mn6q3dS2EnDUx3bmyWc6D4szJNVGtaR7zc', [], b'\x00\x00\x00\n\x00\x00\x00\x00\x00\x03:>\x7f\xff\xff\xff\xff\xff\xff\xff\x00\x00\x00\x00\x00\x00\x00\x01\x00\x00\x00\x00\x05\xf5\xe1\x00\x00\n\x00\x00\x00\x00\x00\r\xbb\xa0')
        }, {
            'in': (ADDR[0], 'MAXI', 2**63 + 1, 'XCP', DP['quantity'], DP['expiration'], DP['fee_required']),
            'error': (exceptions.ComposeError, 'insufficient funds')
        }],
        'parse': [{
            'comment': '1',
            'in': ({'destination': None, 'tx_hash': 'db6d9052b576d973196363e11163d492f50926c2f1d1efd67b3d999817b0d04d', 'source': 'mtQheFaSfWELRB2MyMBaiWjdDm6ux9Ezns', 'block_time': 155409000, 'block_index': DP['default_block_index'], 'tx_index': 502, 'data': b'\x00\x00\x00\n\x00\x00\x00\xa2[\xe3Kf\x00\x00\x00\x00\x05\xf5\xe1\x00\x00\x00\x00\x00\x00\x00\x00\x01\x00\x00\x00\x00\x05\xf5\xe1\x00\x07\xd0\x00\x00\x00\x00\x00\x00\x00\x00', 'fee': 10000, 'btc_amount': None, 'supported': 1, 'block_hash': DP['default_block_hash']},),
            'records': [
                {'table': 'orders', 'values': {
                    'block_index': DP['default_block_index'],
                    'expiration': 2000,
                    'expire_index': DP['default_block_index'] + 2000,
                    'fee_provided': 10000,
                    'fee_provided_remaining': 10000,
                    'fee_required': 0,
                    'fee_required_remaining': 0,
                    'get_asset': 'XCP',
                    'get_quantity': 100000000,
                    'get_remaining': 0,
                    'give_asset': 'DIVISIBLE',
                    'give_quantity': 100000000,
                    'give_remaining': 0,
                    'source': 'mtQheFaSfWELRB2MyMBaiWjdDm6ux9Ezns',
                    'status': 'filled',
                    'tx_hash': 'db6d9052b576d973196363e11163d492f50926c2f1d1efd67b3d999817b0d04d',
                    'tx_index': 502,
                }},
                {'table': 'order_matches', 'values': {
                    'backward_asset': 'DIVISIBLE',
                    'backward_quantity': 100000000,
                    'block_index': DP['default_block_index'],
                    'fee_paid': 0,
                    'forward_asset': 'XCP',
                    'forward_quantity': 100000000,
                    'id': 'b0240284e3e44dfcae7bd3e6ea9d8152f8424bd55659df84c866e07a3f6566f3_db6d9052b576d973196363e11163d492f50926c2f1d1efd67b3d999817b0d04d',
                    'match_expire_index': DP['default_block_index'] + 20,
                    'status': 'completed',
                    'tx0_address': 'mn6q3dS2EnDUx3bmyWc6D4szJNVGtaR7zc',
                    'tx0_block_index': DP['default_block_index'] - 495,
                    'tx0_expiration': 2000,
                    'tx0_hash': 'b0240284e3e44dfcae7bd3e6ea9d8152f8424bd55659df84c866e07a3f6566f3',
                    'tx0_index': 7,
                    'tx1_address': 'mtQheFaSfWELRB2MyMBaiWjdDm6ux9Ezns',
                    'tx1_block_index': DP['default_block_index'],
                    'tx1_expiration': 2000,
                    'tx1_hash': 'db6d9052b576d973196363e11163d492f50926c2f1d1efd67b3d999817b0d04d',
                    'tx1_index': 502,
                }},
                {'table': 'credits', 'values': {
                    'address': 'mtQheFaSfWELRB2MyMBaiWjdDm6ux9Ezns',
                    'asset': 'XCP',
                    'block_index': DP['default_block_index'],
                    'calling_function': 'order match',
                    'event': 'b0240284e3e44dfcae7bd3e6ea9d8152f8424bd55659df84c866e07a3f6566f3_db6d9052b576d973196363e11163d492f50926c2f1d1efd67b3d999817b0d04d',
                    'quantity': 100000000,
                }},
                {'table': 'debits', 'values': {
                    'action': 'open order',
                    'address': 'mtQheFaSfWELRB2MyMBaiWjdDm6ux9Ezns',
                    'asset': 'DIVISIBLE',
                    'block_index': DP['default_block_index'],
                    'event': 'db6d9052b576d973196363e11163d492f50926c2f1d1efd67b3d999817b0d04d',
                    'quantity': 100000000,
                }},
                {'table': 'credits', 'values': {
                    'address': 'mn6q3dS2EnDUx3bmyWc6D4szJNVGtaR7zc',
                    'asset': 'DIVISIBLE',
                    'block_index': DP['default_block_index'],
                    'calling_function': 'order match',
                    'event': 'b0240284e3e44dfcae7bd3e6ea9d8152f8424bd55659df84c866e07a3f6566f3_db6d9052b576d973196363e11163d492f50926c2f1d1efd67b3d999817b0d04d',
                    'quantity': 100000000,
                }},
                {'table': 'credits', 'values': {
                    'address': 'mn6q3dS2EnDUx3bmyWc6D4szJNVGtaR7zc',
                    'asset': 'XCP',
                    'block_index': DP['default_block_index'],
                    'calling_function': 'filled',
                    'event': 'db6d9052b576d973196363e11163d492f50926c2f1d1efd67b3d999817b0d04d',
                    'quantity': 0,
                }},
                {'table': 'credits', 'values': {
                    'address': 'mtQheFaSfWELRB2MyMBaiWjdDm6ux9Ezns',
                    'asset': 'DIVISIBLE',
                    'block_index': DP['default_block_index'],
                    'calling_function': 'filled',
                    'event': 'b0240284e3e44dfcae7bd3e6ea9d8152f8424bd55659df84c866e07a3f6566f3',
                    'quantity': 0,
                }}
            ]
        }, {
            'comment': 'P2SH order',
            'in': ({
                       'block_hash': '2d62095b10a709084b1854b262de77cb9f4f7cd76ba569657df8803990ffbfc6c12bca3c18a44edae9498e1f0f054072e16eef32dfa5e3dd4be149009115b4b8',
                       'block_index': DP['default_block_index'],
                       'block_time': 155409000,
                       'btc_amount': None,
                       'data': b'\x00\x00\x00\n\x00\x00\x00\xa2[\xe3Kf\x00\x00\x00\x00\x05\xf5\xe1\x00\x00\x00\x00\x00\x00\x00\x00\x01\x00\x00\x00\x00\x05\xf5\xe1\x00\x07\xd0\x00\x00\x00\x00\x00\x00\x00\x00',
                       'destination': None,
                       'fee': 10000,
                       'source': P2SH_ADDR[0],
                       'supported': 1,
                       'tx_hash': 'db6d9052b576d973196363e11163d492f50926c2f1d1efd67b3d999817b0d04d',
                       'tx_index': 502,
                   },),
            'records': [
                {'table': 'orders', 'values': {
                    'block_index': DP['default_block_index'],
                    'expiration': 2000,
                    'expire_index': DP['default_block_index'] + 2000,
                    'fee_provided': 10000,
                    'fee_provided_remaining': 10000,
                    'fee_required': 0,
                    'fee_required_remaining': 0,
                    'get_asset': 'XCP',
                    'get_quantity': 100000000,
                    'get_remaining': 0,
                    'give_asset': 'DIVISIBLE',
                    'give_quantity': 100000000,
                    'give_remaining': 0,
                    'source': P2SH_ADDR[0],
                    'status': 'filled',
                    'tx_hash': 'db6d9052b576d973196363e11163d492f50926c2f1d1efd67b3d999817b0d04d',
                    'tx_index': 502,
                }},
                {'table': 'order_matches', 'values': {
                    'backward_asset': 'DIVISIBLE',
                    'backward_quantity': 100000000,
                    'block_index': DP['default_block_index'],
                    'fee_paid': 0,
                    'forward_asset': 'XCP',
                    'forward_quantity': 100000000,
                    'id': 'b0240284e3e44dfcae7bd3e6ea9d8152f8424bd55659df84c866e07a3f6566f3_db6d9052b576d973196363e11163d492f50926c2f1d1efd67b3d999817b0d04d',
                    'match_expire_index': DP['default_block_index'] + 20,
                    'status': 'completed',
                    'tx0_address': 'mn6q3dS2EnDUx3bmyWc6D4szJNVGtaR7zc',
                    'tx0_block_index': DP['default_block_index'] - 495,
                    'tx0_expiration': 2000,
                    'tx0_hash': 'b0240284e3e44dfcae7bd3e6ea9d8152f8424bd55659df84c866e07a3f6566f3',
                    'tx0_index': 7,
                    'tx1_address': P2SH_ADDR[0],
                    'tx1_block_index': DP['default_block_index'],
                    'tx1_expiration': 2000,
                    'tx1_hash': 'db6d9052b576d973196363e11163d492f50926c2f1d1efd67b3d999817b0d04d',
                    'tx1_index': 502,
                }},
                {'table': 'credits', 'values': {
                    'address': P2SH_ADDR[0],
                    'asset': 'XCP',
                    'block_index': DP['default_block_index'],
                    'calling_function': 'order match',
                    'event': 'b0240284e3e44dfcae7bd3e6ea9d8152f8424bd55659df84c866e07a3f6566f3_db6d9052b576d973196363e11163d492f50926c2f1d1efd67b3d999817b0d04d',
                    'quantity': 100000000,
                }},
                {'table': 'debits', 'values': {
                    'action': 'open order',
                    'address': P2SH_ADDR[0],
                    'asset': 'DIVISIBLE',
                    'block_index': DP['default_block_index'],
                    'event': 'db6d9052b576d973196363e11163d492f50926c2f1d1efd67b3d999817b0d04d',
                    'quantity': 100000000,
                }},
                {'table': 'credits', 'values': {
                    'address': 'mn6q3dS2EnDUx3bmyWc6D4szJNVGtaR7zc',
                    'asset': 'DIVISIBLE',
                    'block_index': DP['default_block_index'],
                    'calling_function': 'order match',
                    'event': 'b0240284e3e44dfcae7bd3e6ea9d8152f8424bd55659df84c866e07a3f6566f3_db6d9052b576d973196363e11163d492f50926c2f1d1efd67b3d999817b0d04d',
                    'quantity': 100000000,
                }},
                {'table': 'credits', 'values': {
                    'address': 'mn6q3dS2EnDUx3bmyWc6D4szJNVGtaR7zc',
                    'asset': 'XCP',
                    'block_index': DP['default_block_index'],
                    'calling_function': 'filled',
                    'event': 'db6d9052b576d973196363e11163d492f50926c2f1d1efd67b3d999817b0d04d',
                    'quantity': 0,
                }},
                {'table': 'credits', 'values': {
                    'address': P2SH_ADDR[0],
                    'asset': 'DIVISIBLE',
                    'block_index': DP['default_block_index'],
                    'calling_function': 'filled',
                    'event': 'b0240284e3e44dfcae7bd3e6ea9d8152f8424bd55659df84c866e07a3f6566f3',
                    'quantity': 0,
                }}
            ]
        }, {
            'comment': 'order 2',
            'in': ({'block_hash': '2d62095b10a709084b1854b262de77cb9f4f7cd76ba569657df8803990ffbfc6c12bca3c18a44edae9498e1f0f054072e16eef32dfa5e3dd4be149009115b4b8', 'btc_amount': None, 'tx_index': 502, 'supported': 1, 'source': 'mtQheFaSfWELRB2MyMBaiWjdDm6ux9Ezns', 'fee': 10000, 'block_time': 155409000, 'block_index': DP['default_block_index'], 'tx_hash': 'db6d9052b576d973196363e11163d492f50926c2f1d1efd67b3d999817b0d04d', 'data': b'\x00\x00\x00\n\x00\x00\x00\x00\x00\x00\x00\x00\x00\x00\x00\x00\x00\x0fB@\x00\x00\x00\x00\x00\x00\x00\x01\x00\x00\x00\x00\x05\xf5\xe1\x00\x07\xd0\x00\x00\x00\x00\x00\x00\x00\x00', 'destination': None},),
            'records': [
                {'table': 'orders', 'values': {
                    'block_index': DP['default_block_index'],
                    'expiration': 2000,
                    'expire_index': DP['default_block_index'] + 2000,
                    'fee_provided': 10000,
                    'fee_provided_remaining': 1000,
                    'fee_required': 0,
                    'fee_required_remaining': 0,
                    'get_asset': 'XCP',
                    'get_quantity': 100000000,
                    'get_remaining': 0,
                    'give_asset': 'BTC',
                    'give_quantity': 1000000,
                    'give_remaining': 0,
                    'source': 'mtQheFaSfWELRB2MyMBaiWjdDm6ux9Ezns',
                    'status': 'open',
                    'tx_hash': 'db6d9052b576d973196363e11163d492f50926c2f1d1efd67b3d999817b0d04d',
                    'tx_index': 502,
                }},
                {'table': 'order_matches', 'values': {
                    'backward_asset': 'BTC',
                    'backward_quantity': 1000000,
                    'block_index': DP['default_block_index'],
                    'fee_paid': 9000,
                    'forward_asset': 'XCP',
                    'forward_quantity': 100000000,
                    'id': 'c073532bca106afd5faa1c6fde8d6b4d9cb148a8940fc05a5ba66c7757365145_db6d9052b576d973196363e11163d492f50926c2f1d1efd67b3d999817b0d04d',
                    'match_expire_index': DP['default_block_index'] + 20,
                    'status': 'pending',
                    'tx0_address': 'mn6q3dS2EnDUx3bmyWc6D4szJNVGtaR7zc',
                    'tx0_block_index': DP['default_block_index'] - 491,
                    'tx0_expiration': 2000,
                    'tx0_hash': 'c073532bca106afd5faa1c6fde8d6b4d9cb148a8940fc05a5ba66c7757365145',
                    'tx0_index': 11,
                    'tx1_address': 'mtQheFaSfWELRB2MyMBaiWjdDm6ux9Ezns',
                    'tx1_block_index': DP['default_block_index'],
                    'tx1_expiration': 2000,
                    'tx1_hash': 'db6d9052b576d973196363e11163d492f50926c2f1d1efd67b3d999817b0d04d',
                    'tx1_index': 502,
                }}
            ]
        }, {
            'comment': '3',
            'in': ({'fee': 10000, 'block_time': 155409000, 'tx_hash': 'db6d9052b576d973196363e11163d492f50926c2f1d1efd67b3d999817b0d04d', 'source': 'mtQheFaSfWELRB2MyMBaiWjdDm6ux9Ezns', 'destination': None, 'supported': 1, 'tx_index': 502, 'data': b'\x00\x00\x00\n\x00\x00\x00\x00\x00\x00\x00\x01\x00\x00\x00\x00\x05\xf5\xe1\x00\x00\x00\x00\x00\x00\x00\x00\x00\x00\x00\x00\x00\x00\n,+\x07\xd0\x00\x00\x00\x00\x00\x00\x00\x00', 'block_hash': DP['default_block_hash'], 'btc_amount': None, 'block_index': DP['default_block_index']},),
            'records': [
                {'table': 'orders', 'values': {
                    'block_index': DP['default_block_index'],
                    'expiration': 2000,
                    'expire_index': 312501,
                    'fee_provided': 10000,
                    'fee_provided_remaining': 10000,
                    'fee_required': 0,
                    'fee_required_remaining': 0,
                    'get_asset': 'BTC',
                    'get_quantity': 666666,
                    'get_remaining': 0,
                    'give_asset': 'XCP',
                    'give_quantity': 99999990,
                    'give_remaining': 140,
                    'source': 'mtQheFaSfWELRB2MyMBaiWjdDm6ux9Ezns',
                    'status': 'open',
                    'tx_hash': 'db6d9052b576d973196363e11163d492f50926c2f1d1efd67b3d999817b0d04d',
                    'tx_index': 502,
                }},
                {'table': 'order_matches', 'values': {
                    'backward_asset': 'XCP',
                    'backward_quantity': 99999850,
                    'block_index': DP['default_block_index'],
                    'fee_paid': 0,
                    'forward_asset': 'BTC',
                    'forward_quantity': 666666,
                    'id': '601cf81f77b46d4921ccd22a1156d8ca75bd7106570d9514101934e5ca644f3e_db6d9052b576d973196363e11163d492f50926c2f1d1efd67b3d999817b0d04d',
                    'match_expire_index': DP['default_block_index'] + 20,
                    'status': 'pending',
                    'tx0_address': 'mn6q3dS2EnDUx3bmyWc6D4szJNVGtaR7zc',
                    'tx0_block_index': 310011,
                    'tx0_expiration': 2000,
                    'tx0_hash': '601cf81f77b46d4921ccd22a1156d8ca75bd7106570d9514101934e5ca644f3e',
                    'tx0_index': 12,
                    'tx1_address': 'mtQheFaSfWELRB2MyMBaiWjdDm6ux9Ezns',
                    'tx1_block_index': DP['default_block_index'],
                    'tx1_expiration': 2000,
                    'tx1_hash': 'db6d9052b576d973196363e11163d492f50926c2f1d1efd67b3d999817b0d04d',
                    'tx1_index': 502,
                }},
                {'table': 'debits', 'values': {
                    'action': 'open order',
                    'address': 'mtQheFaSfWELRB2MyMBaiWjdDm6ux9Ezns',
                    'asset': 'XCP',
                    'block_index': DP['default_block_index'],
                    'event': 'db6d9052b576d973196363e11163d492f50926c2f1d1efd67b3d999817b0d04d',
                    'quantity': 99999990,
                }}
            ]
        }, {
            'comment': 'order 3',
            'in': ({'block_time': 155409000, 'destination': None, 'btc_amount': None, 'tx_hash': 'db6d9052b576d973196363e11163d492f50926c2f1d1efd67b3d999817b0d04d', 'data': b'\x00\x00\x00\n\x00\x00\x00\x00\x00\x00\x00\x01\x00\x00\x00\x00\x05\xf5\xe1\x00\x00\x00\x00\x00\x00\x00\x00\x00\x00\x00\x00\x00\x00\x1e\x84\x80\x07\xd0\x00\x00\x00\x00\x00\x00\x00\x00', 'supported': 1, 'fee': 10000, 'source': 'mtQheFaSfWELRB2MyMBaiWjdDm6ux9Ezns', 'tx_index': 502, 'block_index': DP['default_block_index'], 'block_hash': '2d62095b10a709084b1854b262de77cb9f4f7cd76ba569657df8803990ffbfc6c12bca3c18a44edae9498e1f0f054072e16eef32dfa5e3dd4be149009115b4b8'},),
            'records': [
                {'table': 'orders', 'values': {
                    'block_index': DP['default_block_index'],
                    'expiration': 2000,
                    'expire_index': 312501,
                    'fee_provided': 10000,
                    'fee_provided_remaining': 10000,
                    'fee_required': 0,
                    'fee_required_remaining': 0,
                    'get_asset': 'BTC',
                    'get_quantity': 1999999,
                    'get_remaining': 1999999,
                    'give_asset': 'XCP',
                    'give_quantity': 99999990,
                    'give_remaining': 99999990,
                    'source': 'mtQheFaSfWELRB2MyMBaiWjdDm6ux9Ezns',
                    'status': 'open',
                    'tx_hash': 'db6d9052b576d973196363e11163d492f50926c2f1d1efd67b3d999817b0d04d',
                    'tx_index': 502,
                }},
                {'table': 'debits', 'values': {
                    'action': 'open order',
                    'address': 'mtQheFaSfWELRB2MyMBaiWjdDm6ux9Ezns',
                    'asset': 'XCP',
                    'block_index': DP['default_block_index'],
                    'event': 'db6d9052b576d973196363e11163d492f50926c2f1d1efd67b3d999817b0d04d',
                    'quantity': 99999990,
                }}
           ]
        }, {
            'comment': '5',
            'in': ({'data': b'\x00\x00\x00\n\x00\x00\x00\x00\x00\x00\x00\x00\x00\x00\x00\x00\x00\x07\xa1 \x00\x00\x00\x00\x00\x00\x00\x01\x00\x00\x00\x00\x05\xf5\xe1\x00\x07\xd0\x00\x00\x00\x00\x00\x00\x00\x00', 'tx_index': 502, 'destination': None, 'block_index': DP['default_block_index'], 'tx_hash': 'db6d9052b576d973196363e11163d492f50926c2f1d1efd67b3d999817b0d04d', 'btc_amount': None, 'block_time': 155409000, 'supported': 1, 'fee': 1000000, 'block_hash': DP['default_block_hash'], 'source': 'mtQheFaSfWELRB2MyMBaiWjdDm6ux9Ezns'},),
            'records': [
                {'table': 'orders', 'values': {
                    'block_index': DP['default_block_index'],
                    'expiration': 2000,
                    'expire_index': DP['default_block_index'] + 2000,
                    'fee_provided': 1000000,
                    'fee_provided_remaining': 1000000,
                    'fee_required': 0,
                    'fee_required_remaining': 0,
                    'get_asset': 'XCP',
                    'get_quantity': 100000000,
                    'get_remaining': 100000000,
                    'give_asset': 'BTC',
                    'give_quantity': 500000,
                    'give_remaining': 500000,
                    'source': 'mtQheFaSfWELRB2MyMBaiWjdDm6ux9Ezns',
                    'status': 'open',
                    'tx_hash': 'db6d9052b576d973196363e11163d492f50926c2f1d1efd67b3d999817b0d04d',
                    'tx_index': 502,
                }}
            ]
        }, {
            'comment': 'order 4',
            'in': ({'block_hash': '2d62095b10a709084b1854b262de77cb9f4f7cd76ba569657df8803990ffbfc6c12bca3c18a44edae9498e1f0f054072e16eef32dfa5e3dd4be149009115b4b8', 'btc_amount': None, 'tx_index': 502, 'supported': 1, 'source': 'mtQheFaSfWELRB2MyMBaiWjdDm6ux9Ezns', 'fee': 10000, 'block_time': 155409000, 'block_index': DP['default_block_index'], 'tx_hash': 'db6d9052b576d973196363e11163d492f50926c2f1d1efd67b3d999817b0d04d', 'data': b'\x00\x00\x00\n\x00\x00\x00\x00\x00 foo\x00\x00\x00\x00\x00\x00\x00\x00\x00\x00\x00\x00\x00\x00\x00\x00\x00\x00\x00\x00\x00\x00\x00\xe1\x00\x07\xd0\x00\x00\x00\x00\x00\x00\x00\x00', 'destination': None},),
            'records': [
                {'table': 'orders', 'values': {
                    'block_index': DP['default_block_index'],
                    'expiration': 0,
                    'expire_index': DP['default_block_index'],
                    'fee_provided': 10000,
                    'fee_provided_remaining': 10000,
                    'fee_required': 0,
                    'fee_required_remaining': 0,
                    'get_asset': '0',
                    'get_quantity': 0,
                    'get_remaining': 0,
                    'give_asset': '0',
                    'give_quantity': 0,
                    'give_remaining': 0,
                    'source': 'mtQheFaSfWELRB2MyMBaiWjdDm6ux9Ezns',
                    'status': 'invalid: could not unpack',
                    'tx_hash': 'db6d9052b576d973196363e11163d492f50926c2f1d1efd67b3d999817b0d04d',
                    'tx_index': 502,
                }},
            ]
        }, {
            'comment': '7',
            'in': ({'btc_amount': None, 'block_time': 155409000, 'tx_hash': 'db6d9052b576d973196363e11163d492f50926c2f1d1efd67b3d999817b0d04d', 'tx_index': 502, 'supported': 1, 'source': 'mn6q3dS2EnDUx3bmyWc6D4szJNVGtaR7zc', 'block_hash': DP['default_block_hash'], 'destination': None, 'block_index': DP['default_block_index'], 'data': b'\x00\x00\x00\n\x00\x06\xca\xd8\xdc\x7f\x0bf\x00\x00\x00\x00\x00\x00\x01\xf4\x00\x00\x00\x00\x00\x00\x00\x01\x00\x00\x00\x00\x05\xf5\xe1\x00\x07\xd0\x00\x00\x00\x00\x00\x00\x00\x00', 'fee': 10000},),
            'records': [
                {'table': 'orders', 'values': {
                    'block_index': DP['default_block_index'],
                    'expiration': 2000,
                    'expire_index': DP['default_block_index'] + 2000,
                    'fee_provided': 10000,
                    'fee_provided_remaining': 10000,
                    'fee_required': 0,
                    'fee_required_remaining': 0,
                    'get_asset': 'XCP',
                    'get_quantity': 100000000,
                    'get_remaining': 100000000,
                    'give_asset': 'NODIVISIBLE',
                    'give_quantity': 500,
                    'give_remaining': 500,
                    'source': 'mn6q3dS2EnDUx3bmyWc6D4szJNVGtaR7zc',
                    'status': 'open',
                    'tx_hash': 'db6d9052b576d973196363e11163d492f50926c2f1d1efd67b3d999817b0d04d',
                    'tx_index': 502,
                }},
                {'table': 'debits', 'values': {
                    'action': 'open order',
                    'address': 'mn6q3dS2EnDUx3bmyWc6D4szJNVGtaR7zc',
                    'asset': 'NODIVISIBLE',
                    'block_index': DP['default_block_index'],
                    'event': 'db6d9052b576d973196363e11163d492f50926c2f1d1efd67b3d999817b0d04d',
                    'quantity': 500,
                }}
            ]
        }, {
            'comment': 'order 5',
            'in': ({'block_index': DP['default_block_index'], 'data': b'\x00\x00\x00\n\x00\x00\x00\x00\x00\x00\x00\x00\x00\x00\x00\x00\x02\xfa\xf0\x80\x00\x00\x00\x00\x00\x00\x00\x01\x00\x00\x00\x00\x05\xf5\xe1\x00\x00\n\x00\x00\x00\x00\x00\x00\x00\x00', 'tx_hash': 'db6d9052b576d973196363e11163d492f50926c2f1d1efd67b3d999817b0d04d', 'block_hash': '2d62095b10a709084b1854b262de77cb9f4f7cd76ba569657df8803990ffbfc6c12bca3c18a44edae9498e1f0f054072e16eef32dfa5e3dd4be149009115b4b8', 'destination': '', 'fee': 10000, 'tx_index': 502, 'supported': 1, 'source': '1_mn6q3dS2EnDUx3bmyWc6D4szJNVGtaR7zc_mtQheFaSfWELRB2MyMBaiWjdDm6ux9Ezns_2', 'block_time': 155409000, 'btc_amount': 0},),
            'records': [
                {'table': 'orders', 'values': {
                    'block_index': DP['default_block_index'],
                    'expiration': 10,
                    'expire_index': DP['default_block_index'] + 10,
                    'fee_provided': 10000,
                    'fee_provided_remaining': 1000,
                    'fee_required': 0,
                    'fee_required_remaining': 0,
                    'get_asset': 'XCP',
                    'get_quantity': 100000000,
                    'get_remaining': 0,
                    'give_asset': 'BTC',
                    'give_quantity': 50000000,
                    'give_remaining': 49000000,
                    'source': '1_mn6q3dS2EnDUx3bmyWc6D4szJNVGtaR7zc_mtQheFaSfWELRB2MyMBaiWjdDm6ux9Ezns_2',
                    'status': 'open',
                    'tx_hash': 'db6d9052b576d973196363e11163d492f50926c2f1d1efd67b3d999817b0d04d',
                    'tx_index': 502,
                }},
                {'table': 'order_matches', 'values': {
                    'backward_asset': 'BTC',
                    'backward_quantity': 1000000,
                    'block_index': DP['default_block_index'],
                    'fee_paid': 9000,
                    'forward_asset': 'XCP',
                    'forward_quantity': 100000000,
                    'id': 'c073532bca106afd5faa1c6fde8d6b4d9cb148a8940fc05a5ba66c7757365145_db6d9052b576d973196363e11163d492f50926c2f1d1efd67b3d999817b0d04d',
                    'match_expire_index': DP['default_block_index'] + 20,
                    'status': 'pending',
                    'tx0_address': 'mn6q3dS2EnDUx3bmyWc6D4szJNVGtaR7zc',
                    'tx0_block_index': DP['default_block_index'] - 491,
                    'tx0_expiration': 2000,
                    'tx0_hash': 'c073532bca106afd5faa1c6fde8d6b4d9cb148a8940fc05a5ba66c7757365145',
                    'tx0_index': 11,
                    'tx1_address': '1_mn6q3dS2EnDUx3bmyWc6D4szJNVGtaR7zc_mtQheFaSfWELRB2MyMBaiWjdDm6ux9Ezns_2',
                    'tx1_block_index': DP['default_block_index'],
                    'tx1_expiration': 10,
                    'tx1_hash': 'db6d9052b576d973196363e11163d492f50926c2f1d1efd67b3d999817b0d04d',
                    'tx1_index': 502,
                }}
            ]
        }, {
            'comment': 'order 6',
            'in': ({'block_index': DP['default_block_index'], 'data': b'\x00\x00\x00\n\x00\x00\x00\x00\x00\x00\x00\x00\x00\x00\x00\x00\x02\xfa\xf0\x80\x00\x00\x00\x00\x00\x00\x00\x01\x00\x00\x00\x00\x05\xf5\xe1\x00\x00\n\x00\x00\x00\x00\x00\x00\x00\x00', 'tx_hash': 'db6d9052b576d973196363e11163d492f50926c2f1d1efd67b3d999817b0d04d', 'block_hash': '2d62095b10a709084b1854b262de77cb9f4f7cd76ba569657df8803990ffbfc6c12bca3c18a44edae9498e1f0f054072e16eef32dfa5e3dd4be149009115b4b8', 'destination': '', 'fee': 10000, 'tx_index': 502, 'supported': 1, 'source': '1_mn6q3dS2EnDUx3bmyWc6D4szJNVGtaR7zc_mtQheFaSfWELRB2MyMBaiWjdDm6ux9Ezns_2', 'block_time': 155409000, 'btc_amount': 0},),
            'records': [
                {'table': 'orders', 'values': {
                    'block_index': DP['default_block_index'],
                    'expiration': 10,
                    'expire_index': DP['default_block_index'] + 10,
                    'fee_provided': 10000,
                    'fee_provided_remaining': 1000,
                    'fee_required': 0,
                    'fee_required_remaining': 0,
                    'get_asset': 'XCP',
                    'get_quantity': 100000000,
                    'get_remaining': 0,
                    'give_asset': 'BTC',
                    'give_quantity': 50000000,
                    'give_remaining': 49000000,
                    'source': '1_mn6q3dS2EnDUx3bmyWc6D4szJNVGtaR7zc_mtQheFaSfWELRB2MyMBaiWjdDm6ux9Ezns_2',
                    'status': 'open',
                    'tx_hash': 'db6d9052b576d973196363e11163d492f50926c2f1d1efd67b3d999817b0d04d',
                    'tx_index': 502,
                }},
                {'table': 'order_matches', 'values': {
                    'backward_asset': 'BTC',
                    'backward_quantity': 1000000,
                    'block_index': DP['default_block_index'],
                    'fee_paid': 9000,
                    'forward_asset': 'XCP',
                    'forward_quantity': 100000000,
                    'id': 'c073532bca106afd5faa1c6fde8d6b4d9cb148a8940fc05a5ba66c7757365145_db6d9052b576d973196363e11163d492f50926c2f1d1efd67b3d999817b0d04d',
                    'match_expire_index': DP['default_block_index'] + 20,
                    'status': 'pending',
                    'tx0_address': 'mn6q3dS2EnDUx3bmyWc6D4szJNVGtaR7zc',
                    'tx0_block_index': DP['default_block_index'] - 491,
                    'tx0_expiration': 2000,
                    'tx0_hash': 'c073532bca106afd5faa1c6fde8d6b4d9cb148a8940fc05a5ba66c7757365145',
                    'tx0_index': 11,
                    'tx1_address': '1_mn6q3dS2EnDUx3bmyWc6D4szJNVGtaR7zc_mtQheFaSfWELRB2MyMBaiWjdDm6ux9Ezns_2',
                    'tx1_block_index': DP['default_block_index'],
                    'tx1_expiration': 10,
                    'tx1_hash': 'db6d9052b576d973196363e11163d492f50926c2f1d1efd67b3d999817b0d04d',
                    'tx1_index': 502,
                }}
            ]
        }, {
            'comment': 'order 7',
            'in': ({'fee': 10000, 'btc_amount': 0, 'tx_hash': 'db6d9052b576d973196363e11163d492f50926c2f1d1efd67b3d999817b0d04d', 'tx_index': 502, 'block_hash': '2d62095b10a709084b1854b262de77cb9f4f7cd76ba569657df8803990ffbfc6c12bca3c18a44edae9498e1f0f054072e16eef32dfa5e3dd4be149009115b4b8', 'source': '1_mn6q3dS2EnDUx3bmyWc6D4szJNVGtaR7zc_mtQheFaSfWELRB2MyMBaiWjdDm6ux9Ezns_2', 'supported': 1, 'block_time': 155409000, 'block_index': DP['default_block_index'], 'data': b'\x00\x00\x00\n\x00\x00\x00\x00\x00\x00\x00\x01\x00\x00\x00\x00\x06B,@\x00\x00\x00\x00\x00\x00\x00\x00\x00\x00\x00\x00\x02\xfa\xf0\x80\x00\n\x00\x00\x00\x00\x00\r\xbb\xa0', 'destination': ''},),
            'records': [
                {'table': 'orders', 'values': {
                    'block_index': DP['default_block_index'],
                    'expire_index': DP['default_block_index'] + 10,
                    'fee_provided': 10000,
                    'fee_provided_remaining': 10000,
                    'fee_required': 900000,
                    'fee_required_remaining': 900000,
                    'get_asset': 'BTC',
                    'get_quantity': 50000000,
                    'get_remaining': 50000000,
                    'give_asset': 'XCP',
                    'give_quantity': 105000000,
                    'give_remaining': 105000000,
                    'source': '1_mn6q3dS2EnDUx3bmyWc6D4szJNVGtaR7zc_mtQheFaSfWELRB2MyMBaiWjdDm6ux9Ezns_2',
                    'status': 'open',
                    'tx_hash': 'db6d9052b576d973196363e11163d492f50926c2f1d1efd67b3d999817b0d04d',
                    'tx_index': 502, 'expiration': 10,
                }},
                {'table': 'debits', 'values': {
                    'action': 'open order',
                    'address': '1_mn6q3dS2EnDUx3bmyWc6D4szJNVGtaR7zc_mtQheFaSfWELRB2MyMBaiWjdDm6ux9Ezns_2',
                    'asset': 'XCP', 'quantity': 105000000,
                    'block_index': DP['default_block_index'],
                    'event': 'db6d9052b576d973196363e11163d492f50926c2f1d1efd67b3d999817b0d04d',
                }}
            ]
        }, {
            'comment': 'order 8',
            'in': ({'btc_amount': 0, 'fee': 10000, 'source': 'mn6q3dS2EnDUx3bmyWc6D4szJNVGtaR7zc', 'destination': '', 'tx_hash': '0ec7da68a67e165693afd6c97566f8f509d302bceec8d1be0100335718a40fe5', 'tx_index': 502, 'data': b'\x00\x00\x00\n\x00\x00\x00\x00\x00\x03:>\x7f\xff\xff\xff\xff\xff\xff\xff\x00\x00\x00\x00\x00\x00\x00\x01\x00\x00\x00\x00\x05\xf5\xe1\x00\x00\n\x00\x00\x00\x00\x00\r\xbb\xa0', 'block_hash': '2d62095b10a709084b1854b262de77cb9f4f7cd76ba569657df8803990ffbfc6c12bca3c18a44edae9498e1f0f054072e16eef32dfa5e3dd4be149009115b4b8', 'supported': 1, 'block_time': 155409000, 'block_index': DP['default_block_index']},),
            'records': [
                {'table': 'orders', 'values': {
                    'block_index': DP['default_block_index'],
                    'expiration': 10,
                    'expire_index': DP['default_block_index'] + 10,
                    'fee_provided': 10000,
                    'fee_provided_remaining': 10000,
                    'fee_required': 900000,
                    'fee_required_remaining': 900000,
                    'get_asset': 'XCP',
                    'get_quantity': 100000000,
                    'get_remaining': 100000000,
                    'give_asset': 'MAXI',
                    'give_quantity': 9223372036854775807,
                    'give_remaining': 9223372036854775807,
                    'source': 'mn6q3dS2EnDUx3bmyWc6D4szJNVGtaR7zc',
                    'status': 'open',
                    'tx_hash': '0ec7da68a67e165693afd6c97566f8f509d302bceec8d1be0100335718a40fe5',
                    'tx_index': 502,
                }},
                {'table': 'debits', 'values': {
                    'action': 'open order',
                    'address': 'mn6q3dS2EnDUx3bmyWc6D4szJNVGtaR7zc',
                    'asset': 'MAXI',
                    'block_index': DP['default_block_index'],
                    'event': '0ec7da68a67e165693afd6c97566f8f509d302bceec8d1be0100335718a40fe5',
                    'quantity': 9223372036854775807,
                }}
            ]
        }],
        'expire': [{
            'in': (DP['default_block_index'] - 1,),
            'out': None
        }]
    },
    'transaction': {
        'var_int': [{
            'in': (252,),
            'out': b'\xfc'
        }, {
            'in': (65535,),
            'out': b'\xfd\xff\xff'
        }, {
            'in': (4294967295,),
            'out': b'\xfe\xff\xff\xff\xff'
        }, {
            'in': (4294967296,),
            'out': b'\xff\x00\x00\x00\x00\x01\x00\x00\x00'
        }],
        'op_push': [{
            'in': (75,),
            'out': b'K'
        }, {
            'in': (255,),
            'out': b'L\xff'
        }, {
            'in': (65535,),
            'out': b'M\xff\xff'
        }, {
            'in': (65536,),
            'out': b'N\x00\x00\x01\x00'
        }],
        'get_multisig_script': [{
            'in': ('1_0282b886c087eb37dc8182f14ba6cc3e9485ed618b95804d44aecc17c300b585b0_0319f6e07b0b8d756156394b9dcf3b011fe9ac19f2700bd6b69a6a1783dbb8b977_2',),
            'out': b'Q!\x02\x82\xb8\x86\xc0\x87\xeb7\xdc\x81\x82\xf1K\xa6\xcc>\x94\x85\xeda\x8b\x95\x80MD\xae\xcc\x17\xc3\x00\xb5\x85\xb0!\x03\x19\xf6\xe0{\x0b\x8duaV9K\x9d\xcf;\x01\x1f\xe9\xac\x19\xf2p\x0b\xd6\xb6\x9aj\x17\x83\xdb\xb8\xb9wR\xae'
        }],
        'get_monosig_script': [{
            'in': (ADDR[1],),
            'out': b'v\xa9\x14\x8dj\xe8\xa3\xb3\x81f1\x18\xb4\xe1\xef\xf4\xcf\xc7\xd0\x95M\xd6\xec\x88\xac'
        }],
        'get_p2sh_script': [{
            'in': (P2SH_ADDR[0],),
            'out': b'\xa9\x14Bd\xcf\xd7\xebe\xf8\xcb\xbd\xba\x98\xbd\x98\x15\xd5F\x1f\xad\x8d~\x87'
        }],
        'get_script': [{
            'in': ('1_0282b886c087eb37dc8182f14ba6cc3e9485ed618b95804d44aecc17c300b585b0_0319f6e07b0b8d756156394b9dcf3b011fe9ac19f2700bd6b69a6a1783dbb8b977_2',),
            'out': b'Q!\x02\x82\xb8\x86\xc0\x87\xeb7\xdc\x81\x82\xf1K\xa6\xcc>\x94\x85\xeda\x8b\x95\x80MD\xae\xcc\x17\xc3\x00\xb5\x85\xb0!\x03\x19\xf6\xe0{\x0b\x8duaV9K\x9d\xcf;\x01\x1f\xe9\xac\x19\xf2p\x0b\xd6\xb6\x9aj\x17\x83\xdb\xb8\xb9wR\xae'
        }, {
            'in': (ADDR[1],),
            'out': b'v\xa9\x14\x8dj\xe8\xa3\xb3\x81f1\x18\xb4\xe1\xef\xf4\xcf\xc7\xd0\x95M\xd6\xec\x88\xac'
        }, {
            'in': (P2SH_ADDR[0],),
            'out': b'\xa9\x14Bd\xcf\xd7\xebe\xf8\xcb\xbd\xba\x98\xbd\x98\x15\xd5F\x1f\xad\x8d~\x87'
        }],
        'make_fully_valid': [{
            'in': (b'T\xdaT\x0f\xb2f;u\xe6\xc3\xcca\x19\n\xd0\xc2C\x16C\xba\xb2\x8c\xedx<\xd9@y\xbb\xe7$',),
            'out': b'\x02T\xdaT\x0f\xb2f;u\xe6\xc3\xcca\x19\n\xd0\xc2C\x16C\xba\xb2\x8c\xedx<\xd9@y\xbb\xe7$G'
        }],
        'serialise': [{
            'in': ('multisig', [{'confirmations': 74, 'amount': 1.9990914, 'vout': 0, 'account': '', 'scriptPubKey': '76a9144838d8b3588c4c7ba7c1d06f866e9b3739c6303788ac', 'txid': 'ae241be7be83ebb14902757ad94854f787d9730fc553d6f695346c9375c0d8c1', 'address': 'mn6q3dS2EnDUx3bmyWc6D4szJNVGtaR7zc', 'txhex': '0100000002eff195acdf2bbd215daa8aca24eb667b563a731d34a9ab75c8d8df5df08be29b000000006c493046022100ec6fa8316a4f5cfd69816e31011022acce0933bd3b01248caa8b49e60de1b98a022100987ba974b2a4f9976a8d61d94009cb7f7986a827dc5730e999de1fb748d2046c01210282b886c087eb37dc8182f14ba6cc3e9485ed618b95804d44aecc17c300b585b0ffffffffeff195acdf2bbd215daa8aca24eb667b563a731d34a9ab75c8d8df5df08be29b010000006a47304402201f8fb2d62df22592cb8d37c68ab26563dbb8e270f7f8409ac0f6d7b24ddb5c940220314e5c767fd12b20116528c028eab2bfbad30eb963bd849993410049cf14a83d01210282b886c087eb37dc8182f14ba6cc3e9485ed618b95804d44aecc17c300b585b0ffffffff02145fea0b000000001976a9144838d8b3588c4c7ba7c1d06f866e9b3739c6303788ac0000000000000000346a32544553540000000a00000000000000010000000005f5e1000000000000000000000000000bebc2000032000000000000271000000000'}], [('mtQheFaSfWELRB2MyMBaiWjdDm6ux9Ezns', 5430)], ([b'\x00\x00\x00\x00\x00\x00\x00\x00\x00\x00\x00\x01\x00\x00\x00\x00\x02\xfa\xf0\x80'], 7800), ('mn6q3dS2EnDUx3bmyWc6D4szJNVGtaR7zc', 199885910), b'\x02\x82\xb8\x86\xc0\x87\xeb7\xdc\x81\x82\xf1K\xa6\xcc>\x94\x85\xeda\x8b\x95\x80MD\xae\xcc\x17\xc3\x00\xb5\x85\xb0'),
            'out': b'\x01\x00\x00\x00\x01\xc1\xd8\xc0u\x93l4\x95\xf6\xd6S\xc5\x0fs\xd9\x87\xf7TH\xd9zu\x02I\xb1\xeb\x83\xbe\xe7\x1b$\xae\x00\x00\x00\x00\x19v\xa9\x14H8\xd8\xb3X\x8cL{\xa7\xc1\xd0o\x86n\x9b79\xc607\x88\xac\xff\xff\xff\xff\x036\x15\x00\x00\x00\x00\x00\x00\x19v\xa9\x14\x8dj\xe8\xa3\xb3\x81f1\x18\xb4\xe1\xef\xf4\xcf\xc7\xd0\x95M\xd6\xec\x88\xacx\x1e\x00\x00\x00\x00\x00\x00iQ!\x02bA[\xf0J\xf84B==\xd7\xad\xa4\xdcrz\x03\x08eu\x9f\x9f\xbaZ\xeex\xc9\xeaq\xe5\x87\x98!\x02T\xdaT\x0f\xb2f;u\xe6\xc3\xcca\x19\n\xd0\xc2C\x16C\xba\xb2\x8c\xedx<\xd9@y\xbb\xe7$G!\x02\x82\xb8\x86\xc0\x87\xeb7\xdc\x81\x82\xf1K\xa6\xcc>\x94\x85\xeda\x8b\x95\x80MD\xae\xcc\x17\xc3\x00\xb5\x85\xb0S\xaeV\x04\xea\x0b\x00\x00\x00\x00\x19v\xa9\x14H8\xd8\xb3X\x8cL{\xa7\xc1\xd0o\x86n\x9b79\xc607\x88\xac\x00\x00\x00\x00'
        }, {
            'in': ('multisig', [{'txid': 'e43c357b78baf473fd21cbc1481ac450746b60cf1d2702ce3a73a8811811e3eb', 'txhex': '0100000001980b1a29634f263b00e5301519c153edd65c9149445c9dfdf175b07782388a84000000006a4730440220438f0878ec34cbb676ad8d8badcf81d93a7748a7b85c5841c5bed024b0ad287602203bd635a7d15ccabe235da9cf5086e9a2611242b0e894bd2f9f66a1d4de3fff3d01210276e73c0c0b5af814085f9a9bec7421bc97bc84c4f5bbdf4f6973bd04e16765e7ffffffff0100e1f505000000001976a9148d6ae8a3b381663118b4e1eff4cfc7d0954dd6ec88ac00000000', 'amount': 1.0, 'vout': 0, 'scriptPubKey': '76a9148d6ae8a3b381663118b4e1eff4cfc7d0954dd6ec88ac', 'address': 'mtQheFaSfWELRB2MyMBaiWjdDm6ux9Ezns', 'confirmations': 2}], [('mvCounterpartyXXXXXXXXXXXXXXW24Hef', 62000000)], None, ('mtQheFaSfWELRB2MyMBaiWjdDm6ux9Ezns', 37990000), None),
            'out': b'\x01\x00\x00\x00\x01\xeb\xe3\x11\x18\x81\xa8s:\xce\x02\'\x1d\xcf`ktP\xc4\x1aH\xc1\xcb!\xfds\xf4\xbax{5<\xe4\x00\x00\x00\x00\x19v\xa9\x14\x8dj\xe8\xa3\xb3\x81f1\x18\xb4\xe1\xef\xf4\xcf\xc7\xd0\x95M\xd6\xec\x88\xac\xff\xff\xff\xff\x02\x80\x0b\xb2\x03\x00\x00\x00\x00\x19v\xa9\x14\xa1\x1bf\xa6{?\xf6\x96q\xc8\xf8"T\t\x9f\xaf7K\x80\x0e\x88\xacp\xaeC\x02\x00\x00\x00\x00\x19v\xa9\x14\x8dj\xe8\xa3\xb3\x81f1\x18\xb4\xe1\xef\xf4\xcf\xc7\xd0\x95M\xd6\xec\x88\xac\x00\x00\x00\x00'
        }],
        'get_dust_return_pubkey': [{
            'in': (ADDR[1], None, 'multisig'),
            'out': None
        }, {
            'in': (ADDR[1], [],'multisig'),
            'out': b'\x03\x19\xf6\xe0{\x0b\x8duaV9K\x9d\xcf;\x01\x1f\xe9\xac\x19\xf2p\x0b\xd6\xb6\x9aj\x17\x83\xdb\xb8\xb9w'
        }],
        'construct': [{
            'in': (('mtQheFaSfWELRB2MyMBaiWjdDm6ux9Ezns', [('mvCounterpartyXXXXXXXXXXXXXXW24Hef', 62000000)], None), {'encoding': 'multisig', 'exact_fee': 1.0}),
            'error': (exceptions.TransactionError, 'Exact fees must be in satoshis.')
        }, {
            'in': (('mtQheFaSfWELRB2MyMBaiWjdDm6ux9Ezns', [('mvCounterpartyXXXXXXXXXXXXXXW24Hef', 62000000)], None), {'encoding': 'multisig', 'fee_provided': 1.0}),
            'error': (exceptions.TransactionError, 'Fee provided must be in satoshis.')
        }, {
            'in': (('mtQheFaSfWELRB2MyMBaiWjdDm6ux9Ezns', [('mvCounterpartyXXXXXXXXXXXXXXW24Hef', 5429)], None), {'encoding': 'singlesig'}),
            'error': (exceptions.TransactionError, 'Destination output is dust.')
        }, {
            'in': (('mtQheFaSfWELRB2MyMBaiWjdDm6ux9Ezns', [('1_mn6q3dS2EnDUx3bmyWc6D4szJNVGtaR7zc_mtQheFaSfWELRB2MyMBaiWjdDm6ux9Ezns_2', 7799)], None), {'encoding': 'multisig'}),
            'error': (exceptions.TransactionError, 'Destination output is dust.')
        }, {
            'in': (('mtQheFaSfWELRB2MyMBaiWjdDm6ux9Ezns', [('mvCounterpartyXXXXXXXXXXXXXXW24Hef', 62000000)], b'\x00\x00\x00\x00\x00\x00\x00\x00\x00\x00\x00\x01\x00\x00\x00\x00\x02\xfa\xf0\x80'), {'encoding': 'foobar'}),
            'error': (exceptions.TransactionError, 'Unknown encoding‐scheme.')
        }, {
            'comment': 'opreturn encoding with more data that fits in 80 bytes opreturn (73 bytes of data + 8 bytes for PREFIX)',
            'in': (('mtQheFaSfWELRB2MyMBaiWjdDm6ux9Ezns', [('mvCounterpartyXXXXXXXXXXXXXXW24Hef', 62000000)], b'\x00' * 73), {'encoding': 'opreturn'}),
            'error': (exceptions.TransactionError, 'One `OP_RETURN` output per transaction.')
        }, {
            'in': (('mtQheFaSfWELRB2MyMBaiWjdDm6ux9Ezns', [('mvCounterpartyXXXXXXXXXXXXXXW24Hef', 2**30)], b'\x00\x00\x00\x00\x00\x00\x00\x00\x00\x00\x00\x01\x00\x00\x00\x00\x02\xfa\xf0\x80'), {'encoding': 'multisig'}),
            'error': (exceptions.BalanceError,  'Insufficient BTC at address mtQheFaSfWELRB2MyMBaiWjdDm6ux9Ezns. (Need approximately 10.73759624 BTC.) To spend unconfirmed coins, use the flag `--unconfirmed`. (Unconfirmed coins cannot be spent from multi‐sig addresses.)')
        }, {
            'comment': 'opreturn encoding with maximum possible data that fits in 80 bytes opreturn (72 bytes of data + 8 bytes for PREFIX)',
            'in': (('mtQheFaSfWELRB2MyMBaiWjdDm6ux9Ezns', [('mvCounterpartyXXXXXXXXXXXXXXW24Hef', 62000000)], b'\x00' * 72), {'encoding': 'opreturn'}),
            'out': '0100000001ebe3111881a8733ace02271dcf606b7450c41a48c1cb21fd73f4ba787b353ce4000000001976a9148d6ae8a3b381663118b4e1eff4cfc7d0954dd6ec88acffffffff03800bb203000000001976a914a11b66a67b3ff69671c8f82254099faf374b800e88ac0000000000000000536a4c503ab408a679f108a19e35886815c4c468ca75a06799f864a1fad6bc0813f5fe3260e421a30202f2e76f46acdb292c652371ca48b97460f7928ade8ecb02ea9fadc20c0b453de6676872c9e41fad801e8b70ae4302000000001976a9148d6ae8a3b381663118b4e1eff4cfc7d0954dd6ec88ac00000000'
        }, {
            'comment': 'burn',
            'in': (('mtQheFaSfWELRB2MyMBaiWjdDm6ux9Ezns', [('mvCounterpartyXXXXXXXXXXXXXXW24Hef', 62000000)], None), {'encoding': 'multisig'}),
            'out': '0100000001ebe3111881a8733ace02271dcf606b7450c41a48c1cb21fd73f4ba787b353ce4000000001976a9148d6ae8a3b381663118b4e1eff4cfc7d0954dd6ec88acffffffff02800bb203000000001976a914a11b66a67b3ff69671c8f82254099faf374b800e88ac70ae4302000000001976a9148d6ae8a3b381663118b4e1eff4cfc7d0954dd6ec88ac00000000'
        }, {
            'comment': 'burn P2SH',
            'in': ((P2SH_ADDR[0], [('mvCounterpartyXXXXXXXXXXXXXXW24Hef', 62000000)], None), {'encoding': 'multisig'}),
            'out': '01000000015001af2c4c3bc2c43b6233261394910d10fb157a082d9b3038c65f2d01e4ff200000000017a9144264cfd7eb65f8cbbdba98bd9815d5461fad8d7e87ffffffff02800bb203000000001976a914a11b66a67b3ff69671c8f82254099faf374b800e88ac70ae43020000000017a9144264cfd7eb65f8cbbdba98bd9815d5461fad8d7e8700000000'
        }, {
            'comment': 'multisig burn',
            'in': (('1_mn6q3dS2EnDUx3bmyWc6D4szJNVGtaR7zc_mtQheFaSfWELRB2MyMBaiWjdDm6ux9Ezns_2', [('mvCounterpartyXXXXXXXXXXXXXXW24Hef', 50000000)], None), {'encoding': 'multisig'}),
            'out': '0100000001051511b66ba309e3dbff1fde22aefaff4190675235a010a5c6acb1e43da8005f000000004751210282b886c087eb37dc8182f14ba6cc3e9485ed618b95804d44aecc17c300b585b0210319f6e07b0b8d756156394b9dcf3b011fe9ac19f2700bd6b69a6a1783dbb8b97752aeffffffff0280f0fa02000000001976a914a11b66a67b3ff69671c8f82254099faf374b800e88ac70c9fa02000000004751210282b886c087eb37dc8182f14ba6cc3e9485ed618b95804d44aecc17c300b585b0210319f6e07b0b8d756156394b9dcf3b011fe9ac19f2700bd6b69a6a1783dbb8b97752ae00000000'
        }, {
            'comment': 'send',
            'in': (('mn6q3dS2EnDUx3bmyWc6D4szJNVGtaR7zc', [('mtQheFaSfWELRB2MyMBaiWjdDm6ux9Ezns', None)], b'\x00\x00\x00\x00\x00\x00\x00\x00\x00\x00\x00\x01\x00\x00\x00\x00\x02\xfa\xf0\x80'), {'encoding': 'multisig'}),
            'out': '0100000001c1d8c075936c3495f6d653c50f73d987f75448d97a750249b1eb83bee71b24ae000000001976a9144838d8b3588c4c7ba7c1d06f866e9b3739c6303788acffffffff0336150000000000001976a9148d6ae8a3b381663118b4e1eff4cfc7d0954dd6ec88ac781e0000000000006951210262415bf04af834423d3dd7ada4dc727a030865759f9fba5aee78c9ea71e58798210254da540fb2663b75e6c3cc61190ad0c2431643bab28ced783cd94079bbe72447210282b886c087eb37dc8182f14ba6cc3e9485ed618b95804d44aecc17c300b585b053ae5604ea0b000000001976a9144838d8b3588c4c7ba7c1d06f866e9b3739c6303788ac00000000'
        }, {
            'comment': 'send, different dust pubkey',
            'in': (('mn6q3dS2EnDUx3bmyWc6D4szJNVGtaR7zc', [('mtQheFaSfWELRB2MyMBaiWjdDm6ux9Ezns', None)], b'\x00\x00\x00\x00\x00\x00\x00\x00\x00\x00\x00\x01\x00\x00\x00\x00\x02\xfa\xf0\x80'), {'encoding': 'multisig', 'dust_return_pubkey': '0319f6e07b0b8d756156394b9dcf3b011fe9ac19f2700bd6b69a6a1783dbb8b977'}),
            'out': '0100000001c1d8c075936c3495f6d653c50f73d987f75448d97a750249b1eb83bee71b24ae000000001976a9144838d8b3588c4c7ba7c1d06f866e9b3739c6303788acffffffff0336150000000000001976a9148d6ae8a3b381663118b4e1eff4cfc7d0954dd6ec88ac781e0000000000006951210262415bf04af834423d3dd7ada4dc727a030865759f9fba5aee78c9ea71e58798210254da540fb2663b75e6c3cc61190ad0c2431643bab28ced783cd94079bbe72447210319f6e07b0b8d756156394b9dcf3b011fe9ac19f2700bd6b69a6a1783dbb8b97753ae5604ea0b000000001976a9144838d8b3588c4c7ba7c1d06f866e9b3739c6303788ac00000000'
        }, {
            'comment': 'send, burn dust pubkey',
            'in': (('mn6q3dS2EnDUx3bmyWc6D4szJNVGtaR7zc', [('mtQheFaSfWELRB2MyMBaiWjdDm6ux9Ezns', None)], b'\x00\x00\x00\x00\x00\x00\x00\x00\x00\x00\x00\x01\x00\x00\x00\x00\x02\xfa\xf0\x80'), {'encoding': 'multisig', 'dust_return_pubkey': False}),
            'out': '0100000001c1d8c075936c3495f6d653c50f73d987f75448d97a750249b1eb83bee71b24ae000000001976a9144838d8b3588c4c7ba7c1d06f866e9b3739c6303788acffffffff0336150000000000001976a9148d6ae8a3b381663118b4e1eff4cfc7d0954dd6ec88ac781e0000000000006951210262415bf04af834423d3dd7ada4dc727a030865759f9fba5aee78c9ea71e58798210254da540fb2663b75e6c3cc61190ad0c2431643bab28ced783cd94079bbe724472111111111111111111111111111111111111111111111111111111111111111111153ae5604ea0b000000001976a9144838d8b3588c4c7ba7c1d06f866e9b3739c6303788ac00000000'
        }, {
             'comment': 'send from P2SH address, multsig encoding, no dust pubkey',
             'in': ((P2SH_ADDR[0], [('mtQheFaSfWELRB2MyMBaiWjdDm6ux9Ezns', None)], b'\x00\x00\x00\x00\x00\x00\x00\x00\x00\x00\x00\x01\x00\x00\x00\x00\x02\xfa\xf0\x80'), {'encoding': 'multisig', 'dust_return_pubkey': False}),
             'out': '01000000015001af2c4c3bc2c43b6233261394910d10fb157a082d9b3038c65f2d01e4ff200000000017a9144264cfd7eb65f8cbbdba98bd9815d5461fad8d7e87ffffffff0336150000000000001976a9148d6ae8a3b381663118b4e1eff4cfc7d0954dd6ec88ac781e0000000000006951210397b51de78b0f3a171f5ed27fff56d17dcba739c8b00035c8bbb9c380fdc4ed1321036932bcbeac2a4d8846b7feb4bf93b2b88efd02f2d8dc1fc0067bcc972257e3912111111111111111111111111111111111111111111111111111111111111111111153ae4286f5050000000017a9144264cfd7eb65f8cbbdba98bd9815d5461fad8d7e8700000000'
        }, {
            'comment': 'send to P2SH address',
            'in': (('mn6q3dS2EnDUx3bmyWc6D4szJNVGtaR7zc', [(P2SH_ADDR[0], None)], b'\x00\x00\x00\x00\x00\x00\x00\x00\x00\x00\x00\x01\x00\x00\x00\x00\x02\xfa\xf0\x80'), {'encoding': 'multisig'}),
            'out': '0100000001c1d8c075936c3495f6d653c50f73d987f75448d97a750249b1eb83bee71b24ae000000001976a9144838d8b3588c4c7ba7c1d06f866e9b3739c6303788acffffffff03361500000000000017a9144264cfd7eb65f8cbbdba98bd9815d5461fad8d7e87781e0000000000006951210262415bf04af834423d3dd7ada4dc727a030865759f9fba5aee78c9ea71e58798210254da540fb2663b75e6c3cc61190ad0c2431643bab28ced783cd94079bbe72447210282b886c087eb37dc8182f14ba6cc3e9485ed618b95804d44aecc17c300b585b053ae5604ea0b000000001976a9144838d8b3588c4c7ba7c1d06f866e9b3739c6303788ac00000000'
        }, {
            'comment': 'send dest multisig',
            'in': (('mn6q3dS2EnDUx3bmyWc6D4szJNVGtaR7zc', [('1_mn6q3dS2EnDUx3bmyWc6D4szJNVGtaR7zc_mtQheFaSfWELRB2MyMBaiWjdDm6ux9Ezns_2', None)], b'\x00\x00\x00\x00\x00\x00\x00\x00\x00\x00\x00\x01\x00\x00\x00\x00\x05\xf5\xe1\x00'), {'encoding': 'multisig'}),
            'out': '0100000001c1d8c075936c3495f6d653c50f73d987f75448d97a750249b1eb83bee71b24ae000000001976a9144838d8b3588c4c7ba7c1d06f866e9b3739c6303788acffffffff03781e0000000000004751210282b886c087eb37dc8182f14ba6cc3e9485ed618b95804d44aecc17c300b585b0210319f6e07b0b8d756156394b9dcf3b011fe9ac19f2700bd6b69a6a1783dbb8b97752ae781e0000000000006951210362415bf04af834423d3dd7ada4dc727a030865759f9fba5aee7fc6fbf1e5875a210254da540fb2663b75e6c3cc61190ad0c2431643bab28ced783cd94079bbe72447210282b886c087eb37dc8182f14ba6cc3e9485ed618b95804d44aecc17c300b585b053ae14fbe90b000000001976a9144838d8b3588c4c7ba7c1d06f866e9b3739c6303788ac00000000'
        }, {
            'comment': 'send dest multisig exact_fee',
            'in': (('mn6q3dS2EnDUx3bmyWc6D4szJNVGtaR7zc', [('1_mn6q3dS2EnDUx3bmyWc6D4szJNVGtaR7zc_mtQheFaSfWELRB2MyMBaiWjdDm6ux9Ezns_2', None)], b'\x00\x00\x00\x00\x00\x00\x00\x00\x00\x00\x00\x01\x00\x00\x00\x00\x05\xf5\xe1\x00'), {'encoding': 'multisig', 'exact_fee': 1}),
            'out': '0100000001c1d8c075936c3495f6d653c50f73d987f75448d97a750249b1eb83bee71b24ae000000001976a9144838d8b3588c4c7ba7c1d06f866e9b3739c6303788acffffffff03781e0000000000004751210282b886c087eb37dc8182f14ba6cc3e9485ed618b95804d44aecc17c300b585b0210319f6e07b0b8d756156394b9dcf3b011fe9ac19f2700bd6b69a6a1783dbb8b97752ae781e0000000000006951210362415bf04af834423d3dd7ada4dc727a030865759f9fba5aee7fc6fbf1e5875a210254da540fb2663b75e6c3cc61190ad0c2431643bab28ced783cd94079bbe72447210282b886c087eb37dc8182f14ba6cc3e9485ed618b95804d44aecc17c300b585b053ae2322ea0b000000001976a9144838d8b3588c4c7ba7c1d06f866e9b3739c6303788ac00000000'
        }, {
            'comment': 'send dest opreturn',
            'in': (('mn6q3dS2EnDUx3bmyWc6D4szJNVGtaR7zc', [('1_mn6q3dS2EnDUx3bmyWc6D4szJNVGtaR7zc_mtQheFaSfWELRB2MyMBaiWjdDm6ux9Ezns_2', None)], b'\x00\x00\x00\x00\x00\x00\x00\x00\x00\x00\x00\x01\x00\x00\x00\x00\x05\xf5\xe1\x00'), {'encoding': 'opreturn'}),
            'out': '0100000001c1d8c075936c3495f6d653c50f73d987f75448d97a750249b1eb83bee71b24ae000000001976a9144838d8b3588c4c7ba7c1d06f866e9b3739c6303788acffffffff03781e0000000000004751210282b886c087eb37dc8182f14ba6cc3e9485ed618b95804d44aecc17c300b585b0210319f6e07b0b8d756156394b9dcf3b011fe9ac19f2700bd6b69a6a1783dbb8b97752ae00000000000000001e6a1c2a504df746f83442653dd7ada4dc727a030865749e9fba5aeb8fd21a8c19ea0b000000001976a9144838d8b3588c4c7ba7c1d06f866e9b3739c6303788ac00000000'
        }, {
            'comment': 'send dest pubkeyhash',
            'in': (('mn6q3dS2EnDUx3bmyWc6D4szJNVGtaR7zc', [('1_mn6q3dS2EnDUx3bmyWc6D4szJNVGtaR7zc_mtQheFaSfWELRB2MyMBaiWjdDm6ux9Ezns_2', None)], b'\x00\x00\x00\x00\x00\x00\x00\x00\x00\x00\x00\x01\x00\x00\x00\x00\x05\xf5\xe1\x00'), {'encoding': 'pubkeyhash'}),
            'out': '0100000001c1d8c075936c3495f6d653c50f73d987f75448d97a750249b1eb83bee71b24ae000000001976a9144838d8b3588c4c7ba7c1d06f866e9b3739c6303788acffffffff04781e0000000000004751210282b886c087eb37dc8182f14ba6cc3e9485ed618b95804d44aecc17c300b585b0210319f6e07b0b8d756156394b9dcf3b011fe9ac19f2700bd6b69a6a1783dbb8b97752ae36150000000000001976a9146d415bf04af834423d3dd7ada4dc727a0308657588ac36150000000000001976a9146f415bf04af834423d3cd7ada4dc778fe208657588ac20efe90b000000001976a9144838d8b3588c4c7ba7c1d06f866e9b3739c6303788ac00000000'
        }, {
            'comment': 'send dest 1-of-1',
            'in': (('mn6q3dS2EnDUx3bmyWc6D4szJNVGtaR7zc', [('1_mn6q3dS2EnDUx3bmyWc6D4szJNVGtaR7zc_1', None)], b'\x00\x00\x00\x00\x00\x00\x00\xa2[\xe3Kf\x00\x00\x00\x00\x00\x00\x00\x00'), {'encoding': 'multisig'}),
            'error': (script.MultiSigAddressError, 'Invalid signatures_possible.')
        }, {
            'comment': 'send source multisig',
            'in': (('1_mn6q3dS2EnDUx3bmyWc6D4szJNVGtaR7zc_mtQheFaSfWELRB2MyMBaiWjdDm6ux9Ezns_2', [('mn6q3dS2EnDUx3bmyWc6D4szJNVGtaR7zc', None)], b'\x00\x00\x00\x00\x00\x00\x00\x00\x00\x00\x00\x01\x00\x00\x00\x00\x05\xf5\xe1\x00'), {'encoding': 'multisig'}),
            'out': '0100000001051511b66ba309e3dbff1fde22aefaff4190675235a010a5c6acb1e43da8005f000000004751210282b886c087eb37dc8182f14ba6cc3e9485ed618b95804d44aecc17c300b585b0210319f6e07b0b8d756156394b9dcf3b011fe9ac19f2700bd6b69a6a1783dbb8b97752aeffffffff0336150000000000001976a9144838d8b3588c4c7ba7c1d06f866e9b3739c6303788ac781e0000000000006951210334caf7ca87f0fd78a01d9a0d68221e55beef3722da8be72d254dd351c26108892102bc14528340c27d005aa9e2913fd8c032ffa94625307a450077125d580099b57d210282b886c087eb37dc8182f14ba6cc3e9485ed618b95804d44aecc17c300b585b053ae4286f505000000004751210282b886c087eb37dc8182f14ba6cc3e9485ed618b95804d44aecc17c300b585b0210319f6e07b0b8d756156394b9dcf3b011fe9ac19f2700bd6b69a6a1783dbb8b97752ae00000000'
        }, {
            'comment': 'send source and dest multisig',
            'in': (('1_mn6q3dS2EnDUx3bmyWc6D4szJNVGtaR7zc_mtQheFaSfWELRB2MyMBaiWjdDm6ux9Ezns_2', [('1_mnfAHmddVibnZNSkh8DvKaQoiEfNsxjXzH_mtQheFaSfWELRB2MyMBaiWjdDm6ux9Ezns_2', None)], b'\x00\x00\x00\x00\x00\x00\x00\x00\x00\x00\x00\x01\x00\x00\x00\x00\x05\xf5\xe1\x00'), {'encoding': 'multisig'}),
            'out': '0100000001051511b66ba309e3dbff1fde22aefaff4190675235a010a5c6acb1e43da8005f000000004751210282b886c087eb37dc8182f14ba6cc3e9485ed618b95804d44aecc17c300b585b0210319f6e07b0b8d756156394b9dcf3b011fe9ac19f2700bd6b69a6a1783dbb8b97752aeffffffff03781e0000000000004751210319f6e07b0b8d756156394b9dcf3b011fe9ac19f2700bd6b69a6a1783dbb8b977210378ee11c3fb97054877a809ce083db292b16d971bcdc6aa4c8f92087133729d8b52ae781e0000000000006951210334caf7ca87f0fd78a01d9a0d68221e55beef3722da8be72d254dd351c26108892102bc14528340c27d005aa9e2913fd8c032ffa94625307a450077125d580099b57d210282b886c087eb37dc8182f14ba6cc3e9485ed618b95804d44aecc17c300b585b053ae007df505000000004751210282b886c087eb37dc8182f14ba6cc3e9485ed618b95804d44aecc17c300b585b0210319f6e07b0b8d756156394b9dcf3b011fe9ac19f2700bd6b69a6a1783dbb8b97752ae00000000'
        }, {
            'comment': 'maximum quantity send',
            'in': (('mn6q3dS2EnDUx3bmyWc6D4szJNVGtaR7zc', [('mtQheFaSfWELRB2MyMBaiWjdDm6ux9Ezns', None)], b'\x00\x00\x00\x00\x00\x00\x00\x00\x00\x03:>\x7f\xff\xff\xff\xff\xff\xff\xff'), {'encoding': 'multisig'}),
            'out': '0100000001c1d8c075936c3495f6d653c50f73d987f75448d97a750249b1eb83bee71b24ae000000001976a9144838d8b3588c4c7ba7c1d06f866e9b3739c6303788acffffffff0336150000000000001976a9148d6ae8a3b381663118b4e1eff4cfc7d0954dd6ec88ac781e0000000000006951210362415bf04af834423d3dd7ada4dc727a0308664fa0e045a51185cce50ee58717210254da540fb2663b75e6c3cc61190ad0c2431643bab28ced783cd94079bbe72447210282b886c087eb37dc8182f14ba6cc3e9485ed618b95804d44aecc17c300b585b053ae5604ea0b000000001976a9144838d8b3588c4c7ba7c1d06f866e9b3739c6303788ac00000000'
        }, {
            'comment': 'issuance',
            'in': (('mn6q3dS2EnDUx3bmyWc6D4szJNVGtaR7zc', [], b'\x00\x00\x00\x14\x00\x00\x00\x00\x00\x0b\xfc\xe3\x00\x00\x00\x00\x00\x00\x03\xe8\x01\x00\x00\x00\x00\x00\x00\x00\x00\x00\x00'), {'encoding': 'multisig'}),
            'out': '0100000001c1d8c075936c3495f6d653c50f73d987f75448d97a750249b1eb83bee71b24ae000000001976a9144838d8b3588c4c7ba7c1d06f866e9b3739c6303788acffffffff02781e0000000000006951210359415bf04af834423d3dd7adb0dc727a03086e897d9fba5aee7a331919e4871d210254da540fb2663b75e6c3cc61190ad0c2431643bab28ced783cd94079bbe72447210282b886c087eb37dc8182f14ba6cc3e9485ed618b95804d44aecc17c300b585b053ae8c19ea0b000000001976a9144838d8b3588c4c7ba7c1d06f866e9b3739c6303788ac00000000'
        }, {
            'comment': 'issuance',
            'in': (('mn6q3dS2EnDUx3bmyWc6D4szJNVGtaR7zc', [('mtQheFaSfWELRB2MyMBaiWjdDm6ux9Ezns', None)], b'\x00\x00\x00\x14\x00\x00\x00\xa2[\xe3Kf\x00\x00\x00\x00\x00\x00\x00\x00\x01\x00\x00\x00\x00\x00\x00\x00\x00\x00\x00'), {'encoding': 'multisig'}),
            'out': '0100000001c1d8c075936c3495f6d653c50f73d987f75448d97a750249b1eb83bee71b24ae000000001976a9144838d8b3588c4c7ba7c1d06f866e9b3739c6303788acffffffff0336150000000000001976a9148d6ae8a3b381663118b4e1eff4cfc7d0954dd6ec88ac781e0000000000006951210259415bf04af834423d3dd7adb0dc727aa153863ef89fba5aee7a331af1e4873a210254da540fb2663b75e6c3cc61190ad0c2431643bab28ced783cd94079bbe72447210282b886c087eb37dc8182f14ba6cc3e9485ed618b95804d44aecc17c300b585b053ae5604ea0b000000001976a9144838d8b3588c4c7ba7c1d06f866e9b3739c6303788ac00000000'
        }, {
            'comment': 'multisig issuance',
            'in': (('1_mn6q3dS2EnDUx3bmyWc6D4szJNVGtaR7zc_mtQheFaSfWELRB2MyMBaiWjdDm6ux9Ezns_2', [], b'\x00\x00\x00\x14\x00\x00\x00\x00\x00\x0b\xfc\xe3\x00\x00\x00\x00\x00\x00\x03\xe8\x01\x00\x00\x00\x00\x00\x00\x00\x00\x00\x00'), {'encoding': 'multisig'}),
            'out': '0100000001051511b66ba309e3dbff1fde22aefaff4190675235a010a5c6acb1e43da8005f000000004751210282b886c087eb37dc8182f14ba6cc3e9485ed618b95804d44aecc17c300b585b0210319f6e07b0b8d756156394b9dcf3b011fe9ac19f2700bd6b69a6a1783dbb8b97752aeffffffff02781e000000000000695121030fcaf7ca87f0fd78a01d9a0d7c221e55beef3cde388be72d254826b32a6008cb2102bc14528340c27d005aa9e2913fd8c032ffa94625307a450077125d580099b57d210282b886c087eb37dc8182f14ba6cc3e9485ed618b95804d44aecc17c300b585b053ae789bf505000000004751210282b886c087eb37dc8182f14ba6cc3e9485ed618b95804d44aecc17c300b585b0210319f6e07b0b8d756156394b9dcf3b011fe9ac19f2700bd6b69a6a1783dbb8b97752ae00000000'
        }, {
            'comment': 'maximum quantity issuance',
            'in': (('mn6q3dS2EnDUx3bmyWc6D4szJNVGtaR7zc', [], b'\x00\x00\x00\x14\x00\x00\x00\x00\xdd\x96\xd2t\x7f\xff\xff\xff\xff\xff\xff\xff\x01\x00\x00\x00\x00\x00\x00\x00\x00\x00\x10Maximum quantity'), {'encoding': 'multisig'}),
            'out': '0100000001c1d8c075936c3495f6d653c50f73d987f75448d97a750249b1eb83bee71b24ae000000001976a9144838d8b3588c4c7ba7c1d06f866e9b3739c6303788acffffffff02781e0000000000006951210249415bf04af834423d3dd7adb0dc727a03d5f3a7eae045a51185cce50ee4877e210354da540fb2663b75f68ead197067a5af636736dbdcf8840c45d94079bbe724cb210282b886c087eb37dc8182f14ba6cc3e9485ed618b95804d44aecc17c300b585b053ae8c19ea0b000000001976a9144838d8b3588c4c7ba7c1d06f866e9b3739c6303788ac00000000'
        }, {
            'comment': 'transfer asset to multisig',
            'in': (('mn6q3dS2EnDUx3bmyWc6D4szJNVGtaR7zc', [('1_mn6q3dS2EnDUx3bmyWc6D4szJNVGtaR7zc_mtQheFaSfWELRB2MyMBaiWjdDm6ux9Ezns_2', None)], b'\x00\x00\x00\x14\x00\x00\x00\xa2[\xe3Kf\x00\x00\x00\x00\x00\x00\x00\x00\x01\x00\x00\x00\x00\x00\x00\x00\x00\x00\x00'), {'encoding': 'multisig'}),
            'out': '0100000001c1d8c075936c3495f6d653c50f73d987f75448d97a750249b1eb83bee71b24ae000000001976a9144838d8b3588c4c7ba7c1d06f866e9b3739c6303788acffffffff03781e0000000000004751210282b886c087eb37dc8182f14ba6cc3e9485ed618b95804d44aecc17c300b585b0210319f6e07b0b8d756156394b9dcf3b011fe9ac19f2700bd6b69a6a1783dbb8b97752ae781e0000000000006951210259415bf04af834423d3dd7adb0dc727aa153863ef89fba5aee7a331af1e4873a210254da540fb2663b75e6c3cc61190ad0c2431643bab28ced783cd94079bbe72447210282b886c087eb37dc8182f14ba6cc3e9485ed618b95804d44aecc17c300b585b053ae14fbe90b000000001976a9144838d8b3588c4c7ba7c1d06f866e9b3739c6303788ac00000000'
        }, {
            'comment': 'order',
            'in': (('mn6q3dS2EnDUx3bmyWc6D4szJNVGtaR7zc', [], b'\x00\x00\x00\n\x00\x00\x00\x00\x00\x00\x00\x00\x00\x00\x00\x00\x02\xfa\xf0\x80\x00\x00\x00\x00\x00\x00\x00\x01\x00\x00\x00\x00\x05\xf5\xe1\x00\x00\n\x00\x00\x00\x00\x00\x00\x00\x00'), {'encoding': 'multisig','fee_provided': DP['fee_provided']}),
            'out': '0100000001c1d8c075936c3495f6d653c50f73d987f75448d97a750249b1eb83bee71b24ae000000001976a9144838d8b3588c4c7ba7c1d06f866e9b3739c6303788acffffffff02781e0000000000006951210348415bf04af834423d3dd7adaedc727a030865759e9fba5aee78c9ea71e5870f210354da540fb2673b75e6c3c994f80ad0c8431643bab28ced783cd94079bbe72445210282b886c087eb37dc8182f14ba6cc3e9485ed618b95804d44aecc17c300b585b053ae5cfeda0b000000001976a9144838d8b3588c4c7ba7c1d06f866e9b3739c6303788ac00000000'
        }, {
            'comment': 'multisig order',
            'in': (('1_mn6q3dS2EnDUx3bmyWc6D4szJNVGtaR7zc_mtQheFaSfWELRB2MyMBaiWjdDm6ux9Ezns_2', [], b'\x00\x00\x00\n\x00\x00\x00\x00\x00\x00\x00\x00\x00\x00\x00\x00\x02\xfa\xf0\x80\x00\x00\x00\x00\x00\x00\x00\x01\x00\x00\x00\x00\x05\xf5\xe1\x00\x00\n\x00\x00\x00\x00\x00\x00\x00\x00'), {'encoding': 'multisig','fee_provided': DP['fee_provided']}),
            'out': '0100000001051511b66ba309e3dbff1fde22aefaff4190675235a010a5c6acb1e43da8005f000000004751210282b886c087eb37dc8182f14ba6cc3e9485ed618b95804d44aecc17c300b585b0210319f6e07b0b8d756156394b9dcf3b011fe9ac19f2700bd6b69a6a1783dbb8b97752aeffffffff02781e000000000000695121021ecaf7ca87f0fd78a01d9a0d62221e55beef3722db8be72d254adc40426108d02103bc14528340c37d005aa9e764ded8c038ffa94625307a450077125d580099b53b210282b886c087eb37dc8182f14ba6cc3e9485ed618b95804d44aecc17c300b585b053ae4880e605000000004751210282b886c087eb37dc8182f14ba6cc3e9485ed618b95804d44aecc17c300b585b0210319f6e07b0b8d756156394b9dcf3b011fe9ac19f2700bd6b69a6a1783dbb8b97752ae00000000'
        }, {
            'comment': 'multisig order',
            'in': (('1_mn6q3dS2EnDUx3bmyWc6D4szJNVGtaR7zc_mtQheFaSfWELRB2MyMBaiWjdDm6ux9Ezns_2', [], b'\x00\x00\x00\n\x00\x00\x00\x00\x00\x00\x00\x01\x00\x00\x00\x00\x06B,@\x00\x00\x00\x00\x00\x00\x00\x00\x00\x00\x00\x00\x02\xfa\xf0\x80\x00\n\x00\x00\x00\x00\x00\r\xbb\xa0'), {'encoding': 'multisig'}),
            'out': '0100000001051511b66ba309e3dbff1fde22aefaff4190675235a010a5c6acb1e43da8005f000000004751210282b886c087eb37dc8182f14ba6cc3e9485ed618b95804d44aecc17c300b585b0210319f6e07b0b8d756156394b9dcf3b011fe9ac19f2700bd6b69a6a1783dbb8b97752aeffffffff02781e000000000000695121031ecaf7ca87f0fd78a01d9a0d62221e55beef3722da8be72d254e649c8261083d2102bc14528340c27d005aa9e06bcf58c038ffa946253077fea077125d580099b5bb210282b886c087eb37dc8182f14ba6cc3e9485ed618b95804d44aecc17c300b585b053ae789bf505000000004751210282b886c087eb37dc8182f14ba6cc3e9485ed618b95804d44aecc17c300b585b0210319f6e07b0b8d756156394b9dcf3b011fe9ac19f2700bd6b69a6a1783dbb8b97752ae00000000'
        }, {
            'comment': 'maximum quantity order',
            'in': (('mn6q3dS2EnDUx3bmyWc6D4szJNVGtaR7zc', [], b'\x00\x00\x00\n\x00\x00\x00\x00\x00\x03:>\x7f\xff\xff\xff\xff\xff\xff\xff\x00\x00\x00\x00\x00\x00\x00\x01\x00\x00\x00\x00\x05\xf5\xe1\x00\x00\n\x00\x00\x00\x00\x00\r\xbb\xa0'), {'encoding': 'multisig'}),
            'out': '0100000001c1d8c075936c3495f6d653c50f73d987f75448d97a750249b1eb83bee71b24ae000000001976a9144838d8b3588c4c7ba7c1d06f866e9b3739c6303788acffffffff02781e0000000000006951210248415bf04af834423d3dd7adaedc727a0308664fa0e045a51185cce50ee58759210354da540fb2673b75e6c3c994f80ad0c8431643bab28156d83cd94079bbe72452210282b886c087eb37dc8182f14ba6cc3e9485ed618b95804d44aecc17c300b585b053ae8c19ea0b000000001976a9144838d8b3588c4c7ba7c1d06f866e9b3739c6303788ac00000000'
        }, {
            'comment': 'dividend',
            'in': (('mn6q3dS2EnDUx3bmyWc6D4szJNVGtaR7zc', [], b'\x00\x00\x002\x00\x00\x00\x00\x05\xf5\xe1\x00\x00\x00\x00\xa2[\xe3Kf\x00\x00\x00\x00\x00\x00\x00\x01'), {'encoding': 'multisig'}),
            'out': '0100000001c1d8c075936c3495f6d653c50f73d987f75448d97a750249b1eb83bee71b24ae000000001976a9144838d8b3588c4c7ba7c1d06f866e9b3739c6303788acffffffff02781e000000000000695121035a415bf04af834423d3dd7ad96dc727a030d90949e9fba5a4c21d05197e58735210254da540fb2673b75e6c3cc61190ad0c2431643bab28ced783cd94079bbe7246f210282b886c087eb37dc8182f14ba6cc3e9485ed618b95804d44aecc17c300b585b053ae8c19ea0b000000001976a9144838d8b3588c4c7ba7c1d06f866e9b3739c6303788ac00000000'
        }, {
            'comment': 'dividend',
            'in': (('mn6q3dS2EnDUx3bmyWc6D4szJNVGtaR7zc', [], b'\x00\x00\x002\x00\x00\x00\x00\x00\x00\x00\x01\x00\x06\xca\xd8\xdc\x7f\x0bf\x00\x00\x00\x00\x00\x00\x00\x01'), {'encoding': 'multisig'}),
            'out': '0100000001c1d8c075936c3495f6d653c50f73d987f75448d97a750249b1eb83bee71b24ae000000001976a9144838d8b3588c4c7ba7c1d06f866e9b3739c6303788acffffffff02781e000000000000695121025a415bf04af834423d3dd7ad96dc727a030865759f9fbc9036a64c1197e587c8210254da540fb2673b75e6c3cc61190ad0c2431643bab28ced783cd94079bbe7246f210282b886c087eb37dc8182f14ba6cc3e9485ed618b95804d44aecc17c300b585b053ae8c19ea0b000000001976a9144838d8b3588c4c7ba7c1d06f866e9b3739c6303788ac00000000'
        }, {
            'comment': 'free issuance',
            'in': (('mn6q3dS2EnDUx3bmyWc6D4szJNVGtaR7zc', [], b'\x00\x00\x00\x14\xff\xff\xff\xff\xff\xff\xff\xff\x00\x00\x00\x00\x00\x00\x03\xe8\x01\x00\x00\x00\x00\x00\x00\x00\x00\x00\x00'), {'encoding': 'multisig'}),
            'out': '0100000001c1d8c075936c3495f6d653c50f73d987f75448d97a750249b1eb83bee71b24ae000000001976a9144838d8b3588c4c7ba7c1d06f866e9b3739c6303788acffffffff02781e0000000000006951210259415bf04af834423d3dd7adb0238d85fcf79a8a619fba5aee7a331919e487e8210254da540fb2663b75e6c3cc61190ad0c2431643bab28ced783cd94079bbe72447210282b886c087eb37dc8182f14ba6cc3e9485ed618b95804d44aecc17c300b585b053ae8c19ea0b000000001976a9144838d8b3588c4c7ba7c1d06f866e9b3739c6303788ac00000000'
        }],
    },
    'api': {
        'get_rows': [{
            'in': ('balances', None, 'AND', None, None, None, None, None, 1000, 0, True),
            'out': None
        }, {
            'in': ('balances', None, 'barfoo', None, None, None, None, None, 1000, 0, True),
            'error': (APIError, 'Invalid filter operator (OR, AND)')
        }, {
            'in': (None, None, 'AND', None, None, None, None, None, 1000, 0, True),
            'error': (APIError, 'Unknown table')
        }, {
            'in': ('balances', None, 'AND', None, 'barfoo', None, None, None, 1000, 0, True),
            'error': (APIError, 'Invalid order direction (ASC, DESC)')
        }, {
            'in': ('balances', None, 'AND', None, None, None, None, None, 1000.0, 0, True),
            'error': (APIError, 'Invalid limit')
        }, {
            'in': ('balances', None, 'AND', None, None, None, None, None, 1001, 0, True),
            'error': (APIError, 'Limit should be lower or equal to 1000')
        }, {
            'in': ('balances', None, 'AND', None, None, None, None, None, 1000, 0.0, True),
            'error': (APIError, 'Invalid offset')
        }, {
            'in': ('balances', None, 'AND', '*', None, None, None, None, 1000, 0, True),
            'error': (APIError, 'Invalid order_by, must be a field name')
        }, {
            'in': ('balances', [0], 'AND', None, None, None, None, None, 1000, 0, True),
            'error': (APIError, 'Unknown filter type')
        }, {
            'in': ('balances', {'field': 'bar', 'op': '='}, 'AND', None, None, None, None, None, 1000, 0, True),
            'error': (APIError, "A specified filter is missing the 'value' field")
        }, {
            'in': ('balances', {'field': 'bar', 'op': '=', 'value': {}}, 'AND', None, None, None, None, None, 1000, 0, True),
            'error': (APIError, "Invalid value for the field 'bar'")
        }, {
            'in': ('balances', {'field': 'bar', 'op': '=', 'value': [0,2]}, 'AND', None, None, None, None, None, 1000, 0, True),
            'error': (APIError, "Invalid value for the field 'bar'")
        }, {
            'in': ('balances', {'field': 'bar', 'op': 'AND', 'value': 0}, 'AND', None, None, None, None, None, 1000, 0, True),
            'error': (APIError, "Invalid operator for the field 'bar'")
        }, {
            'in': ('balances', {'field': 'bar', 'op': '=', 'value': 0, 'case_sensitive': 0}, 'AND', None, None, None, None, None, 1000, 0, True),
            'error': (APIError, "case_sensitive must be a boolean")
        }],
    },
    'script': {
        'validate': [{
            'comment': 'valid bitcoin address',
            'in': ('mnMrocns5kBjPZxRxXb5A1gx7gAoRZWPP6',),
            'out': None
        }, {
            'comment': 'valid bitcoin P2SH address',
            'in': (P2SH_ADDR[0],),
            'out': None
        }, {
            'comment': 'invalid bitcoin address: bad checksum',
            'in': ('mnMrocns5kBjPZxRxXb5A1gx7gAoRZWPP7',),
            'error': (script.Base58ChecksumError, 'Checksum mismatch: 0x00285aa2 ≠ 0x00285aa1')
        }, {
            'comment': 'valid multi‐sig',
            'in': ('1_mnMrocns5kBjPZxRxXb5A1gx7gAoRZWPP6_mnMrocns5kBjPZxRxXb5A1gx7gAoRZWPP6_2',),
            'out': None
        }, {
            'comment': 'invalid multi‐sig with P2SH addres',
            'in': ('1_' + P2SH_ADDR[0] + '_mnMrocns5kBjPZxRxXb5A1gx7gAoRZWPP6_2',),
            'error': (script.MultiSigAddressError, 'Invalid PubKeyHashes. Multi‐signature address must use PubKeyHashes, not public keys.')
        }],
        'scriptpubkey_to_address': [
            # "OP_DUP OP_HASH160 4838d8b3588c4c7ba7c1d06f866e9b3739c63037 OP_EQUALVERIFY OP_CHECKSIG"
            {
                'in': (bitcoinlib.core.CScript(bitcoinlib.core.x('76a9144838d8b3588c4c7ba7c1d06f866e9b3739c6303788ac')),),
                'out': "mn6q3dS2EnDUx3bmyWc6D4szJNVGtaR7zc"
            },
            # "OP_DUP OP_HASH160 8d6ae8a3b381663118b4e1eff4cfc7d0954dd6ec OP_EQUALVERIFY OP_CHECKSIG"
            {
                'in': (bitcoinlib.core.CScript(bitcoinlib.core.x('76a9148d6ae8a3b381663118b4e1eff4cfc7d0954dd6ec88ac')),),
                'out': "mtQheFaSfWELRB2MyMBaiWjdDm6ux9Ezns"
            },
            # "1 035ca51ea175f108a1c63588683dc4c43a7146c46799f864a300263c0813f5fe35 02309a14a1a30202f2e76f46acdb2917752371ca42b97460f7928ade8ecb02ea17 0319f6e07b0b8d756156394b9dcf3b011fe9ac19f2700bd6b69a6a1783dbb8b977 3 OP_CHECKMULTISIG"
            {
                'in': (bitcoinlib.core.CScript(bitcoinlib.core.x('5121035ca51ea175f108a1c63588683dc4c43a7146c46799f864a300263c0813f5fe352102309a14a1a30202f2e76f46acdb2917752371ca42b97460f7928ade8ecb02ea17210319f6e07b0b8d756156394b9dcf3b011fe9ac19f2700bd6b69a6a1783dbb8b97753ae')),),
                'out': "1_mjH9amw2tJrsrw76PVvCkCQ18V4pZCVtm5_mtQheFaSfWELRB2MyMBaiWjdDm6ux9Ezns_mvgph5nejRWUVvbzyq7TU9ENpJyV97ua37_3"
            },
            # when input is already an address, return None (don't raise)
            {
                'in': ('mnfAHmddVibnZNSkh8DvKaQoiEfNsxjXzH',),
                'out': None
            },
            # when input is a list of addresses, return None (don't raise)
            {
                'in': (['mnfAHmddVibnZNSkh8DvKaQoiEfNsxjXzH', 'mnfAHmddVibnZNSkh8DvKaQoiEfNsxjXzH'],),
                'out': None
            },
            # when input is op_return with garbage data (a message with incorrect OP_PUSH), return None (don't raise)
            {
                'in': (bitcoinlib.core.CScript(bitcoinlib.core.x('6a53657466697665207361797320686921')),),
                'error': (exceptions.PushDataDecodeError, 'invalid pushdata due to truncation')
            }, {
                'comment': 'p2pkh',
                'in': (bitcoinlib.core.CScript(bitcoinlib.core.x('76a9144838d8b3588c4c7ba7c1d06f866e9b3739c6303788ac')),),
                'out': 'mn6q3dS2EnDUx3bmyWc6D4szJNVGtaR7zc'
            }, {
                'comment': 'p2sh',
                'in': (bitcoinlib.core.CScript(bitcoinlib.core.x('a9144264cfd7eb65f8cbbdba98bd9815d5461fad8d7e87')),),
                'out': '2MyJHMUenMWonC35Yi6PHC7i2tkS7PuomCy'
        }],
        'get_asm': [{
            'in': ([],),
            'error': (exceptions.DecodeError, 'empty output')
        }],
        'base58_encode': [{
            'comment': 'random bytes',
            'in': (b'\x82\xe3\x069\x16\x17I\x12S\x81\xeaQC\xa6J\xac',),
            'out': 'HARXEpbq7gJQGcSVUtubYo'
        }, {
            'in': (b"\x01\tfw`\x06\x95=UgC\x9e^9\xf8j\r';\xee",),
            'out': 'qb3y62fmEEVTPySXPQ77WXok6H'
        }],
        'base58_check_encode': [{
            'comment': 'valid mainnet bitcoin address',
            'in': ('010966776006953d5567439e5e39f86a0d273bee', b'\x00'),
            'out': '16UwLL9Risc3QfPqBUvKofHmBQ7wMtjvM'
        }, {
            'comment': 'valid mainnet bitcoin P2SH address',
            'in': ('010966776006953d5567439e5e39f86a0d273bee', b'\x05'),
            'out': '31nVrspaydBz8aMpxH9WkS2DuhgqS1fCuG'
        # TODO }, {
        #    'invalid mainnet bitcoin address: leading zero byte,
        #    'in': ('SOMETHING', b'\x00'),
        #    'error': (script.AddressError, 'encoded address does not decode properly')
        }],
        'base58_check_decode': [{
            'comment': 'valid mainnet bitcoin address',
            'in': ('16UwLL9Risc3QfPqBUvKofHmBQ7wMtjvM', b'\x00'),
            'out': b"\x01\tfw`\x06\x95=UgC\x9e^9\xf8j\r';\xee"
        }, {
            'comment': 'valid mainnet bitcoin address that contains a padding byte',
            'in': ('13PGb7v3nmTDugLDStRJWXw6TzsNLUKJKC', b'\x00'),
            'out': b'\x1a&jGxV\xea\xd2\x9e\xcb\xe6\xaeQ\xad:,\x8dG<\xf4'
        }, {
            'comment': 'valid mainnet bitcoin P2SH address',
            'in': ('31nVrspaydBz8aMpxH9WkS2DuhgqS1fCuG', b'\x05'),
            'out': b"\x01\tfw`\x06\x95=UgC\x9e^9\xf8j\r';\xee"
        }, {
            'comment': 'valid mainnet bitcoin address that contains a padding byte, checked against incorrect version byte',
            'in': ('13PGb7v3nmTDugLDStRJWXw6TzsNLUKJKC', b'\x05'),
            'error': (script.VersionByteError, 'incorrect version byte')
        }, {
            'comment': 'valid mainnet bitcoin P2SH address, checked against incorrect version byte',
            'in': ('31nVrspaydBz8aMpxH9WkS2DuhgqS1fCuG', b'\x00'),
            'error': (script.VersionByteError, 'incorrect version byte')
        }, {
            'comment': 'wrong version byte',
            'in': ('26UwLL9Risc3QfPqBUvKofHmBQ7wMtjvM', b'\x00'),
            'error': (script.VersionByteError, 'incorrect version byte')
        }, {
            'comment': 'invalid mainnet bitcoin address: bad checksum',
            'in': ('16UwLL9Risc3QfPqBUvKofHmBQ7wMtjvN', b'\x00'),
            'error': (script.Base58ChecksumError, 'Checksum mismatch: 0xd61967f7 ≠ 0xd61967f6')
        }, {
            'comment': 'valid testnet bitcoin address that we use in many tests',
            'in': (ADDR[0], b'\x6f'),
            'out': b'H8\xd8\xb3X\x8cL{\xa7\xc1\xd0o\x86n\x9b79\xc607'
        }, {
            'comment': 'invalid mainnet bitcoin address: invalid character',
            'in': ('16UwLL9Risc3QfPqBUvKofHmBQ7wMtjv0', b'\x00'),
            'error': (script.Base58Error, "Not a valid Base58 character: ‘0’")
        }],
        # base58_decode is the raw decoding, we use the test cases from base58_check_decode
        'base58_decode': [{
            'comment': 'valid mainnet bitcoin address',
            'in': ('16UwLL9Risc3QfPqBUvKofHmBQ7wMtjvM', ),
            'out': b"\x00\x01\tfw`\x06\x95=UgC\x9e^9\xf8j\r';\xee\xd6\x19g\xf6"
        }, {
            'comment': 'valid mainnet bitcoin address that contains a padding byte',
            'in': ('13PGb7v3nmTDugLDStRJWXw6TzsNLUKJKC', ),
            'out': b'\x00\x1a&jGxV\xea\xd2\x9e\xcb\xe6\xaeQ\xad:,\x8dG<\xf4\x07eG#'
        }, {
            'comment': 'wrong version byte',
            'in': ('26UwLL9Risc3QfPqBUvKofHmBQ7wMtjvM', ),
            'out': b'\x0c\x01\x86\xaa\xbd\xa1\xd2\xdaJ\xf2\xd4\xbb\xe5=N\xe2\x08\xa6\x8eo\xd6\x19g\xf6'
        }, {
            'comment': 'invalid mainnet bitcoin address: bad checksum',
            'in': ('16UwLL9Risc3QfPqBUvKofHmBQ7wMtjvN', ),
            'out': b"\x00\x01\tfw`\x06\x95=UgC\x9e^9\xf8j\r';\xee\xd6\x19g\xf7"
        }, {
            'comment': 'valid testnet bitcoin address that we use in many tests',
            'in': (ADDR[0], ),
            'out': b'oH8\xd8\xb3X\x8cL{\xa7\xc1\xd0o\x86n\x9b79\xc607\x98!\xc4U'
        }, {
            'comment': 'invalid mainnet bitcoin address: invalid character',
            'in': ('16UwLL9Risc3QfPqBUvKofHmBQ7wMtjv0', ),
            'error': (script.Base58Error, "Not a valid Base58 character: ‘0’")
        }],
        # base58_check_decode_parts is the raw decoding and splitting, we use the test cases from base58_check_decode
        'base58_check_decode_parts': [{
            'comment': 'valid mainnet bitcoin address',
            'in': ('16UwLL9Risc3QfPqBUvKofHmBQ7wMtjvM', ),
            'out': (b'\x00', b"\x01\tfw`\x06\x95=UgC\x9e^9\xf8j\r';\xee", b'\xd6\x19g\xf6')
        }, {
            'comment': 'valid mainnet bitcoin address that contains a padding byte',
            'in': ('13PGb7v3nmTDugLDStRJWXw6TzsNLUKJKC', ),
            'out': (b'\x00', b'\x1a&jGxV\xea\xd2\x9e\xcb\xe6\xaeQ\xad:,\x8dG<\xf4', b'\x07eG#')
        }, {
            'comment': 'wrong version byte',
            'in': ('26UwLL9Risc3QfPqBUvKofHmBQ7wMtjvM', ),
            'out': (b'\x0c', b'\x01\x86\xaa\xbd\xa1\xd2\xdaJ\xf2\xd4\xbb\xe5=N\xe2\x08\xa6\x8eo', b'\xd6\x19g\xf6')
        }, {
            'comment': 'invalid mainnet bitcoin address: bad checksum',
            'in': ('16UwLL9Risc3QfPqBUvKofHmBQ7wMtjvN', ),
            'out': (b'\x00', b"\x01\tfw`\x06\x95=UgC\x9e^9\xf8j\r';\xee", b'\xd6\x19g\xf7')
        }, {
            'comment': 'valid testnet bitcoin address that we use in many tests',
            'in': (ADDR[0], ),
            'out':  (b'o', b'H8\xd8\xb3X\x8cL{\xa7\xc1\xd0o\x86n\x9b79\xc607', b'\x98!\xc4U')
        }, {
            'comment': 'invalid mainnet bitcoin address: invalid character',
            'in': ('16UwLL9Risc3QfPqBUvKofHmBQ7wMtjv0', ),
            'error': (script.Base58Error, "Not a valid Base58 character: ‘0’")
        }],
        'is_multisig': [{
            'comment': 'mono‐sig',
            'in': ('16UwLL9Risc3QfPqBUvKofHmBQ7wMtjvM',),
            'out': False
        }, {
            'comment': 'multi‐sig',
            'in': ('1_mnMrocns5kBjPZxRxXb5A1gx7gAoRZWPP6_mnMrocns5kBjPZxRxXb5A1gx7gAoRZWPP6_2',),
            'out': True
        }],
        'is_fully_valid': [{
            'comment': 'fully valid compressed public key',
            'in': (b'\x03T\xdaT\x0f\xb2g;u\xe6\xc3\xc9\x94\xf8\n\xd0\xc8C\x16C\xba\xb2\x8c\xedx<\xd9@y\xbb\xe7$E',),
            'out': True
        }, {
            'comment': 'not fully valid compressed public key: last byte decremented; not on curve',
            'in': (b'\x03T\xdaT\x0f\xb2g;u\xe6\xc3\xc9\x94\xf8\n\xd0\xc8C\x16C\xba\xb2\x8c\xedx<\xd9@y\xbb\xe7$D',),
            'out': False
        }, {
            'comment': 'invalid compressed public key: first byte not `\x02` or `\x03`',
            'in': (b'\x01T\xdaT\x0f\xb2g;u\xe6\xc3\xc9\x94\xf8\n\xd0\xc8C\x16C\xba\xb2\x8c\xedx<\xd9@y\xbb\xe7$E',),
            'out': False
        }],
        'make_canonical': [{
            'in': ('1_mtQheFaSfWELRB2MyMBaiWjdDm6ux9Ezns_mn6q3dS2EnDUx3bmyWc6D4szJNVGtaR7zc_2',),                   # TODO: Pubkeys out of order
            'out': '1_mn6q3dS2EnDUx3bmyWc6D4szJNVGtaR7zc_mtQheFaSfWELRB2MyMBaiWjdDm6ux9Ezns_2'
        }, {
            'in': ('1_mn6q3dS2EnDUx3bmyWc6D4szJNVGtaR7zc_mtQheFaSfWELRB2MyMBaiWjdDm6ux9Ezns_2',),                   # TODO: Pubkeys out of order
            'out': '1_mn6q3dS2EnDUx3bmyWc6D4szJNVGtaR7zc_mtQheFaSfWELRB2MyMBaiWjdDm6ux9Ezns_2'
        }, {
            'comment': 'mono‐sig',
            'in': ('mn6q3dS2EnDUx3bmyWc6D4szJNVGtaR7zc',),
            'out': 'mn6q3dS2EnDUx3bmyWc6D4szJNVGtaR7zc'
        }, {
            'comment': 'mono‐sig P2SH',
            'in': (P2SH_ADDR[0],),
            'out': P2SH_ADDR[0]
        }, {
            'in': ('1_02513522cbf07b0bd553b0d8f8414c476c9275334fd3edfa368386412e3a193558_mnMrocns5kBjPZxRxXb5A1gx7gAoRZWPP6_2',),
            'error': (script.MultiSigAddressError, 'Multi‐signature address must use PubKeyHashes, not public keys.')
        }],
        'test_array': [{
            'in': ('1', ['mtQheFaSfWELRB2MyMBaiWjdDm6ux9Ezns', 'mn6q3dS2EnDUx3bmyWc6D4szJNVGtaR7zc'], 2),
            'out': None
        }, {
            'in': ('Q', ['mtQheFaSfWELRB2MyMBaiWjdDm6ux9Ezns', 'mn6q3dS2EnDUx3bmyWc6D4szJNVGtaR7zc'], 2),
            'error': (script.MultiSigAddressError, 'Signature values not integers.')
        }, {
            'in': ('1', ['mtQheFaSfWELRB2MyMBaiWjdDm6ux9Ezns', 'mn6q3dS2EnDUx3bmyWc6D4szJNVGtaR7zc'], None),
            'error': (script.MultiSigAddressError, 'Signature values not integers.')
        }, {
            'in': ('0', ['mtQheFaSfWELRB2MyMBaiWjdDm6ux9Ezns', 'mn6q3dS2EnDUx3bmyWc6D4szJNVGtaR7zc'], 2),
            'error': (script.MultiSigAddressError, 'Invalid signatures_required.')
        }, {
            'in': ('4', ['mtQheFaSfWELRB2MyMBaiWjdDm6ux9Ezns', 'mn6q3dS2EnDUx3bmyWc6D4szJNVGtaR7zc'], 2),
            'error': (script.MultiSigAddressError, 'Invalid signatures_required.')
        }, {
            'in': ('1', ['mtQheFaSfWELRB2MyMBaiWjdDm6ux9Ezns', 'mn6q3dS2EnDUx3bmyWc6D4szJNVGtaR7zc'], 1),
            'error': (script.MultiSigAddressError, 'Invalid signatures_possible.')
        }, {
            'in': ('2', ['mtQheFaSfWELRB2MyMBaiWjdDm6ux9Ezns', 'mn6q3dS2EnDUx3bmyWc6D4szJNVGtaR7zc'], 4),
            'error': (script.MultiSigAddressError, 'Invalid signatures_possible.')
        }, {
            'in': ('1', ['mtQheFaSfWELRB2MyMBaiWjdDm6ux9Ezns', 'mn6q3dS2EnDUx3bmyWc6D4szJNVGtaR7zc_2'], 2),
            'error': (script.MultiSigAddressError, 'Invalid characters in pubkeys/pubkeyhashes.')
        }, {
            'in': ('3', ['mtQheFaSfWELRB2MyMBaiWjdDm6ux9Ezns', 'mn6q3dS2EnDUx3bmyWc6D4szJNVGtaR7zc'], 3),
            'error': (script.InputError, 'Incorrect number of pubkeys/pubkeyhashes in multi‐signature address.')
        }],
        'construct_array': [{
            'in': ('1', ['mtQheFaSfWELRB2MyMBaiWjdDm6ux9Ezns', 'mn6q3dS2EnDUx3bmyWc6D4szJNVGtaR7zc'], 2),
            'out': '1_mn6q3dS2EnDUx3bmyWc6D4szJNVGtaR7zc_mtQheFaSfWELRB2MyMBaiWjdDm6ux9Ezns_2'
        }],
        'extract_array': [{
            'in': ('1_mn6q3dS2EnDUx3bmyWc6D4szJNVGtaR7zc_mtQheFaSfWELRB2MyMBaiWjdDm6ux9Ezns_2',),
            'out': (1, ['mn6q3dS2EnDUx3bmyWc6D4szJNVGtaR7zc', 'mtQheFaSfWELRB2MyMBaiWjdDm6ux9Ezns'], 2)
        }],
        'pubkeyhash_array': [{
            'in': ('1_xxxxxxxxxxxWRONGxxxxxxxxxxxxxxxxxx_mtQheFaSfWELRB2MyMBaiWjdDm6ux9Ezns_2',),
            'error': (script.MultiSigAddressError, 'Invalid PubKeyHashes. Multi‐signature address must use PubKeyHashes, not public keys.')
        }, {
            'in': ('1_mn6q3dS2EnDUx3bmyWc6D4szJNVGtaR7zc_mtQheFaSfWELRB2MyMBaiWjdDm6ux9Ezns_2',),
            'out': ['mn6q3dS2EnDUx3bmyWc6D4szJNVGtaR7zc', 'mtQheFaSfWELRB2MyMBaiWjdDm6ux9Ezns']
        }],
        'is_pubkeyhash': [{
            'comment': 'valid bitcoin address',
            'in': ('mnMrocns5kBjPZxRxXb5A1gx7gAoRZWPP6',),
            'out': True
        }, {
            'comment': 'valid P2SH bitcoin address, but is_pubkeyhash specifically checks for valid P2PKH address',
            'in': (P2SH_ADDR[0],),
            'out': False
        }, {
            'comment': 'invalid checksum',
            'in': ('mnMrocns5kBjPZxRxXb5A1gx7gAoRZWPP7',),
            'out': False
        }, {
            'comment': 'invalid version byte',
            'in': ('LnMrocns5kBjPZxRxXb5A1gx7gAoRZWPP6',),
            'out': False
        }],
        'make_pubkeyhash': [{
            'comment': 'mono‐sig',
            'in': ('02513522cbf07b0bd553b0d8f8414c476c9275334fd3edfa368386412e3a193558',),
            'out': 'mnMrocns5kBjPZxRxXb5A1gx7gAoRZWPP6'
        }, {
            'comment': 'multi‐sig, with pubkey in first position and pubkeyhash in second',
            'in': ('1_02513522cbf07b0bd553b0d8f8414c476c9275334fd3edfa368386412e3a193558_mnMrocns5kBjPZxRxXb5A1gx7gAoRZWPP6_2',),
            'out': '1_mnMrocns5kBjPZxRxXb5A1gx7gAoRZWPP6_mnMrocns5kBjPZxRxXb5A1gx7gAoRZWPP6_2'
        }],
        'extract_pubkeys': [{
            'comment': 'pubkeyhash',
            'in': ('mnMrocns5kBjPZxRxXb5A1gx7gAoRZWPP6',),
            'out': []
        }, {
            'comment': 'p2sh',
            'in': (P2SH_ADDR[0],),
            'out': []
        }, {
            'comment': 'mono‐sig',
            'in': ('02513522cbf07b0bd553b0d8f8414c476c9275334fd3edfa368386412e3a193558',),
            'out': ['02513522cbf07b0bd553b0d8f8414c476c9275334fd3edfa368386412e3a193558']
        }, {
            'comment': 'multi‐sig, with pubkey in first position and pubkeyhash in second',
            'in': ('1_02513522cbf07b0bd553b0d8f8414c476c9275334fd3edfa368386412e3a193558_mnMrocns5kBjPZxRxXb5A1gx7gAoRZWPP6_2',),
            'out': ['02513522cbf07b0bd553b0d8f8414c476c9275334fd3edfa368386412e3a193558']
        }]
    },
    'util': {
        'api': [{
            'in': ('create_burn', {'source': ADDR[1], 'quantity': DP['burn_quantity'], 'encoding': 'multisig'}),
            'out': '0100000001ebe3111881a8733ace02271dcf606b7450c41a48c1cb21fd73f4ba787b353ce4000000001976a9148d6ae8a3b381663118b4e1eff4cfc7d0954dd6ec88acffffffff02800bb203000000001976a914a11b66a67b3ff69671c8f82254099faf374b800e88ac70ae4302000000001976a9148d6ae8a3b381663118b4e1eff4cfc7d0954dd6ec88ac00000000'
        }, {
            'in': ('create_send', {'source': ADDR[0], 'destination': ADDR[1], 'asset': 'XCP', 'quantity': DP['small'], 'encoding': 'multisig'}),
            'out': '0100000001c1d8c075936c3495f6d653c50f73d987f75448d97a750249b1eb83bee71b24ae000000001976a9144838d8b3588c4c7ba7c1d06f866e9b3739c6303788acffffffff0336150000000000001976a9148d6ae8a3b381663118b4e1eff4cfc7d0954dd6ec88ac781e0000000000006951210262415bf04af834423d3dd7ada4dc727a030865759f9fba5aee78c9ea71e58798210254da540fb2663b75e6c3cc61190ad0c2431643bab28ced783cd94079bbe72447210282b886c087eb37dc8182f14ba6cc3e9485ed618b95804d44aecc17c300b585b053ae5604ea0b000000001976a9144838d8b3588c4c7ba7c1d06f866e9b3739c6303788ac00000000'
        }, {
            'in': ('create_send', {'source': P2SH_ADDR[0], 'destination': ADDR[1], 'asset': 'XCP', 'quantity': DP['small'], 'encoding': 'multisig', 'dust_return_pubkey': False}),
            'out': '01000000015001af2c4c3bc2c43b6233261394910d10fb157a082d9b3038c65f2d01e4ff200000000017a9144264cfd7eb65f8cbbdba98bd9815d5461fad8d7e87ffffffff0336150000000000001976a9148d6ae8a3b381663118b4e1eff4cfc7d0954dd6ec88ac781e0000000000006951210397b51de78b0f3a171f5ed27fff56d17dcba739c8b00035c8bbb9c380fdc4ed1321036932bcbeac2a4d8846b7feb4bf93b2b88efd02f2d8dc1fc0067bcc972257e3912111111111111111111111111111111111111111111111111111111111111111111153ae4286f5050000000017a9144264cfd7eb65f8cbbdba98bd9815d5461fad8d7e8700000000'
        }, {
            'in': ('create_issuance', {'source': ADDR[0], 'transfer_destination': None, 'asset': 'BSSET', 'quantity': 1000, 'divisible': True, 'description': '', 'encoding': 'multisig'}),
            'out': '0100000001c1d8c075936c3495f6d653c50f73d987f75448d97a750249b1eb83bee71b24ae000000001976a9144838d8b3588c4c7ba7c1d06f866e9b3739c6303788acffffffff02781e0000000000006951210359415bf04af834423d3dd7adb0dc727a03086e897d9fba5aee7a331919e4871d210254da540fb2663b75e6c3cc61190ad0c2431643bab28ced783cd94079bbe72447210282b886c087eb37dc8182f14ba6cc3e9485ed618b95804d44aecc17c300b585b053ae8c19ea0b000000001976a9144838d8b3588c4c7ba7c1d06f866e9b3739c6303788ac00000000'
        }, {
            'in': ('create_issuance', {'source': ADDR[0], 'transfer_destination': ADDR[1], 'asset': 'DIVISIBLE', 'quantity': 0, 'divisible': True, 'description': '', 'encoding': 'multisig'}),
            'out': '0100000001c1d8c075936c3495f6d653c50f73d987f75448d97a750249b1eb83bee71b24ae000000001976a9144838d8b3588c4c7ba7c1d06f866e9b3739c6303788acffffffff0336150000000000001976a9148d6ae8a3b381663118b4e1eff4cfc7d0954dd6ec88ac781e0000000000006951210259415bf04af834423d3dd7adb0dc727aa153863ef89fba5aee7a331af1e4873a210254da540fb2663b75e6c3cc61190ad0c2431643bab28ced783cd94079bbe72447210282b886c087eb37dc8182f14ba6cc3e9485ed618b95804d44aecc17c300b585b053ae5604ea0b000000001976a9144838d8b3588c4c7ba7c1d06f866e9b3739c6303788ac00000000'
        }, {
            'in': ('create_order', {'source': ADDR[0], 'give_asset': 'BTC', 'give_quantity': DP['small'], 'get_asset': 'XCP', 'get_quantity': DP['small'] * 2, 'expiration': DP['expiration'], 'fee_required': 0, 'fee_provided': DP['fee_provided'], 'encoding': 'multisig'}),
            'out': '0100000001c1d8c075936c3495f6d653c50f73d987f75448d97a750249b1eb83bee71b24ae000000001976a9144838d8b3588c4c7ba7c1d06f866e9b3739c6303788acffffffff02781e0000000000006951210348415bf04af834423d3dd7adaedc727a030865759e9fba5aee78c9ea71e5870f210354da540fb2673b75e6c3c994f80ad0c8431643bab28ced783cd94079bbe72445210282b886c087eb37dc8182f14ba6cc3e9485ed618b95804d44aecc17c300b585b053ae5cfeda0b000000001976a9144838d8b3588c4c7ba7c1d06f866e9b3739c6303788ac00000000'
        }, {
            'in': ('create_order', {'source': ADDR[0], 'give_asset': 'XCP', 'give_quantity': round(DP['small'] * 2.1), 'get_asset': 'BTC', 'get_quantity': DP['small'], 'expiration': DP['expiration'], 'fee_required': DP['fee_required'], 'encoding': 'multisig'}),
            'out': '0100000001c1d8c075936c3495f6d653c50f73d987f75448d97a750249b1eb83bee71b24ae000000001976a9144838d8b3588c4c7ba7c1d06f866e9b3739c6303788acffffffff02781e0000000000006951210248415bf04af834423d3dd7adaedc727a030865759f9fba5aee7c7136b1e58715210354da540fb2663b75e6c3ce9be98ad0c8431643bab28156d83cd94079bbe72460210282b886c087eb37dc8182f14ba6cc3e9485ed618b95804d44aecc17c300b585b053ae8c19ea0b000000001976a9144838d8b3588c4c7ba7c1d06f866e9b3739c6303788ac00000000'
        }, {
            'in': ('create_burn', {'source': MULTISIGADDR[0], 'quantity': int(DP['quantity'] / 2), 'encoding': 'multisig'}),
            'out': '0100000001051511b66ba309e3dbff1fde22aefaff4190675235a010a5c6acb1e43da8005f000000004751210282b886c087eb37dc8182f14ba6cc3e9485ed618b95804d44aecc17c300b585b0210319f6e07b0b8d756156394b9dcf3b011fe9ac19f2700bd6b69a6a1783dbb8b97752aeffffffff0280f0fa02000000001976a914a11b66a67b3ff69671c8f82254099faf374b800e88ac70c9fa02000000004751210282b886c087eb37dc8182f14ba6cc3e9485ed618b95804d44aecc17c300b585b0210319f6e07b0b8d756156394b9dcf3b011fe9ac19f2700bd6b69a6a1783dbb8b97752ae00000000'
        }, {
            'in': ('create_send', {'source': ADDR[0], 'destination': MULTISIGADDR[0], 'asset': 'XCP', 'quantity': DP['quantity'], 'encoding': 'multisig'}),
            'out': '0100000001c1d8c075936c3495f6d653c50f73d987f75448d97a750249b1eb83bee71b24ae000000001976a9144838d8b3588c4c7ba7c1d06f866e9b3739c6303788acffffffff03781e0000000000004751210282b886c087eb37dc8182f14ba6cc3e9485ed618b95804d44aecc17c300b585b0210319f6e07b0b8d756156394b9dcf3b011fe9ac19f2700bd6b69a6a1783dbb8b97752ae781e0000000000006951210362415bf04af834423d3dd7ada4dc727a030865759f9fba5aee7fc6fbf1e5875a210254da540fb2663b75e6c3cc61190ad0c2431643bab28ced783cd94079bbe72447210282b886c087eb37dc8182f14ba6cc3e9485ed618b95804d44aecc17c300b585b053ae14fbe90b000000001976a9144838d8b3588c4c7ba7c1d06f866e9b3739c6303788ac00000000'
        }, {
            'in': ('create_send', {'source': MULTISIGADDR[0], 'destination': ADDR[0], 'asset': 'XCP', 'quantity': DP['quantity'], 'encoding': 'multisig'}),
            'out': '0100000001051511b66ba309e3dbff1fde22aefaff4190675235a010a5c6acb1e43da8005f000000004751210282b886c087eb37dc8182f14ba6cc3e9485ed618b95804d44aecc17c300b585b0210319f6e07b0b8d756156394b9dcf3b011fe9ac19f2700bd6b69a6a1783dbb8b97752aeffffffff0336150000000000001976a9144838d8b3588c4c7ba7c1d06f866e9b3739c6303788ac781e0000000000006951210334caf7ca87f0fd78a01d9a0d68221e55beef3722da8be72d254dd351c26108892102bc14528340c27d005aa9e2913fd8c032ffa94625307a450077125d580099b57d210282b886c087eb37dc8182f14ba6cc3e9485ed618b95804d44aecc17c300b585b053ae4286f505000000004751210282b886c087eb37dc8182f14ba6cc3e9485ed618b95804d44aecc17c300b585b0210319f6e07b0b8d756156394b9dcf3b011fe9ac19f2700bd6b69a6a1783dbb8b97752ae00000000'
        }, {
            'in': ('create_send', {'source': MULTISIGADDR[0], 'destination': MULTISIGADDR[1], 'asset': 'XCP', 'quantity': DP['quantity'], 'encoding': 'multisig'}),
            'out': '0100000001051511b66ba309e3dbff1fde22aefaff4190675235a010a5c6acb1e43da8005f000000004751210282b886c087eb37dc8182f14ba6cc3e9485ed618b95804d44aecc17c300b585b0210319f6e07b0b8d756156394b9dcf3b011fe9ac19f2700bd6b69a6a1783dbb8b97752aeffffffff03781e0000000000004751210319f6e07b0b8d756156394b9dcf3b011fe9ac19f2700bd6b69a6a1783dbb8b977210378ee11c3fb97054877a809ce083db292b16d971bcdc6aa4c8f92087133729d8b52ae781e0000000000006951210334caf7ca87f0fd78a01d9a0d68221e55beef3722da8be72d254dd351c26108892102bc14528340c27d005aa9e2913fd8c032ffa94625307a450077125d580099b57d210282b886c087eb37dc8182f14ba6cc3e9485ed618b95804d44aecc17c300b585b053ae007df505000000004751210282b886c087eb37dc8182f14ba6cc3e9485ed618b95804d44aecc17c300b585b0210319f6e07b0b8d756156394b9dcf3b011fe9ac19f2700bd6b69a6a1783dbb8b97752ae00000000'
        }, {
            'in': ('create_issuance', {'source': MULTISIGADDR[0], 'transfer_destination': None, 'asset': 'BSSET', 'quantity': 1000, 'divisible': True, 'description': '', 'encoding': 'multisig'}),
            'out': '0100000001051511b66ba309e3dbff1fde22aefaff4190675235a010a5c6acb1e43da8005f000000004751210282b886c087eb37dc8182f14ba6cc3e9485ed618b95804d44aecc17c300b585b0210319f6e07b0b8d756156394b9dcf3b011fe9ac19f2700bd6b69a6a1783dbb8b97752aeffffffff02781e000000000000695121030fcaf7ca87f0fd78a01d9a0d7c221e55beef3cde388be72d254826b32a6008cb2102bc14528340c27d005aa9e2913fd8c032ffa94625307a450077125d580099b57d210282b886c087eb37dc8182f14ba6cc3e9485ed618b95804d44aecc17c300b585b053ae789bf505000000004751210282b886c087eb37dc8182f14ba6cc3e9485ed618b95804d44aecc17c300b585b0210319f6e07b0b8d756156394b9dcf3b011fe9ac19f2700bd6b69a6a1783dbb8b97752ae00000000'
        }, {
            'in': ('create_issuance', {'source': ADDR[0], 'transfer_destination': MULTISIGADDR[0], 'asset': 'DIVISIBLE', 'quantity': 0, 'divisible': True, 'description': '', 'encoding': 'multisig'}),
            'out': '0100000001c1d8c075936c3495f6d653c50f73d987f75448d97a750249b1eb83bee71b24ae000000001976a9144838d8b3588c4c7ba7c1d06f866e9b3739c6303788acffffffff03781e0000000000004751210282b886c087eb37dc8182f14ba6cc3e9485ed618b95804d44aecc17c300b585b0210319f6e07b0b8d756156394b9dcf3b011fe9ac19f2700bd6b69a6a1783dbb8b97752ae781e0000000000006951210259415bf04af834423d3dd7adb0dc727aa153863ef89fba5aee7a331af1e4873a210254da540fb2663b75e6c3cc61190ad0c2431643bab28ced783cd94079bbe72447210282b886c087eb37dc8182f14ba6cc3e9485ed618b95804d44aecc17c300b585b053ae14fbe90b000000001976a9144838d8b3588c4c7ba7c1d06f866e9b3739c6303788ac00000000'
        }, {
            'in': ('create_issuance', {'source': ADDR[0], 'asset': 'A{}'.format(2**64 - 1), 'quantity': 1000, 'encoding': 'multisig'}),
            'out': '0100000001c1d8c075936c3495f6d653c50f73d987f75448d97a750249b1eb83bee71b24ae000000001976a9144838d8b3588c4c7ba7c1d06f866e9b3739c6303788acffffffff02781e0000000000006951210259415bf04af834423d3dd7adb0238d85fcf79a8a619fba5aee7a331919e487e8210254da540fb2663b75e6c3cc61190ad0c2431643bab28ced783cd94079bbe72447210282b886c087eb37dc8182f14ba6cc3e9485ed618b95804d44aecc17c300b585b053ae8c19ea0b000000001976a9144838d8b3588c4c7ba7c1d06f866e9b3739c6303788ac00000000'
        }, {
            'in': ('create_order', {'source': MULTISIGADDR[0], 'give_asset': 'BTC', 'give_quantity': DP['small'], 'get_asset': 'XCP', 'get_quantity': DP['small'] * 2, 'expiration': DP['expiration'], 'fee_required': 0, 'fee_provided': DP['fee_provided'], 'encoding': 'multisig'}),
            'out': '0100000001051511b66ba309e3dbff1fde22aefaff4190675235a010a5c6acb1e43da8005f000000004751210282b886c087eb37dc8182f14ba6cc3e9485ed618b95804d44aecc17c300b585b0210319f6e07b0b8d756156394b9dcf3b011fe9ac19f2700bd6b69a6a1783dbb8b97752aeffffffff02781e000000000000695121021ecaf7ca87f0fd78a01d9a0d62221e55beef3722db8be72d254adc40426108d02103bc14528340c37d005aa9e764ded8c038ffa94625307a450077125d580099b53b210282b886c087eb37dc8182f14ba6cc3e9485ed618b95804d44aecc17c300b585b053ae4880e605000000004751210282b886c087eb37dc8182f14ba6cc3e9485ed618b95804d44aecc17c300b585b0210319f6e07b0b8d756156394b9dcf3b011fe9ac19f2700bd6b69a6a1783dbb8b97752ae00000000'
        }, {
            'in': ('create_order', {'source': MULTISIGADDR[0], 'give_asset': 'XCP', 'give_quantity': round(DP['small'] * 2.1), 'get_asset': 'BTC', 'get_quantity': DP['small'], 'expiration': DP['expiration'], 'fee_required': DP['fee_required'], 'encoding': 'multisig'}),
            'out': '0100000001051511b66ba309e3dbff1fde22aefaff4190675235a010a5c6acb1e43da8005f000000004751210282b886c087eb37dc8182f14ba6cc3e9485ed618b95804d44aecc17c300b585b0210319f6e07b0b8d756156394b9dcf3b011fe9ac19f2700bd6b69a6a1783dbb8b97752aeffffffff02781e000000000000695121031ecaf7ca87f0fd78a01d9a0d62221e55beef3722da8be72d254e649c8261083d2102bc14528340c27d005aa9e06bcf58c038ffa946253077fea077125d580099b5bb210282b886c087eb37dc8182f14ba6cc3e9485ed618b95804d44aecc17c300b585b053ae789bf505000000004751210282b886c087eb37dc8182f14ba6cc3e9485ed618b95804d44aecc17c300b585b0210319f6e07b0b8d756156394b9dcf3b011fe9ac19f2700bd6b69a6a1783dbb8b97752ae00000000'
        }, {
            'in': ('create_dividend', {'source': ADDR[0], 'quantity_per_unit': DP['quantity'], 'asset': 'DIVISIBLE', 'dividend_asset': 'XCP', 'encoding': 'multisig'}),
            'out': '0100000001c1d8c075936c3495f6d653c50f73d987f75448d97a750249b1eb83bee71b24ae000000001976a9144838d8b3588c4c7ba7c1d06f866e9b3739c6303788acffffffff02781e000000000000695121035a415bf04af834423d3dd7ad96dc727a030d90949e9fba5a4c21d05197e58735210254da540fb2673b75e6c3cc61190ad0c2431643bab28ced783cd94079bbe7246f210282b886c087eb37dc8182f14ba6cc3e9485ed618b95804d44aecc17c300b585b053ae8c19ea0b000000001976a9144838d8b3588c4c7ba7c1d06f866e9b3739c6303788ac00000000'
        }, {
            'in': ('create_dividend', {'source': ADDR[0], 'quantity_per_unit': 1, 'asset': 'NODIVISIBLE', 'dividend_asset': 'XCP', 'encoding': 'multisig'}),
            'out': '0100000001c1d8c075936c3495f6d653c50f73d987f75448d97a750249b1eb83bee71b24ae000000001976a9144838d8b3588c4c7ba7c1d06f866e9b3739c6303788acffffffff02781e000000000000695121025a415bf04af834423d3dd7ad96dc727a030865759f9fbc9036a64c1197e587c8210254da540fb2673b75e6c3cc61190ad0c2431643bab28ced783cd94079bbe7246f210282b886c087eb37dc8182f14ba6cc3e9485ed618b95804d44aecc17c300b585b053ae8c19ea0b000000001976a9144838d8b3588c4c7ba7c1d06f866e9b3739c6303788ac00000000'
        }],
        'generate_asset_id': [{
            'in': ('BTC', DP['default_block_index']),
            'out': 0
        }, {
            'in': ('XCP', DP['default_block_index']),
            'out': 1
        }, {
            'in': ('BCD', 308000),
            'error': (exceptions.AssetNameError, 'too short')
        }, {
            'in': ('ABCD', 308000),
            'error': (exceptions.AssetNameError, 'non‐numeric asset name starts with ‘A’')
        }, {
            'in': ('A{}'.format(26**12), 308000),
            'error': (exceptions.AssetNameError, 'numeric asset name not in range')
        }, {
            'in': ('A{}'.format(2**64), 308000),
            'error': (exceptions.AssetNameError, 'numeric asset name not in range')
        }, {
            'in': ('A{}'.format(26**12 + 1), 308000),
            'out': 26**12 + 1
        }, {
            'in': ('A{}'.format(2**64 - 1), 308000),
            'out': 2**64 - 1
        }, {
            'in': ('LONGASSETNAMES', 308000),
            'error': (exceptions.AssetNameError, 'long asset names must be numeric')
        }, {
            'in': ('BCDE_F', 308000),
            'error': (exceptions.AssetNameError, "('invalid character:', '_')")
        }, {
            'in': ('BAAA', 308000),
            'out': 26**3
        }, {
            'in': ('ZZZZZZZZZZZZ', 308000),
            'out': 26**12 - 1
        }],
        'generate_asset_name': [{
            'in': (0, DP['default_block_index']),
            'out': 'BTC'
        }, {
            'in': (1, DP['default_block_index']),
            'out': 'XCP'
        }, {
            'in': (26**12 - 1, 308000),
            'out': 'ZZZZZZZZZZZZ'
        }, {
            'in': (26**3, 308000),
            'out': 'BAAA'
        }, {
            'in': (2**64 - 1, 308000),
            'out': 'A{}'.format(2**64 - 1)
        }, {
            'in': (26**12 + 1, 308000),
            'out': 'A{}'.format(26**12 + 1)
        }, {
            'in': (26**3 - 1, 308000),
            'error': (exceptions.AssetIDError, 'too low')
        }, {
            'in': (2**64, 308000),
            'error': (exceptions.AssetIDError, 'too high')
        }],
        'price': [{
            'in': (1, 10),
            'out': Fraction(1, 10)
        }],
        'dhash_string': [{
            'in': ('foobar',),
            'out': '3f2c7ccae98af81e44c0ec419659f50d8b7d48c681e5d57fc747d0461e42dda1'
        }],
        'hexlify': [{
            'in': (b'\x00\x00\x00\x14\x00\x00\x00\x00\x00\x0b\xfc\xe3',),
            'out': '0000001400000000000bfce3'
        }],
        'last_message': [{
            'in': (),
<<<<<<< HEAD
            'out': {'block_index': 310496,
                    'bindings': '{"asset": "XCP", "block_index": 310496, "destination": "mqPCfvqTfYctXMUfmniXeG2nyaN8w6tPmj", "quantity": 92945878046, "source": "mnfAHmddVibnZNSkh8DvKaQoiEfNsxjXzH", "status": "valid", "tx_hash": "1410217c3b1b38ea0b90940f20b874a2375c457b0828de9f9808e4fd63fd54e6", "tx_index": 497}',
=======
            'out': {'bindings': '{"asset": "XCP", "block_index": 310496, "destination": '
                            '"mqPCfvqTfYctXMUfmniXeG2nyaN8w6tPmj", "quantity": 92945878046, '
                            '"source": "mnfAHmddVibnZNSkh8DvKaQoiEfNsxjXzH", "status": '
                            '"valid", "tx_hash": '
                            '"54f4c7b383ea19147e62d2be9f3e7f70b6c379baac15e8b4cf43f7c21578c1ef", '
                            '"tx_index": 497}',
                    'block_index': 310496,
>>>>>>> 815fbdb4
                    'category': 'sends',
                    'command': 'insert',
                    'message_index': 100,
                    'timestamp': 0}
        }],
        'get_asset_id': [{
            'in': ('XCP', DP['default_block_index']),
            'out': 1
        }, {
            'in': ('BTC', DP['default_block_index']),
            'out': 0
        }, {
            'in': ('foobar', DP['default_block_index']),
            'error': (exceptions.AssetError, 'No such asset: foobar')
        }],
        'debit': [{
            'in': (ADDR[0], 'XCP', 1),
            'out': None
        }, {
            'in': (ADDR[0], 'BTC', DP['quantity']),
            'error': (DebitError, 'Cannot debit bitcoins.')
        }, {
            'in': (ADDR[0], 'BTC', -1 * DP['quantity']),
            'error': (DebitError, 'Negative quantity.')
        }, {
            'in': (ADDR[0], 'BTC', 1.1 * DP['quantity']),
            'error': (DebitError, 'Quantity must be an integer.')
        }, {
            'in': (ADDR[0], 'XCP', 2**40),
            'error': (DebitError, 'Insufficient funds.')
        }],
        'credit': [{
            'in': (ADDR[0], 'XCP', 1),
            'out': None
        }, {
            'in': (ADDR[0], 'BTC', DP['quantity']),
            'error': (CreditError, 'Cannot debit bitcoins.')
        }, {
            'in': (ADDR[0], 'BTC', -1 * DP['quantity']),
            'error': (CreditError, 'Negative quantity.')
        }, {
            'in': (ADDR[0], 'BTC', 1.1 * DP['quantity']),
            'error': (CreditError, 'Quantity must be an integer.')
        }],
        'is_divisible': [{
            'in': ('XCP',),
            'out': True
        }, {
            'in': ('BTC',),
            'out': True
        }, {
            'in': ('DIVISIBLE',),
            'out': True
        }, {
            'in': ('NODIVISIBLE',),
            'out': False
        }, {
            'in': ('foobar',),
            'error': (exceptions.AssetError, 'No such asset: foobar')
        }],
        'value_in': [{
            'in': (1.1, 'leverage',),
            'out': 1
        }, {
            'in': (1/10, 'fraction',),
            'out': 0.1
        }, {
            'in': (1, 'NODIVISIBLE',),
            'out': 1
        }, {
            'in': (1.111111111111, 'DIVISIBLE',),
            'error': (QuantityError, 'Divisible assets have only eight decimal places of precision.')
        }, {
            'in': (1.1, 'NODIVISIBLE',),
            'error': (QuantityError, 'Fractional quantities of indivisible assets.')
        }],
        'value_out': [{
            'in': (1.1, 'leverage',),
            'out': '1.1'
        }, {
            'in': (1/10, 'fraction',),
            'out': '10.0%'
        }, {
            'in': (1, 'NODIVISIBLE',),
            'out': 1
        }, {
            'in': (1.1, 'NODIVISIBLE',),
            'error': (QuantityError, 'Fractional quantities of indivisible assets.')
        }],
        'xcp_created': [{
            'in': (),
            'out': 511492826295
        }],
        'xcp_destroyed': [{
            'in': (),
            'out': 350000000
        }],
        'xcp_supply': [{
            'in': (),
            'out': 511142826295,
        }],
        'creations': [{
            'in': (),
            'out': {'XCP': 511492826295,
                    'CALLABLE': 1000,
                    'DIVIDEND': 100,
                    'DIVISIBLE': 100000000000,
                    'LOCKED': 1000,
                    'MAXI': 9223372036854775807,
                    'NODIVISIBLE': 1000,
                    'PAYTOSCRIPT': 1000}
        }],
        'destructions': [{
            'in': (),
            'out': {'XCP': 350000000}
        }],
        'asset_supply': [{
            'in': ('XCP',),
            'out': 511142826295,
        }],
        'supplies': [{
            'in': (),
            'out':  {'XCP': 511142826295,
                     'CALLABLE': 1000,
                     'DIVIDEND': 100,
                     'DIVISIBLE': 100000000000,
                     'LOCKED': 1000,
                     'MAXI': 9223372036854775807,
                     'NODIVISIBLE': 1000,
                     'PAYTOSCRIPT': 1000}
        }],
        'get_balance': [{
            'in': (ADDR[0], 'XCP'),
            'out': 91950000000
        }, {
            'in': (ADDR[0], 'foobar'),
            'out': 0
        }],
        'get_asset_name': [{
            'in': (1, DP['default_block_index']),
            'out': 'XCP'
        }, {
            'in': (0, DP['default_block_index']),
            'out': 'BTC'
        }, {
            'in': (453, DP['default_block_index']),
            'out': 0
        }],
        'enabled': [{
            'in': ('numeric_asset_names',),
            'out': True
        }, {
            'in': ('foobar',),
            'error': (KeyError, "'foobar'")
        }, {
            'mock_protocol_changes': {'numeric_asset_names': False},
            'in': ('numeric_asset_names',),
            'out': False
        }],
        'date_passed': [{
            'comment': 'date in the past, mock function overrides this one and always returns `False` in the test suite',
            'in': ('1020720007',),
            'out': False
        }, {
            'comment': 'date far in the future, mock function overrides this one and always returns `False` in the test suite',
            'in': ('5520720007',),
            'out': False
        }],
    },
    'database': {
        'version': [{
            'in': (),
            'out': (config.VERSION_MAJOR, config.VERSION_MINOR)
        }],
        'update_version': [{
            'in': (),
            'records': [
                {'table': 'pragma', 'field': 'user_version', 'value': (config.VERSION_MAJOR * 1000) + config.VERSION_MINOR}
            ]
        }]
    }
}<|MERGE_RESOLUTION|>--- conflicted
+++ resolved
@@ -28,22 +28,22 @@
         'is_scriptpubkey_spendable': [
             {
                 'comment': 'correct p2pkh',
-                'in': ('a9144264cfd7eb65f8cbbdba98bd9815d5461fad8d7e87', '2MyJHMUenMWonC35Yi6PHC7i2tkS7PuomCy', ),
+                'in': ('a9144264cfd7eb65f8cbbdba98bd9815d5461fad8d7e87', '2MyJHMUenMWonC35Yi6PHC7i2tkS7PuomCy', False, ),
                 'out': True
             },
             {
                 'comment': 'correct p2sh',
-                'in': ('76a9144838d8b3588c4c7ba7c1d06f866e9b3739c6303788ac', 'mn6q3dS2EnDUx3bmyWc6D4szJNVGtaR7zc', ),
+                'in': ('76a9144838d8b3588c4c7ba7c1d06f866e9b3739c6303788ac', 'mn6q3dS2EnDUx3bmyWc6D4szJNVGtaR7zc', False, ),
                 'out': True
             },
             {
                 'comment': 'incorrect p2pkh',
-                'in': ('a9144264cfd7eb65f8cbbdba98bd0015d5461fad8d7e87', '2MyJHMUenMWonC35Yi6PHC7i2tkS7PuomCy', ),
+                'in': ('a9144264cfd7eb65f8cbbdba98bd0015d5461fad8d7e87', '2MyJHMUenMWonC35Yi6PHC7i2tkS7PuomCy', False, ),
                 'out': False
             },
             {
                 'comment': 'incorrect p2sh',
-                'in': ('76a9144838d8b3588c4c7ba7c1d00f866e9b3739c6303788ac', 'mn6q3dS2EnDUx3bmyWc6D4szJNVGtaR7zc', ),
+                'in': ('76a9144838d8b3588c4c7ba7c1d00f866e9b3739c6303788ac', 'mn6q3dS2EnDUx3bmyWc6D4szJNVGtaR7zc', False, ),
                 'out': False
             }
         ]
@@ -232,7 +232,7 @@
                     'source': 'mtQheFaSfWELRB2MyMBaiWjdDm6ux9Ezns',
                     'status': 'filled',
                     'target_value': 0.0,
-                    'tx_hash': 'aac845aa4eb4232be418d70586755f7b132dc33d418da3bc96ced4f79570a305',
+                    'tx_hash': 'ba0ef1dfbbc87df94e1d198b0e9e3c06301710d4aab3d85116cbc8199954644a',
                     'tx_index': 102,
                     'wager_quantity': 10,
                     'wager_remaining': 0,
@@ -285,7 +285,7 @@
         #     ]
         # }],
         'cancel_bet': [{
-            'in': ({'counterwager_quantity': 10, 'wager_remaining': 10, 'target_value': 0.0, 'source': 'mtQheFaSfWELRB2MyMBaiWjdDm6ux9Ezns', 'feed_address': 'mn6q3dS2EnDUx3bmyWc6D4szJNVGtaR7zc', 'counterwager_remaining': 10, 'tx_index': 102, 'block_index': 310101, 'deadline': 1388000200, 'bet_type': 3, 'expiration': 1000, 'expire_index': 311101, 'tx_hash': 'aac845aa4eb4232be418d70586755f7b132dc33d418da3bc96ced4f79570a305', 'leverage': 5040, 'wager_quantity': 10, 'fee_fraction_int': 5000000, 'status': 'open'}, 'filled', DP['default_block_index']),
+            'in': ({'counterwager_quantity': 10, 'wager_remaining': 10, 'target_value': 0.0, 'source': 'mtQheFaSfWELRB2MyMBaiWjdDm6ux9Ezns', 'feed_address': 'mn6q3dS2EnDUx3bmyWc6D4szJNVGtaR7zc', 'counterwager_remaining': 10, 'tx_index': 102, 'block_index': 310101, 'deadline': 1388000200, 'bet_type': 3, 'expiration': 1000, 'expire_index': 311101, 'tx_hash': 'ba0ef1dfbbc87df94e1d198b0e9e3c06301710d4aab3d85116cbc8199954644a', 'leverage': 5040, 'wager_quantity': 10, 'fee_fraction_int': 5000000, 'status': 'open'}, 'filled', DP['default_block_index']),
             'records': [
                 {'table': 'bets', 'values': {
                     'bet_type': 3,
@@ -304,12 +304,12 @@
                     'wager_quantity': 10,
                     'source': 'mtQheFaSfWELRB2MyMBaiWjdDm6ux9Ezns',
                     'target_value': 0.0,
-                    'tx_hash': 'aac845aa4eb4232be418d70586755f7b132dc33d418da3bc96ced4f79570a305',
+                    'tx_hash': 'ba0ef1dfbbc87df94e1d198b0e9e3c06301710d4aab3d85116cbc8199954644a',
                 }}
             ]
         }],
         'cancel_bet_match': [{
-            'in': ({'tx0_block_index': 310019, 'backward_quantity': 9, 'initial_value': 1, 'tx1_expiration': 100, 'id': 'c698148a6da277d898f71fb2efeabf9530af97dd834c698a1a62c85019430e0d_85c91b9de7c50d74ef9177c748162b99084ca844f3eff48405c2c7918ef78035', 'feed_address': 'mn6q3dS2EnDUx3bmyWc6D4szJNVGtaR7zc', 'status': 'settled', 'leverage': 5040, 'target_value': 0.0, 'fee_fraction_int': 5000000, 'tx0_address': 'mn6q3dS2EnDUx3bmyWc6D4szJNVGtaR7zc', 'deadline': 1388000001, 'tx1_bet_type': 0, 'tx1_address': 'mtQheFaSfWELRB2MyMBaiWjdDm6ux9Ezns', 'tx0_index': 20, 'tx1_hash': '85c91b9de7c50d74ef9177c748162b99084ca844f3eff48405c2c7918ef78035', 'tx0_hash': 'c698148a6da277d898f71fb2efeabf9530af97dd834c698a1a62c85019430e0d', 'block_index': 310020, 'forward_quantity': 9, 'match_expire_index': 310119, 'tx1_block_index': 310020, 'tx0_expiration': 100, 'tx1_index': 21, 'tx0_bet_type': 1}, 'filled', DP['default_block_index']),
+            'in': ({'tx0_block_index': 310019, 'backward_quantity': 9, 'initial_value': 1, 'tx1_expiration': 100, 'id': 'be15d34c959fde8f2baff8577d73d28c864e7684cc76ecba33e5d6d79ca6d6bd_90c1314847b1fe9b4520a3610dc98c71d39a1cb4b96edb9b02b6fed844a4b1e5', 'feed_address': 'mn6q3dS2EnDUx3bmyWc6D4szJNVGtaR7zc', 'status': 'settled', 'leverage': 5040, 'target_value': 0.0, 'fee_fraction_int': 5000000, 'tx0_address': 'mn6q3dS2EnDUx3bmyWc6D4szJNVGtaR7zc', 'deadline': 1388000001, 'tx1_bet_type': 0, 'tx1_address': 'mtQheFaSfWELRB2MyMBaiWjdDm6ux9Ezns', 'tx0_index': 20, 'tx1_hash': '90c1314847b1fe9b4520a3610dc98c71d39a1cb4b96edb9b02b6fed844a4b1e5', 'tx0_hash': 'be15d34c959fde8f2baff8577d73d28c864e7684cc76ecba33e5d6d79ca6d6bd', 'block_index': 310020, 'forward_quantity': 9, 'match_expire_index': 310119, 'tx1_block_index': 310020, 'tx0_expiration': 100, 'tx1_index': 21, 'tx0_bet_type': 1}, 'filled', DP['default_block_index']),
             'records': [
                 {'table': 'bet_matches', 'values': {
                     'backward_quantity': 9,
@@ -318,7 +318,7 @@
                     'fee_fraction_int': 5000000,
                     'feed_address': 'mn6q3dS2EnDUx3bmyWc6D4szJNVGtaR7zc',
                     'forward_quantity': 9,
-                    'id': 'c698148a6da277d898f71fb2efeabf9530af97dd834c698a1a62c85019430e0d_85c91b9de7c50d74ef9177c748162b99084ca844f3eff48405c2c7918ef78035',
+                    'id': 'be15d34c959fde8f2baff8577d73d28c864e7684cc76ecba33e5d6d79ca6d6bd_90c1314847b1fe9b4520a3610dc98c71d39a1cb4b96edb9b02b6fed844a4b1e5',
                     'initial_value': 1,
                     'leverage': 5040,
                     'match_expire_index': 310119,
@@ -328,13 +328,13 @@
                     'tx0_bet_type': 1,
                     'tx0_block_index': 310019,
                     'tx0_expiration': 100,
-                    'tx0_hash': 'c698148a6da277d898f71fb2efeabf9530af97dd834c698a1a62c85019430e0d',
+                    'tx0_hash': 'be15d34c959fde8f2baff8577d73d28c864e7684cc76ecba33e5d6d79ca6d6bd',
                     'tx0_index': 20,
                     'tx1_address': 'mtQheFaSfWELRB2MyMBaiWjdDm6ux9Ezns',
                     'tx1_bet_type': 0,
                     'tx1_block_index': 310020,
                     'tx1_expiration': 100,
-                    'tx1_hash': '85c91b9de7c50d74ef9177c748162b99084ca844f3eff48405c2c7918ef78035',
+                    'tx1_hash': '90c1314847b1fe9b4520a3610dc98c71d39a1cb4b96edb9b02b6fed844a4b1e5',
                     'tx1_index': 21,
                 }}
             ]
@@ -483,30 +483,30 @@
     },
     'cancel': {
         'compose': [{
-            'in': (ADDR[1], 'aac845aa4eb4232be418d70586755f7b132dc33d418da3bc96ced4f79570a305'),
-            'out': ('mtQheFaSfWELRB2MyMBaiWjdDm6ux9Ezns', [], b'\x00\x00\x00F\xaa\xc8E\xaaN\xb4#+\xe4\x18\xd7\x05\x86u_{\x13-\xc3=A\x8d\xa3\xbc\x96\xce\xd4\xf7\x95p\xa3\x05')
-        }, {
-            'in': (P2SH_ADDR[0], 'd79b590e4ec3e74cbc3eb4d0f956ce7abb0e3af2ccac85ff90ed8acf13f2e048'),
-            'out': (P2SH_ADDR[0], [], b'\x00\x00\x00F\xd7\x9bY\x0eN\xc3\xe7L\xbc>\xb4\xd0\xf9V\xcez\xbb\x0e:\xf2\xcc\xac\x85\xff\x90\xed\x8a\xcf\x13\xf2\xe0H')
+            'in': (ADDR[1], 'ba0ef1dfbbc87df94e1d198b0e9e3c06301710d4aab3d85116cbc8199954644a'),
+            'out': ('mtQheFaSfWELRB2MyMBaiWjdDm6ux9Ezns', [], b'\x00\x00\x00F\xba\x0e\xf1\xdf\xbb\xc8}\xf9N\x1d\x19\x8b\x0e\x9e<\x060\x17\x10\xd4\xaa\xb3\xd8Q\x16\xcb\xc8\x19\x99TdJ')
+        }, {
+            'in': (P2SH_ADDR[0], '81f8ba670b22980b15c944dcd478a274723659d768b0de73b014d06d214e5b90'),
+            'out': (P2SH_ADDR[0], [], b'\x00\x00\x00F\x81\xf8\xbag\x0b"\x98\x0b\x15\xc9D\xdc\xd4x\xa2tr6Y\xd7h\xb0\xdes\xb0\x14\xd0m!N[\x90')
         }, {
             'in': (ADDR[1], 'foobar'),
             'error': (exceptions.ComposeError, "['no open offer with that hash']")
         }, {
-            'in': ('foobar', 'aac845aa4eb4232be418d70586755f7b132dc33d418da3bc96ced4f79570a305'),
+            'in': ('foobar', 'ba0ef1dfbbc87df94e1d198b0e9e3c06301710d4aab3d85116cbc8199954644a'),
             'error': (exceptions.ComposeError, "['incorrect source address']")
         }, {
-            'in': (ADDR[1], '85c91b9de7c50d74ef9177c748162b99084ca844f3eff48405c2c7918ef78035'),
+            'in': (ADDR[1], '90c1314847b1fe9b4520a3610dc98c71d39a1cb4b96edb9b02b6fed844a4b1e5'),
             'error': (exceptions.ComposeError, "['offer not open']")
         }],
         'parse': [{
-            'in': ({'block_index': DP['default_block_index'], 'btc_amount': 0, 'source': 'mtQheFaSfWELRB2MyMBaiWjdDm6ux9Ezns', 'data': b'\x00\x00\x00F\xaa\xc8E\xaaN\xb4#+\xe4\x18\xd7\x05\x86u_{\x13-\xc3=A\x8d\xa3\xbc\x96\xce\xd4\xf7\x95p\xa3\x05', 'block_hash': '46ac6d09237c7961199068fdd13f1508d755483e07c57a4c8f7ff18eb33a05c93ca6a86fa2e2af82fb77a5c337146bb37e279797a3d11970aec4693c46ea5a58', 'tx_index': 502, 'fee': 10000, 'block_time': 310501000, 'tx_hash': 'fb645106e276bfa1abd587f4a251b26f491a2a9ae61ca46a669794109728b122', 'destination': '', 'supported': 1},),
+            'in': ({'block_index': DP['default_block_index'], 'btc_amount': 0, 'source': 'mtQheFaSfWELRB2MyMBaiWjdDm6ux9Ezns', 'data': b'\x00\x00\x00F\xba\x0e\xf1\xdf\xbb\xc8}\xf9N\x1d\x19\x8b\x0e\x9e<\x060\x17\x10\xd4\xaa\xb3\xd8Q\x16\xcb\xc8\x19\x99TdJ', 'block_hash': '46ac6d09237c7961199068fdd13f1508d755483e07c57a4c8f7ff18eb33a05c93ca6a86fa2e2af82fb77a5c337146bb37e279797a3d11970aec4693c46ea5a58', 'tx_index': 502, 'fee': 10000, 'block_time': 310501000, 'tx_hash': 'fb645106e276bfa1abd587f4a251b26f491a2a9ae61ca46a669794109728b122', 'destination': '', 'supported': 1},),
             'out': None
         }, {
-            'in': ({'block_index': DP['default_block_index'], 'btc_amount': 0, 'source': 'mtQheFaSfWELRB2MyMBaiWjdDm6ux9Ezns', 'data': b'\x00\x00\x00F\xaa\xc8E\xaaN\xb4#+\xe4\x18\xd7\x05\x86u_{\x13-\xc3=A\x8d\xa3\xbc\x96\xce\xd4\xf7\x95p\xa3\x05', 'block_hash': '46ac6d09237c7961199068fdd13f1508d755483e07c57a4c8f7ff18eb33a05c93ca6a86fa2e2af82fb77a5c337146bb37e279797a3d11970aec4693c46ea5a58', 'tx_index': 502, 'fee': 10000, 'block_time': 310501000, 'tx_hash': 'fb645106e276bfa1abd587f4a251b26f491a2a9ae61ca46a669794109728b122', 'destination': '', 'supported': 1},),
+            'in': ({'block_index': DP['default_block_index'], 'btc_amount': 0, 'source': 'mtQheFaSfWELRB2MyMBaiWjdDm6ux9Ezns', 'data': b'\x00\x00\x00F\xba\x0e\xf1\xdf\xbb\xc8}\xf9N\x1d\x19\x8b\x0e\x9e<\x060\x17\x10\xd4\xaa\xb3\xd8Q\x16\xcb\xc8\x19\x99TdJ', 'block_hash': '46ac6d09237c7961199068fdd13f1508d755483e07c57a4c8f7ff18eb33a05c93ca6a86fa2e2af82fb77a5c337146bb37e279797a3d11970aec4693c46ea5a58', 'tx_index': 502, 'fee': 10000, 'block_time': 310501000, 'tx_hash': 'fb645106e276bfa1abd587f4a251b26f491a2a9ae61ca46a669794109728b122', 'destination': '', 'supported': 1},),
             'records': [
                 {'table': 'cancels', 'values': {
                     'block_index': DP['default_block_index'],
-                    'offer_hash': 'aac845aa4eb4232be418d70586755f7b132dc33d418da3bc96ced4f79570a305',
+                    'offer_hash': 'ba0ef1dfbbc87df94e1d198b0e9e3c06301710d4aab3d85116cbc8199954644a',
                     'source': 'mtQheFaSfWELRB2MyMBaiWjdDm6ux9Ezns',
                     'status': 'valid',
                     'tx_hash': 'fb645106e276bfa1abd587f4a251b26f491a2a9ae61ca46a669794109728b122',
@@ -529,7 +529,7 @@
                     'wager_quantity': 10,
                     'source': 'mtQheFaSfWELRB2MyMBaiWjdDm6ux9Ezns',
                     'target_value': 0.0,
-                    'tx_hash': 'aac845aa4eb4232be418d70586755f7b132dc33d418da3bc96ced4f79570a305',
+                    'tx_hash': 'ba0ef1dfbbc87df94e1d198b0e9e3c06301710d4aab3d85116cbc8199954644a',
                 }}
            ]
         }],
@@ -612,7 +612,7 @@
                     'source': 'mtQheFaSfWELRB2MyMBaiWjdDm6ux9Ezns',
                     'status': 'dropped',
                     'target_value': 0.0,
-                    'tx_hash': 'aac845aa4eb4232be418d70586755f7b132dc33d418da3bc96ced4f79570a305',
+                    'tx_hash': 'ba0ef1dfbbc87df94e1d198b0e9e3c06301710d4aab3d85116cbc8199954644a',
                     'tx_index': 102,
                     'wager_quantity': 10,
                     'wager_remaining': 10,
@@ -1715,13 +1715,13 @@
                     'fee_paid': 0,
                     'forward_asset': 'XCP',
                     'forward_quantity': 100000000,
-                    'id': 'b0240284e3e44dfcae7bd3e6ea9d8152f8424bd55659df84c866e07a3f6566f3_db6d9052b576d973196363e11163d492f50926c2f1d1efd67b3d999817b0d04d',
+                    'id': '074fa38a84a81c0ed7957484ebe73836104d3068f66b189e05a7cf0b95c737f3_db6d9052b576d973196363e11163d492f50926c2f1d1efd67b3d999817b0d04d',
                     'match_expire_index': DP['default_block_index'] + 20,
                     'status': 'completed',
                     'tx0_address': 'mn6q3dS2EnDUx3bmyWc6D4szJNVGtaR7zc',
                     'tx0_block_index': DP['default_block_index'] - 495,
                     'tx0_expiration': 2000,
-                    'tx0_hash': 'b0240284e3e44dfcae7bd3e6ea9d8152f8424bd55659df84c866e07a3f6566f3',
+                    'tx0_hash': '074fa38a84a81c0ed7957484ebe73836104d3068f66b189e05a7cf0b95c737f3',
                     'tx0_index': 7,
                     'tx1_address': 'mtQheFaSfWELRB2MyMBaiWjdDm6ux9Ezns',
                     'tx1_block_index': DP['default_block_index'],
@@ -1734,7 +1734,7 @@
                     'asset': 'XCP',
                     'block_index': DP['default_block_index'],
                     'calling_function': 'order match',
-                    'event': 'b0240284e3e44dfcae7bd3e6ea9d8152f8424bd55659df84c866e07a3f6566f3_db6d9052b576d973196363e11163d492f50926c2f1d1efd67b3d999817b0d04d',
+                    'event': '074fa38a84a81c0ed7957484ebe73836104d3068f66b189e05a7cf0b95c737f3_db6d9052b576d973196363e11163d492f50926c2f1d1efd67b3d999817b0d04d',
                     'quantity': 100000000,
                 }},
                 {'table': 'debits', 'values': {
@@ -1750,7 +1750,7 @@
                     'asset': 'DIVISIBLE',
                     'block_index': DP['default_block_index'],
                     'calling_function': 'order match',
-                    'event': 'b0240284e3e44dfcae7bd3e6ea9d8152f8424bd55659df84c866e07a3f6566f3_db6d9052b576d973196363e11163d492f50926c2f1d1efd67b3d999817b0d04d',
+                    'event': '074fa38a84a81c0ed7957484ebe73836104d3068f66b189e05a7cf0b95c737f3_db6d9052b576d973196363e11163d492f50926c2f1d1efd67b3d999817b0d04d',
                     'quantity': 100000000,
                 }},
                 {'table': 'credits', 'values': {
@@ -1766,7 +1766,7 @@
                     'asset': 'DIVISIBLE',
                     'block_index': DP['default_block_index'],
                     'calling_function': 'filled',
-                    'event': 'b0240284e3e44dfcae7bd3e6ea9d8152f8424bd55659df84c866e07a3f6566f3',
+                    'event': '074fa38a84a81c0ed7957484ebe73836104d3068f66b189e05a7cf0b95c737f3',
                     'quantity': 0,
                 }}
             ]
@@ -1812,13 +1812,13 @@
                     'fee_paid': 0,
                     'forward_asset': 'XCP',
                     'forward_quantity': 100000000,
-                    'id': 'b0240284e3e44dfcae7bd3e6ea9d8152f8424bd55659df84c866e07a3f6566f3_db6d9052b576d973196363e11163d492f50926c2f1d1efd67b3d999817b0d04d',
+                    'id': '074fa38a84a81c0ed7957484ebe73836104d3068f66b189e05a7cf0b95c737f3_db6d9052b576d973196363e11163d492f50926c2f1d1efd67b3d999817b0d04d',
                     'match_expire_index': DP['default_block_index'] + 20,
                     'status': 'completed',
                     'tx0_address': 'mn6q3dS2EnDUx3bmyWc6D4szJNVGtaR7zc',
                     'tx0_block_index': DP['default_block_index'] - 495,
                     'tx0_expiration': 2000,
-                    'tx0_hash': 'b0240284e3e44dfcae7bd3e6ea9d8152f8424bd55659df84c866e07a3f6566f3',
+                    'tx0_hash': '074fa38a84a81c0ed7957484ebe73836104d3068f66b189e05a7cf0b95c737f3',
                     'tx0_index': 7,
                     'tx1_address': P2SH_ADDR[0],
                     'tx1_block_index': DP['default_block_index'],
@@ -1831,7 +1831,7 @@
                     'asset': 'XCP',
                     'block_index': DP['default_block_index'],
                     'calling_function': 'order match',
-                    'event': 'b0240284e3e44dfcae7bd3e6ea9d8152f8424bd55659df84c866e07a3f6566f3_db6d9052b576d973196363e11163d492f50926c2f1d1efd67b3d999817b0d04d',
+                    'event': '074fa38a84a81c0ed7957484ebe73836104d3068f66b189e05a7cf0b95c737f3_db6d9052b576d973196363e11163d492f50926c2f1d1efd67b3d999817b0d04d',
                     'quantity': 100000000,
                 }},
                 {'table': 'debits', 'values': {
@@ -1847,7 +1847,7 @@
                     'asset': 'DIVISIBLE',
                     'block_index': DP['default_block_index'],
                     'calling_function': 'order match',
-                    'event': 'b0240284e3e44dfcae7bd3e6ea9d8152f8424bd55659df84c866e07a3f6566f3_db6d9052b576d973196363e11163d492f50926c2f1d1efd67b3d999817b0d04d',
+                    'event': '074fa38a84a81c0ed7957484ebe73836104d3068f66b189e05a7cf0b95c737f3_db6d9052b576d973196363e11163d492f50926c2f1d1efd67b3d999817b0d04d',
                     'quantity': 100000000,
                 }},
                 {'table': 'credits', 'values': {
@@ -1863,7 +1863,7 @@
                     'asset': 'DIVISIBLE',
                     'block_index': DP['default_block_index'],
                     'calling_function': 'filled',
-                    'event': 'b0240284e3e44dfcae7bd3e6ea9d8152f8424bd55659df84c866e07a3f6566f3',
+                    'event': '074fa38a84a81c0ed7957484ebe73836104d3068f66b189e05a7cf0b95c737f3',
                     'quantity': 0,
                 }}
             ]
@@ -1897,13 +1897,13 @@
                     'fee_paid': 9000,
                     'forward_asset': 'XCP',
                     'forward_quantity': 100000000,
-                    'id': 'c073532bca106afd5faa1c6fde8d6b4d9cb148a8940fc05a5ba66c7757365145_db6d9052b576d973196363e11163d492f50926c2f1d1efd67b3d999817b0d04d',
+                    'id': 'b6db5c8412a58d9fa75bff41f8a7519353ffd4d359c7c8fa7ee1900bc05e4d9d_db6d9052b576d973196363e11163d492f50926c2f1d1efd67b3d999817b0d04d',
                     'match_expire_index': DP['default_block_index'] + 20,
                     'status': 'pending',
                     'tx0_address': 'mn6q3dS2EnDUx3bmyWc6D4szJNVGtaR7zc',
                     'tx0_block_index': DP['default_block_index'] - 491,
                     'tx0_expiration': 2000,
-                    'tx0_hash': 'c073532bca106afd5faa1c6fde8d6b4d9cb148a8940fc05a5ba66c7757365145',
+                    'tx0_hash': 'b6db5c8412a58d9fa75bff41f8a7519353ffd4d359c7c8fa7ee1900bc05e4d9d',
                     'tx0_index': 11,
                     'tx1_address': 'mtQheFaSfWELRB2MyMBaiWjdDm6ux9Ezns',
                     'tx1_block_index': DP['default_block_index'],
@@ -1942,13 +1942,13 @@
                     'fee_paid': 0,
                     'forward_asset': 'BTC',
                     'forward_quantity': 666666,
-                    'id': '601cf81f77b46d4921ccd22a1156d8ca75bd7106570d9514101934e5ca644f3e_db6d9052b576d973196363e11163d492f50926c2f1d1efd67b3d999817b0d04d',
+                    'id': '8a63e7a516d36c17ac32999222ac282ab94fb9c5ea30637cd06660b3139510f6_db6d9052b576d973196363e11163d492f50926c2f1d1efd67b3d999817b0d04d',
                     'match_expire_index': DP['default_block_index'] + 20,
                     'status': 'pending',
                     'tx0_address': 'mn6q3dS2EnDUx3bmyWc6D4szJNVGtaR7zc',
                     'tx0_block_index': 310011,
                     'tx0_expiration': 2000,
-                    'tx0_hash': '601cf81f77b46d4921ccd22a1156d8ca75bd7106570d9514101934e5ca644f3e',
+                    'tx0_hash': '8a63e7a516d36c17ac32999222ac282ab94fb9c5ea30637cd06660b3139510f6',
                     'tx0_index': 12,
                     'tx1_address': 'mtQheFaSfWELRB2MyMBaiWjdDm6ux9Ezns',
                     'tx1_block_index': DP['default_block_index'],
@@ -2107,13 +2107,13 @@
                     'fee_paid': 9000,
                     'forward_asset': 'XCP',
                     'forward_quantity': 100000000,
-                    'id': 'c073532bca106afd5faa1c6fde8d6b4d9cb148a8940fc05a5ba66c7757365145_db6d9052b576d973196363e11163d492f50926c2f1d1efd67b3d999817b0d04d',
+                    'id': 'b6db5c8412a58d9fa75bff41f8a7519353ffd4d359c7c8fa7ee1900bc05e4d9d_db6d9052b576d973196363e11163d492f50926c2f1d1efd67b3d999817b0d04d',
                     'match_expire_index': DP['default_block_index'] + 20,
                     'status': 'pending',
                     'tx0_address': 'mn6q3dS2EnDUx3bmyWc6D4szJNVGtaR7zc',
                     'tx0_block_index': DP['default_block_index'] - 491,
                     'tx0_expiration': 2000,
-                    'tx0_hash': 'c073532bca106afd5faa1c6fde8d6b4d9cb148a8940fc05a5ba66c7757365145',
+                    'tx0_hash': 'b6db5c8412a58d9fa75bff41f8a7519353ffd4d359c7c8fa7ee1900bc05e4d9d',
                     'tx0_index': 11,
                     'tx1_address': '1_mn6q3dS2EnDUx3bmyWc6D4szJNVGtaR7zc_mtQheFaSfWELRB2MyMBaiWjdDm6ux9Ezns_2',
                     'tx1_block_index': DP['default_block_index'],
@@ -2152,13 +2152,13 @@
                     'fee_paid': 9000,
                     'forward_asset': 'XCP',
                     'forward_quantity': 100000000,
-                    'id': 'c073532bca106afd5faa1c6fde8d6b4d9cb148a8940fc05a5ba66c7757365145_db6d9052b576d973196363e11163d492f50926c2f1d1efd67b3d999817b0d04d',
+                    'id': 'b6db5c8412a58d9fa75bff41f8a7519353ffd4d359c7c8fa7ee1900bc05e4d9d_db6d9052b576d973196363e11163d492f50926c2f1d1efd67b3d999817b0d04d',
                     'match_expire_index': DP['default_block_index'] + 20,
                     'status': 'pending',
                     'tx0_address': 'mn6q3dS2EnDUx3bmyWc6D4szJNVGtaR7zc',
                     'tx0_block_index': DP['default_block_index'] - 491,
                     'tx0_expiration': 2000,
-                    'tx0_hash': 'c073532bca106afd5faa1c6fde8d6b4d9cb148a8940fc05a5ba66c7757365145',
+                    'tx0_hash': 'b6db5c8412a58d9fa75bff41f8a7519353ffd4d359c7c8fa7ee1900bc05e4d9d',
                     'tx0_index': 11,
                     'tx1_address': '1_mn6q3dS2EnDUx3bmyWc6D4szJNVGtaR7zc_mtQheFaSfWELRB2MyMBaiWjdDm6ux9Ezns_2',
                     'tx1_block_index': DP['default_block_index'],
@@ -2921,10 +2921,6 @@
         }],
         'last_message': [{
             'in': (),
-<<<<<<< HEAD
-            'out': {'block_index': 310496,
-                    'bindings': '{"asset": "XCP", "block_index": 310496, "destination": "mqPCfvqTfYctXMUfmniXeG2nyaN8w6tPmj", "quantity": 92945878046, "source": "mnfAHmddVibnZNSkh8DvKaQoiEfNsxjXzH", "status": "valid", "tx_hash": "1410217c3b1b38ea0b90940f20b874a2375c457b0828de9f9808e4fd63fd54e6", "tx_index": 497}',
-=======
             'out': {'bindings': '{"asset": "XCP", "block_index": 310496, "destination": '
                             '"mqPCfvqTfYctXMUfmniXeG2nyaN8w6tPmj", "quantity": 92945878046, '
                             '"source": "mnfAHmddVibnZNSkh8DvKaQoiEfNsxjXzH", "status": '
@@ -2932,7 +2928,6 @@
                             '"54f4c7b383ea19147e62d2be9f3e7f70b6c379baac15e8b4cf43f7c21578c1ef", '
                             '"tx_index": 497}',
                     'block_index': 310496,
->>>>>>> 815fbdb4
                     'category': 'sends',
                     'command': 'insert',
                     'message_index': 100,

"""
This structure holds the unit test vectors. They are used to generate test cases in conftest.py.
The results are computed using check_outputs in util_test.py.
The function supports three types of output checks:
- Return values - 'out'
- Errors raised - 'error'
- Database changes - 'records'
- PRAGMA changes - 'pragma'
"""

import binascii
import json

import bitcoin as bitcoinlib

from .params import ADDR, SHORT_ADDR_BYTES, P2SH_ADDR, P2WPKH_ADDR, MULTISIGADDR, DEFAULT_PARAMS as DP

from counterpartylib.lib import config
from counterpartylib.lib import exceptions
from counterpartylib.lib import script
from counterpartylib.lib.messages import issuance
from counterpartylib.lib.api import APIError
from counterpartylib.lib.util import (DebitError, CreditError, QuantityError, RPCError)
from fractions import Fraction
from counterpartylib.lib import address

UNITTEST_VECTOR = {
    'bet': {
        'validate': [{
            'in': (ADDR[1], ADDR[0], 0, 1488000100, DP['small'], DP['small'], 0.0, 15120, DP['expiration'], DP['default_block_index']),
            'out': ([], 15120)
        }, {
            'in': (ADDR[1], ADDR[0], 0, 1488000100, 2**32, DP['small'], 0.0, 15120, DP['expiration'], DP['default_block_index']),
            'out': ([], 15120)
        }, {
            'in': (ADDR[0], ADDR[1], 3, 1388001000, DP['small'], DP['small'], 0.0, 5040, DP['expiration'], DP['default_block_index']),
            'out': (['feed doesn’t exist'], 5040)
        }, {
            'in': (ADDR[1], ADDR[0], -1, 1488000100, DP['small'], DP['small'], 0.0, 15120, DP['expiration'], DP['default_block_index']),
            'out': (['unknown bet type'], 15120)
        }, {
            'in': (ADDR[1], ADDR[0], 2, 1488000100, DP['small'], DP['small'], 0.0, 15120, DP['expiration'], DP['default_block_index']),
            'out': (['leverage used with Equal or NotEqual'], 15120)
        }, {
            'in': (P2SH_ADDR[0], ADDR[0], 0, 1488000100, 2**32, DP['small'], 0.0, 15120, DP['expiration'], DP['default_block_index']),
            'out': ([], 15120)
        }, {
            'in': (ADDR[0], P2SH_ADDR[0], 0, 1488000100, 2**32, DP['small'], 0.0, 15120, DP['expiration'], DP['default_block_index']),
            'out': ([], 15120)
        }, {
            'in': (ADDR[1], ADDR[0], 3, 1488000100, DP['small'], DP['small'], 0.0, 5000, DP['expiration'], DP['default_block_index']),
            'out': (['leverage used with Equal or NotEqual', 'leverage level too low'], 5000)
        }, {
            'in': (ADDR[1], ADDR[0], 1, 1488000100, DP['small'], DP['small'], 0.0, 15120, DP['expiration'], 312350),
            'out': (['CFDs temporarily disabled'], 15120)
        }, {
            'in': (ADDR[1], ADDR[0], 1, 1488000100, 1.1 * DP['small'], DP['small'], 0.0, 15120, DP['expiration'], DP['default_block_index']),
            'out': (['wager_quantity must be in satoshis'], 15120)
        }, {
            'in': (ADDR[1], ADDR[0], 1, 1488000100, DP['small'], 1.1 * DP['small'], 0.0, 15120, DP['expiration'], DP['default_block_index']),
            'out': (['counterwager_quantity must be in satoshis'], 15120)
        }, {
            'in': (ADDR[1], ADDR[0], 1, 1488000100, DP['small'], DP['small'], 0.0, 15120, 1.1 * DP['expiration'], DP['default_block_index']),
            'out': (['expiration must be expressed as an integer block delta'], 15120)
        }, {
            'in': (ADDR[1], ADDR[0], 1, 1488000100, -1 * DP['small'], DP['small'], 0.0, 15120, DP['expiration'], DP['default_block_index']),
            'out': (['non‐positive wager'], 15120)
        }, {
            'in': (ADDR[1], ADDR[0], 1, 1488000100, DP['small'], -1 * DP['small'], 0.0, 15120, DP['expiration'], DP['default_block_index']),
            'out': (['non‐positive counterwager'], 15120)
        }, {
            'in': (ADDR[1], ADDR[2], 1, 1488000100, DP['small'], DP['small'], 0.0, 15120, DP['expiration'], DP['default_block_index']),
            'out': (['feed is locked'], 15120)
        }, {
            'in': (ADDR[1], ADDR[0], 1, -1488000100, DP['small'], DP['small'], 0.0, 15120, DP['expiration'], DP['default_block_index']),
            'out': ( ['deadline in that feed’s past', 'negative deadline'], 15120)
        }, {
            'in': (ADDR[1], ADDR[0], 1, 1488000100, DP['small'], DP['small'], 0.0, 15120, -1 * DP['expiration'], DP['default_block_index']),
            'out': (['negative expiration'], 15120)
        }, {
            'in': (ADDR[1], ADDR[0], 1, 1488000100, DP['small'], DP['small'], 1.0, 15120, DP['expiration'], DP['default_block_index']),
            'out': (['CFDs have no target value'], 15120)
        }, {
            'in': (ADDR[1], ADDR[0], 2, 1488000100, DP['small'], DP['small'], -1.0, 5040, DP['expiration'], DP['default_block_index']),
            'out': (['negative target value'], 5040)
        }, {
            'in': (ADDR[1], ADDR[0], 1, 1488000100, DP['small'], DP['small'], 0.0, 15120, 8095, DP['default_block_index']),
            'out': (['expiration overflow'], 15120)
        }, {
            'in': (ADDR[1], ADDR[0], 1, 1488000100, 2**63, DP['small'], 0.0, 15120, DP['expiration'], DP['default_block_index']),
            'out': (['integer overflow'], 15120)
        }, {
            'in': (ADDR[1], ADDR[0], 1, 1488000100, DP['small'], 2**63, 0.0, 15120, DP['expiration'], DP['default_block_index']),
            'out': (['integer overflow'], 15120)
        }, {
            'in': (ADDR[1], ADDR[0], 2**63, 1488000100, DP['small'], DP['small'], 0.0, 15120, DP['expiration'], DP['default_block_index']),
            'out': (['integer overflow', 'unknown bet type'], 15120)
        }, {
            'in': (ADDR[1], ADDR[0], 1, 1488000100, DP['small'], DP['small'], 0.0, 2**63, DP['expiration'], DP['default_block_index']),
            'out': (['integer overflow'], 2**63)
        }, {
            'in': (ADDR[1], ADDR[0], 1, 2**63, DP['small'], DP['small'], 0.0, 15120, DP['expiration'], DP['default_block_index']),
            'out': (['integer overflow'], 15120)
        }],
        'compose': [{
            'in': (ADDR[1], ADDR[0], 0, 1488000100, 2**32, DP['small'], 0.0, 15120, DP['expiration']),
            'error': (exceptions.ComposeError, 'insufficient funds')
        }, {
            'in': (ADDR[1], ADDR[0], 0, 1488000100, DP['small'], DP['small'], 0.0, 15120, DP['expiration']),
            'out': (ADDR[1], [(ADDR[0], None)], b'\x00\x00\x00(\x00\x00X\xb1\x14d\x00\x00\x00\x00\x02\xfa\xf0\x80\x00\x00\x00\x00\x02\xfa\xf0\x80\x00\x00\x00\x00\x00\x00\x00\x00\x00\x00;\x10\x00\x00\x00\n')
        }, {
            'in': (P2SH_ADDR[0], ADDR[0], 0, 1488000100, DP['small'], DP['small'], 0.0, 15120, DP['expiration']),
            'out': (P2SH_ADDR[0], [(ADDR[0], None)], b'\x00\x00\x00(\x00\x00X\xb1\x14d\x00\x00\x00\x00\x02\xfa\xf0\x80\x00\x00\x00\x00\x02\xfa\xf0\x80\x00\x00\x00\x00\x00\x00\x00\x00\x00\x00;\x10\x00\x00\x00\n')
        }],
        'parse': [{
            'in': ({'block_hash': '46ac6d09237c7961199068fdd13f1508d755483e07c57a4c8f7ff18eb33a05c93ca6a86fa2e2af82fb77a5c337146bb37e279797a3d11970aec4693c46ea5a58', 'block_time': 310501000, 'data': b'\x00\x00\x00(\x00\x00R\xbb3d\x00\x00\x00\x00\x02\xfa\xf0\x80\x00\x00\x00\x00\x02\xfa\xf0\x80\x00\x00\x00\x00\x00\x00\x00\x00\x00\x00;\x10\x00\x00\x00\n', 'source': 'mtQheFaSfWELRB2MyMBaiWjdDm6ux9Ezns', 'block_index': DP['default_block_index'], 'supported': 1, 'btc_amount': 5430, 'tx_index': 502, 'tx_hash': 'a0ed83b170344b996bdd71799dd774ab10f5410f8572079a292f681d36ebc42c', 'fee': 10000, 'destination': 'mn6q3dS2EnDUx3bmyWc6D4szJNVGtaR7zc'},),
            'out': None
        }, {
            'comment': '1',
            'in': ({'fee': 10000, 'tx_hash': '72a62abedd38d5f667150929c24dc1d7465dd81ab1502974814d20c1f65d871f', 'data': b'\x00\x00\x00(\x00\x00X\xb1\x14\x00\x00\x00\x00\x00\x05\xf5\xe1\x00\x00\x00\x00\x00\x00\x00\x00\x00\x00\x00\x00\x00\x00\x00\x00\x00\x00\x00\x13\xb0\x00\x00\x00\n', 'source': 'mn6q3dS2EnDUx3bmyWc6D4szJNVGtaR7zc', 'block_index': DP['default_block_index'], 'btc_amount': 5430, 'tx_index': 502, 'supported': 1, 'destination': 'mn6q3dS2EnDUx3bmyWc6D4szJNVGtaR7zc', 'block_time': 310501000, 'block_hash': '46ac6d09237c7961199068fdd13f1508d755483e07c57a4c8f7ff18eb33a05c93ca6a86fa2e2af82fb77a5c337146bb37e279797a3d11970aec4693c46ea5a58'},),
            'records': [
                {'table': 'bets', 'values': {
                    'bet_type': 0,
                    'block_index': DP['default_block_index'],
                    'counterwager_quantity': 0,
                    'counterwager_remaining': 0,
                    'deadline': 1488000000,
                    'expiration': 10,
                    'expire_index': DP['default_block_index'] + 10,
                    'fee_fraction_int': 5000000,
                    'feed_address': 'mn6q3dS2EnDUx3bmyWc6D4szJNVGtaR7zc',
                    'leverage': 5040,
                    'source': 'mn6q3dS2EnDUx3bmyWc6D4szJNVGtaR7zc',
                    'status': 'invalid: non‐positive counterwager',
                    'target_value': 0.0,
                    'tx_hash': '72a62abedd38d5f667150929c24dc1d7465dd81ab1502974814d20c1f65d871f',
                    'tx_index': 502,
                    'wager_quantity': 100000000,
                    'wager_remaining': 100000000,
                }}
            ]
        }, {
            'comment': 'P2SH',
            'in': ({'fee': 10000,
                    'tx_hash': '72a62abedd38d5f667150929c24dc1d7465dd81ab1502974814d20c1f65d871f',
                    'data': b'\x00\x00\x00(\x00\x00X\xb1\x14\x00\x00\x00\x00\x00\x05\xf5\xe1\x00\x00\x00\x00\x00\x00\x00\x00\x00\x00\x00\x00\x00\x00\x00\x00\x00\x00\x00\x13\xb0\x00\x00\x00\n',
                    'source': P2SH_ADDR[0],
                    'block_index': 310501,
                    'btc_amount': 5430,
                    'tx_index': 502,
                    'supported': 1,
                    'destination': P2SH_ADDR[0],
                    'block_time': 310501000,
                    'block_hash': '46ac6d09237c7961199068fdd13f1508d755483e07c57a4c8f7ff18eb33a05c93ca6a86fa2e2af82fb77a5c337146bb37e279797a3d11970aec4693c46ea5a58'},),
            'records': [
                {'table': 'bets', 'values': {
                    'bet_type': 0,
                    'block_index': 310501,
                    'counterwager_quantity': 0,
                    'counterwager_remaining': 0,
                    'deadline': 1488000000,
                    'expiration': 10,
                    'expire_index': 310511,
                    'fee_fraction_int': 5000000,
                    'feed_address': P2SH_ADDR[0],
                    'leverage': 5040,
                    'source': P2SH_ADDR[0],
                    'status': 'invalid: non‐positive counterwager',
                    'target_value': 0.0,
                    'tx_hash': '72a62abedd38d5f667150929c24dc1d7465dd81ab1502974814d20c1f65d871f',
                    'tx_index': 502,
                    'wager_quantity': 100000000,
                    'wager_remaining': 100000000,
                }}
            ]
        }, {
            'in': ({'supported': 1, 'data': b'\x00\x00\x00(\x00\x02R\xbb3\xc8\x00\x00\x00\x00\x00\x00\x00\n\x00\x00\x00\x00\x00\x00\x00\n\x00\x00\x00\x00\x00\x00\x00\x00\x00\x00\x13\xb0\x00\x00\x03\xe8', 'source': 'mn6q3dS2EnDUx3bmyWc6D4szJNVGtaR7zc', 'destination': 'mn6q3dS2EnDUx3bmyWc6D4szJNVGtaR7zc', 'btc_amount': 5430, 'block_index': DP['default_block_index'], 'block_hash': '46ac6d09237c7961199068fdd13f1508d755483e07c57a4c8f7ff18eb33a05c93ca6a86fa2e2af82fb77a5c337146bb37e279797a3d11970aec4693c46ea5a58', 'tx_index': 502, 'tx_hash': '30b9ca8488a931dffa1d8d3ac8f1c51360a29cedb7c703840becc8a95f81188c', 'block_time': 310501000, 'fee': 10000},),
            'records': [
                {'table': 'bets', 'values': {
                    'bet_type': 2,
                    'block_index': DP['default_block_index'],
                    'counterwager_quantity': 10,
                    'counterwager_remaining': 0,
                    'deadline': 1388000200,
                    'expiration': 1000,
                    'expire_index': 311501,
                    'fee_fraction_int': 5000000,
                    'feed_address': 'mn6q3dS2EnDUx3bmyWc6D4szJNVGtaR7zc',
                    'leverage': 5040,
                    'source': 'mn6q3dS2EnDUx3bmyWc6D4szJNVGtaR7zc',
                    'status': 'filled',
                    'target_value': 0.0,
                    'tx_hash': '30b9ca8488a931dffa1d8d3ac8f1c51360a29cedb7c703840becc8a95f81188c',
                    'tx_index': 502,
                    'wager_quantity': 10,
                    'wager_remaining': 0,
                }},
                {'table': 'bets', 'values': {
                    'bet_type': 3,
                    'block_index': 310101,
                    'counterwager_quantity': 10,
                    'counterwager_remaining': 0,
                    'deadline': 1388000200,
                    'expiration': 1000,
                    'expire_index': 311101,
                    'fee_fraction_int': 5000000,
                    'feed_address': 'mn6q3dS2EnDUx3bmyWc6D4szJNVGtaR7zc',
                    'leverage': 5040,
                    'source': 'mtQheFaSfWELRB2MyMBaiWjdDm6ux9Ezns',
                    'status': 'filled',
                    'target_value': 0.0,
                    'tx_hash': 'aac845aa4eb4232be418d70586755f7b132dc33d418da3bc96ced4f79570a305',
                    'tx_index': 102,
                    'wager_quantity': 10,
                    'wager_remaining': 0,
                }}
            ]
        }],
        'get_fee_fraction': [{
            'in': (ADDR[1],),
            'out': (0)
        }, {
            'in': (P2SH_ADDR[0],),
            'out': (0.05)
        }, {
            'in': (ADDR[0],),
            'out': (0.05)
        }, {
            'in': (ADDR[2],),
            'out': (0)
        }],
        # TODO: Test match by calling parse. Add all skipping modes
        'match': [{
            'in': ({'tx_index': 99999999},),
            'out': None
        }, {
            'in': ({'block_hash': '46ac6d09237c7961199068fdd13f1508d755483e07c57a4c8f7ff18eb33a05c93ca6a86fa2e2af82fb77a5c337146bb37e279797a3d11970aec4693c46ea5a58',
                    'block_index': DP['default_block_index'], 'supported': 1,
                    'block_time': 310501000,
                    'data': b'\x00\x00\x00(\x00\x00R\xbb3d\x00\x00\x00\x00\x02\xfa\xf0\x80\x00\x00\x00\x00\x02\xfa\xf0\x80\x00\x00\x00\x00\x00\x00\x00\x00\x00\x00;\x10\x00\x00\x00\n',
                    'source': 'mtQheFaSfWELRB2MyMBaiWjdDm6ux9Ezns',
                    'btc_amount': 5430,
                    'destination': 'mn6q3dS2EnDUx3bmyWc6D4szJNVGtaR7zc',
                    'fee': 10000,
                    'tx_hash': 'a0ed83b170344b996bdd71799dd774ab10f5410f8572079a292f681d36ebc42c',
                    'tx_index': 502,
                   },),
            'out': None
        }],
        # Testing expiration of normal bets is impossible - either the bet is expired automatically with expiry < DP['default_block_index'] - 1 or
        # with expire > DP['default_block_index'] - 1 insert fails with FOREIGN KEY error on block_index (which doesn't exist). With expiry DP['default_block_index'] - 1 nothing happens.
        # Testing bet_match expirations is impossible too, since if you add a bet_match with 'pending' status to the fixtures, it raises a ConsensusError in blocks.parse_block.
        # 'expire': [{
        #     'in': (DP['default_block_index'] - 1, 5388000200,),
        #     'records': [
        #         {'table': 'bet_match_expirations', 'values': {
        #             'bet_match_id': '94c900515ecf53680e98d51216c520ccb6b91a72d5aff7f62665d6328d4db832_ee5ea2ce1a423157bbb1edbabcadf2dc3adcd328d17c52c44f63dbda835f9125',
        #             'block_index': DP['default_block_index'] - 1,
        #             'tx0_address': 'mn6q3dS2EnDUx3bmyWc6D4szJNVGtaR7zc',
        #             'tx1_address': 'mtQheFaSfWELRB2MyMBaiWjdDm6ux9Ezns',
        #         }}
        #     ]
        # }],
        'cancel_bet': [{
            'in': ({'counterwager_quantity': 10, 'wager_remaining': 10, 'target_value': 0.0, 'source': 'mtQheFaSfWELRB2MyMBaiWjdDm6ux9Ezns', 'feed_address': 'mn6q3dS2EnDUx3bmyWc6D4szJNVGtaR7zc', 'counterwager_remaining': 10, 'tx_index': 102, 'block_index': 310101, 'deadline': 1388000200, 'bet_type': 3, 'expiration': 1000, 'expire_index': 311101, 'tx_hash': 'aac845aa4eb4232be418d70586755f7b132dc33d418da3bc96ced4f79570a305', 'leverage': 5040, 'wager_quantity': 10, 'fee_fraction_int': 5000000, 'status': 'open'}, 'filled', DP['default_block_index']),
            'records': [
                {'table': 'bets', 'values': {
                    'bet_type': 3,
                    'expiration': 1000,
                    'expire_index': 311101,
                    'block_index': 310101,
                    'deadline': 1388000200,
                    'counterwager_quantity': 10,
                    'wager_remaining': 10,
                    'counterwager_remaining': 10,
                    'tx_index': 102,
                    'fee_fraction_int': 5000000,
                    'status': 'filled',
                    'feed_address': 'mn6q3dS2EnDUx3bmyWc6D4szJNVGtaR7zc',
                    'leverage': 5040,
                    'wager_quantity': 10,
                    'source': 'mtQheFaSfWELRB2MyMBaiWjdDm6ux9Ezns',
                    'target_value': 0.0,
                    'tx_hash': 'aac845aa4eb4232be418d70586755f7b132dc33d418da3bc96ced4f79570a305',
                }}
            ]
        }],
        'cancel_bet_match': [{
            'in': ({'tx0_block_index': 310019, 'backward_quantity': 9, 'initial_value': 1, 'tx1_expiration': 100, 'id': 'c698148a6da277d898f71fb2efeabf9530af97dd834c698a1a62c85019430e0d_acb20e35d26e55048ed34b3e1f4046a704c8b6d130a7d33c064cb04b24356ee0', 'feed_address': 'mn6q3dS2EnDUx3bmyWc6D4szJNVGtaR7zc', 'status': 'settled', 'leverage': 5040, 'target_value': 0.0, 'fee_fraction_int': 5000000, 'tx0_address': 'mn6q3dS2EnDUx3bmyWc6D4szJNVGtaR7zc', 'deadline': 1388000001, 'tx1_bet_type': 0, 'tx1_address': 'mtQheFaSfWELRB2MyMBaiWjdDm6ux9Ezns', 'tx0_index': 20, 'tx1_hash': 'acb20e35d26e55048ed34b3e1f4046a704c8b6d130a7d33c064cb04b24356ee0', 'tx0_hash': 'c698148a6da277d898f71fb2efeabf9530af97dd834c698a1a62c85019430e0d', 'block_index': 310020, 'forward_quantity': 9, 'match_expire_index': 310119, 'tx1_block_index': 310020, 'tx0_expiration': 100, 'tx1_index': 21, 'tx0_bet_type': 1}, 'filled', DP['default_block_index']),
            'records': [
                {'table': 'bet_matches', 'values': {
                    'backward_quantity': 9,
                    'block_index': 310020,
                    'deadline': 1388000001,
                    'fee_fraction_int': 5000000,
                    'feed_address': 'mn6q3dS2EnDUx3bmyWc6D4szJNVGtaR7zc',
                    'forward_quantity': 9,
                    'id': 'c698148a6da277d898f71fb2efeabf9530af97dd834c698a1a62c85019430e0d_acb20e35d26e55048ed34b3e1f4046a704c8b6d130a7d33c064cb04b24356ee0',
                    'initial_value': 1,
                    'leverage': 5040,
                    'match_expire_index': 310119,
                    'status': 'filled',
                    'target_value': 0.0,
                    'tx0_address': 'mn6q3dS2EnDUx3bmyWc6D4szJNVGtaR7zc',
                    'tx0_bet_type': 1,
                    'tx0_block_index': 310019,
                    'tx0_expiration': 100,
                    'tx0_hash': 'c698148a6da277d898f71fb2efeabf9530af97dd834c698a1a62c85019430e0d',
                    'tx0_index': 20,
                    'tx1_address': 'mtQheFaSfWELRB2MyMBaiWjdDm6ux9Ezns',
                    'tx1_bet_type': 0,
                    'tx1_block_index': 310020,
                    'tx1_expiration': 100,
                    'tx1_hash': 'acb20e35d26e55048ed34b3e1f4046a704c8b6d130a7d33c064cb04b24356ee0',
                    'tx1_index': 21,
                }}
            ]
        }],
    },
    'blocks': {
        'parse_tx': [{
            'in': ({'tx_hash': 'db6d9052b576d973196363e11163d492f50926c2f1d1efd67b3d999817b0d04d', 'source': 'mn6q3dS2EnDUx3bmyWc6D4szJNVGtaR7zc-mqPCfvqTfYctXMUfmniXeG2nyaN8w6tPmj', 'supported': 1, 'block_index': DP['default_block_index'], 'fee': 10000, 'block_time': 155409000, 'block_hash': DP['default_block_hash'], 'btc_amount': 7800, 'data': b'\x00\x00\x00\x00\x00\x00\x00\x00\x00\x00\x00\x01\x00\x00\x00\x00\x05\xf5\xe1\x00', 'tx_index': 502, 'destination': 'mtQheFaSfWELRB2MyMBaiWjdDm6ux9Ezns'},),
            'out': None
        }, {
            'in': ({'tx_hash': 'db6d9052b576d973196363e11163d492f50926c2f1d1efd67b3d999817b0d04d', 'source': 'mn6q3dS2EnDUx3bmyWc6D4szJNVGtaR7zc', 'supported': 1, 'block_index': DP['default_block_index'], 'fee': 10000, 'block_time': 155409000, 'block_hash': DP['default_block_hash'], 'btc_amount': 7800, 'data': b'\x00\x00\x00\x00\x00\x00\x00\x00\x00\x00\x00\x01\x00\x00\x00\x00\x05\xf5\xe1\x00', 'tx_index': 502, 'destination': 'mtQheFaSfWELRB2MyMBaiWjdDm6ux9Ezns-mqPCfvqTfYctXMUfmniXeG2nyaN8w6tPmj'},),
            'out': None
        }],
        'get_next_tx_index': [{
            'in': (),
            'out': 500
        }],
        'last_db_index': [{
            'in': (),
            'out': DP['default_block_index'] - 1
        }],
        'get_tx_info': [
            # data in OP_CHECKSIG script
            {
                'in': (b'0100000001ebe3111881a8733ace02271dcf606b7450c41a48c1cb21fd73f4ba787b353ce4000000001976a9148d6ae8a3b381663118b4e1eff4cfc7d0954dd6ec88acffffffff0636150000000000001976a9144838d8b3588c4c7ba7c1d06f866e9b3739c6303788ac36150000000000001976a9147da51ea175f108a1c63588683dc4c43a7146c46788ac36150000000000001976a9147da51ea175f108a1c6358868173e34e8ca75a06788ac36150000000000001976a9147da51ea175f108a1c637729895c4c468ca75a06788ac36150000000000001976a9147fa51ea175f108a1c63588682ed4c468ca7fa06788ace24ff505000000001976a9148d6ae8a3b381663118b4e1eff4cfc7d0954dd6ec88ac00000000',),
                'out': ('mtQheFaSfWELRB2MyMBaiWjdDm6ux9Ezns',
                        'mn6q3dS2EnDUx3bmyWc6D4szJNVGtaR7zc',
                        5430,
                        10000,
                        b'\x00\x00\x00(\x00\x00R\xbb3d\x00\x00\x00\x00\x02\xfa\xf0\x80\x00\x00\x00\x00\x02\xfa\xf0\x80\x00\x00\x00\x00\x00\x00\x00\x00\x00\x00;\x10\x00\x00\x00\n',
                        None)
            },
            # data in OP_CHECKMULTISIG script
            {
                'in': (b'0100000001ebe3111881a8733ace02271dcf606b7450c41a48c1cb21fd73f4ba787b353ce4000000001976a9148d6ae8a3b381663118b4e1eff4cfc7d0954dd6ec88acffffffff0336150000000000001976a9144838d8b3588c4c7ba7c1d06f866e9b3739c6303788ac781e000000000000695121035ca51ea175f108a1c63588683dc4c43a7146c46799f864a300263c0813f5fe352102309a14a1a30202f2e76f46acdb2917752371ca42b97460f7928ade8ecb02ea17210319f6e07b0b8d756156394b9dcf3b011fe9ac19f2700bd6b69a6a1783dbb8b97753ae4286f505000000001976a9148d6ae8a3b381663118b4e1eff4cfc7d0954dd6ec88ac00000000',),
                'out': ('mtQheFaSfWELRB2MyMBaiWjdDm6ux9Ezns',
                        'mn6q3dS2EnDUx3bmyWc6D4szJNVGtaR7zc',
                        5430,
                        10000,
                        b'\x00\x00\x00(\x00\x00R\xbb3d\x00\x00\x00\x00\x02\xfa\xf0\x80\x00\x00\x00\x00\x02\xfa\xf0\x80\x00\x00\x00\x00\x00\x00\x00\x00\x00\x00;\x10\x00\x00\x00\n',
                        None)
            },
            # data in OP_CHECKMULTISIG script, destination = p2sh
            {
                'in': (b'0100000001ebe3111881a8733ace02271dcf606b7450c41a48c1cb21fd73f4ba787b353ce4000000001976a9148d6ae8a3b381663118b4e1eff4cfc7d0954dd6ec88acffffffff03361500000000000017a9144264cfd7eb65f8cbbdba98bd9815d5461fad8d7e87781e000000000000695121035ca51ea175f108a1c63588683dc4c43a7146c46799f864a300263c0813f5fe352102309a14a1a30202f2e76f46acdb2917752371ca42b97460f7928ade8ecb02ea17210319f6e07b0b8d756156394b9dcf3b011fe9ac19f2700bd6b69a6a1783dbb8b97753ae4286f505000000001976a9148d6ae8a3b381663118b4e1eff4cfc7d0954dd6ec88ac00000000',),
                'out': ('mtQheFaSfWELRB2MyMBaiWjdDm6ux9Ezns',
                        '2MyJHMUenMWonC35Yi6PHC7i2tkS7PuomCy',
                        5430,
                        10000,
                        b'\x00\x00\x00(\x00\x00R\xbb3d\x00\x00\x00\x00\x02\xfa\xf0\x80\x00\x00\x00\x00\x02\xfa\xf0\x80\x00\x00\x00\x00\x00\x00\x00\x00\x00\x00;\x10\x00\x00\x00\n',
                        None)
            },
            {
                # 2 sources is actually invalid, but pre-first_input_is_source this was the consensus!
                'mock_protocol_changes': {'first_input_is_source': False},
                'comment': 'data in OP_CHECKMULTISIG script , without first_input_is_source, 2 sources',
                'in': (b'0100000002ebe3111881a8733ace02271dcf606b7450c41a48c1cb21fd73f4ba787b353ce4000000001976a9148d6ae8a3b381663118b4e1eff4cfc7d0954dd6ec88acffffffff5ef833190e74ad47d8ae693f841a8b1b500ded7e23ee66b29898b72ec4914fdc0100000000ffffffff03361500000000000017a9144264cfd7eb65f8cbbdba98bd9815d5461fad8d7e87781e000000000000695121035ca51ea175f108a1c63588683dc4c43a7146c46799f864a300263c0813f5fe352102309a14a1a30202f2e76f46acdb2917752371ca42b97460f7928ade8ecb02ea17210319f6e07b0b8d756156394b9dcf3b011fe9ac19f2700bd6b69a6a1783dbb8b97753aed2fe7c11000000001976a9148d6ae8a3b381663118b4e1eff4cfc7d0954dd6ec88ac00000000',),
                'out': ('mtQheFaSfWELRB2MyMBaiWjdDm6ux9Ezns-mnfAHmddVibnZNSkh8DvKaQoiEfNsxjXzH',
                        '2MyJHMUenMWonC35Yi6PHC7i2tkS7PuomCy',
                        5430,
                        10000,
                        b'\x00\x00\x00(\x00\x00R\xbb3d\x00\x00\x00\x00\x02\xfa\xf0\x80\x00\x00\x00\x00\x02\xfa\xf0\x80\x00\x00\x00\x00\x00\x00\x00\x00\x00\x00;\x10\x00\x00\x00\n',
                        None)
            },
            {
                'comment': 'data in OP_CHECKMULTISIG script, with first_input_is_source, 1 source',
                'in': (b'0100000002ebe3111881a8733ace02271dcf606b7450c41a48c1cb21fd73f4ba787b353ce4000000001976a9148d6ae8a3b381663118b4e1eff4cfc7d0954dd6ec88acffffffff5ef833190e74ad47d8ae693f841a8b1b500ded7e23ee66b29898b72ec4914fdc0100000000ffffffff03361500000000000017a9144264cfd7eb65f8cbbdba98bd9815d5461fad8d7e87781e000000000000695121035ca51ea175f108a1c63588683dc4c43a7146c46799f864a300263c0813f5fe352102309a14a1a30202f2e76f46acdb2917752371ca42b97460f7928ade8ecb02ea17210319f6e07b0b8d756156394b9dcf3b011fe9ac19f2700bd6b69a6a1783dbb8b97753aed2fe7c11000000001976a9148d6ae8a3b381663118b4e1eff4cfc7d0954dd6ec88ac00000000',),
                'out': ('mtQheFaSfWELRB2MyMBaiWjdDm6ux9Ezns',
                        '2MyJHMUenMWonC35Yi6PHC7i2tkS7PuomCy',
                        5430,
                        10000,
                        b'\x00\x00\x00(\x00\x00R\xbb3d\x00\x00\x00\x00\x02\xfa\xf0\x80\x00\x00\x00\x00\x02\xfa\xf0\x80\x00\x00\x00\x00\x00\x00\x00\x00\x00\x00;\x10\x00\x00\x00\n',
                        None)
            }
        ],
        'get_tx_info1': [
            # data in OP_CHECKSIG script
            {
                'in': (b'0100000001ebe3111881a8733ace02271dcf606b7450c41a48c1cb21fd73f4ba787b353ce4000000001976a9148d6ae8a3b381663118b4e1eff4cfc7d0954dd6ec88acffffffff0636150000000000001976a9144838d8b3588c4c7ba7c1d06f866e9b3739c6303788ac36150000000000001976a9147da51ea175f108a1c63588683dc4c43a7146c46788ac36150000000000001976a9147da51ea175f108a1c6358868173e34e8ca75a06788ac36150000000000001976a9147da51ea175f108a1c637729895c4c468ca75a06788ac36150000000000001976a9147fa51ea175f108a1c63588682ed4c468ca7fa06788ace24ff505000000001976a9148d6ae8a3b381663118b4e1eff4cfc7d0954dd6ec88ac00000000', DP['default_block_index']),
                'out': ('mtQheFaSfWELRB2MyMBaiWjdDm6ux9Ezns',
                        'mn6q3dS2EnDUx3bmyWc6D4szJNVGtaR7zc',
                        5430,
                        10000,
                        b'\x00\x00\x00(\x00\x00R\xbb3d\x00TESTXXXX\x00\x00\x00\x02\xfa\xf0\x80\x00\x00\x00\x00TESTXXXX\x02\xfa\xf0\x80\x00\x00\x00\x00\x00\x00\x00TESTXXXX\x00\x00\x00;\x10\x00\x00\x00\n\x9b\xb3Q\x92(6\xc8\x86\x81i\x87\xe1\x0b\x03\xb8_8v\x8b',
                        None),
            },
            # # data in OP_CHECKMULTISIG script, unsupported by get_tx_info1
            # {
            #     'in': (b'0100000001ebe3111881a8733ace02271dcf606b7450c41a48c1cb21fd73f4ba787b353ce4000000001976a9148d6ae8a3b381663118b4e1eff4cfc7d0954dd6ec88acffffffff0336150000000000001976a9144838d8b3588c4c7ba7c1d06f866e9b3739c6303788ac781e000000000000695121035ca51ea175f108a1c63588683dc4c43a7146c46799f864a300263c0813f5fe352102309a14a1a30202f2e76f46acdb2917752371ca42b97460f7928ade8ecb02ea17210319f6e07b0b8d756156394b9dcf3b011fe9ac19f2700bd6b69a6a1783dbb8b97753ae4286f505000000001976a9148d6ae8a3b381663118b4e1eff4cfc7d0954dd6ec88ac00000000', DP['default_block_index']),
            #     'error': (exceptions.DecodeError, 'no prefix')
            # },
            # # data in OP_CHECKSIG script, destination = p2sh, unsupported by get_tx_info1
            # {
            #     'in': (b'0100000001ebe3111881a8733ace02271dcf606b7450c41a48c1cb21fd73f4ba787b353ce4000000001976a9148d6ae8a3b381663118b4e1eff4cfc7d0954dd6ec88acffffffff06361500000000000017a9144264cfd7eb65f8cbbdba98bd9815d5461fad8d7e8736150000000000001976a9147da51ea175f108a1c63588683dc4c43a7146c46788ac36150000000000001976a9147da51ea175f108a1c6358868173e34e8ca75a06788ac36150000000000001976a9147da51ea175f108a1c637729895c4c468ca75a06788ac36150000000000001976a9147fa51ea175f108a1c63588682ed4c468ca7fa06788ace24ff505000000001976a9148d6ae8a3b381663118b4e1eff4cfc7d0954dd6ec88ac00000000', DP['default_block_index']),
            #     'error': (exceptions.DecodeError, 'no prefix')
            # }
        ],
        'get_tx_info2': [
            # data in OP_CHECKSIG script
            {
                'in': (b'0100000001ebe3111881a8733ace02271dcf606b7450c41a48c1cb21fd73f4ba787b353ce4000000001976a9148d6ae8a3b381663118b4e1eff4cfc7d0954dd6ec88acffffffff0636150000000000001976a9144838d8b3588c4c7ba7c1d06f866e9b3739c6303788ac36150000000000001976a9147da51ea175f108a1c63588683dc4c43a7146c46788ac36150000000000001976a9147da51ea175f108a1c6358868173e34e8ca75a06788ac36150000000000001976a9147da51ea175f108a1c637729895c4c468ca75a06788ac36150000000000001976a9147fa51ea175f108a1c63588682ed4c468ca7fa06788ace24ff505000000001976a9148d6ae8a3b381663118b4e1eff4cfc7d0954dd6ec88ac00000000',),
                'out': ('mtQheFaSfWELRB2MyMBaiWjdDm6ux9Ezns',
                        'mn6q3dS2EnDUx3bmyWc6D4szJNVGtaR7zc',
                        5430,
                        10000,
                        b'\x00\x00\x00(\x00\x00R\xbb3d\x00\x00\x00\x00\x02\xfa\xf0\x80\x00\x00\x00\x00\x02\xfa\xf0\x80\x00\x00\x00\x00\x00\x00\x00\x00\x00\x00;\x10\x00\x00\x00\n',
                        None)
            },
            # data in OP_CHECKMULTISIG script
            {
                'in': (b'0100000001ebe3111881a8733ace02271dcf606b7450c41a48c1cb21fd73f4ba787b353ce4000000001976a9148d6ae8a3b381663118b4e1eff4cfc7d0954dd6ec88acffffffff0336150000000000001976a9144838d8b3588c4c7ba7c1d06f866e9b3739c6303788ac781e000000000000695121035ca51ea175f108a1c63588683dc4c43a7146c46799f864a300263c0813f5fe352102309a14a1a30202f2e76f46acdb2917752371ca42b97460f7928ade8ecb02ea17210319f6e07b0b8d756156394b9dcf3b011fe9ac19f2700bd6b69a6a1783dbb8b97753ae4286f505000000001976a9148d6ae8a3b381663118b4e1eff4cfc7d0954dd6ec88ac00000000',),
                'out': ('mtQheFaSfWELRB2MyMBaiWjdDm6ux9Ezns',
                        'mn6q3dS2EnDUx3bmyWc6D4szJNVGtaR7zc',
                        5430,
                        10000,
                        b'\x00\x00\x00(\x00\x00R\xbb3d\x00\x00\x00\x00\x02\xfa\xf0\x80\x00\x00\x00\x00\x02\xfa\xf0\x80\x00\x00\x00\x00\x00\x00\x00\x00\x00\x00;\x10\x00\x00\x00\n',
                        None)
            },
            # data in OP_CHECKMULTISIG script, destination = p2sh, unsupported by get_tx_info2
            {
                'in': (b'0100000001ebe3111881a8733ace02271dcf606b7450c41a48c1cb21fd73f4ba787b353ce4000000001976a9148d6ae8a3b381663118b4e1eff4cfc7d0954dd6ec88acffffffff03361500000000000017a9144264cfd7eb65f8cbbdba98bd9815d5461fad8d7e87781e000000000000695121035ca51ea175f108a1c63588683dc4c43a7146c46799f864a300263c0813f5fe352102309a14a1a30202f2e76f46acdb2917752371ca42b97460f7928ade8ecb02ea17210319f6e07b0b8d756156394b9dcf3b011fe9ac19f2700bd6b69a6a1783dbb8b97753ae4286f505000000001976a9148d6ae8a3b381663118b4e1eff4cfc7d0954dd6ec88ac00000000',),
                'error': (exceptions.DecodeError, 'unrecognised output type')
            }
        ],
        'get_tx_info3': [
            # data in OP_CHECKSIG script
            {
                'in': (b'0100000001ebe3111881a8733ace02271dcf606b7450c41a48c1cb21fd73f4ba787b353ce4000000001976a9148d6ae8a3b381663118b4e1eff4cfc7d0954dd6ec88acffffffff0636150000000000001976a9144838d8b3588c4c7ba7c1d06f866e9b3739c6303788ac36150000000000001976a9147da51ea175f108a1c63588683dc4c43a7146c46788ac36150000000000001976a9147da51ea175f108a1c6358868173e34e8ca75a06788ac36150000000000001976a9147da51ea175f108a1c637729895c4c468ca75a06788ac36150000000000001976a9147fa51ea175f108a1c63588682ed4c468ca7fa06788ace24ff505000000001976a9148d6ae8a3b381663118b4e1eff4cfc7d0954dd6ec88ac00000000',),
                'out': ('mtQheFaSfWELRB2MyMBaiWjdDm6ux9Ezns',
                        'mn6q3dS2EnDUx3bmyWc6D4szJNVGtaR7zc',
                        5430,
                        10000,
                        b'\x00\x00\x00(\x00\x00R\xbb3d\x00\x00\x00\x00\x02\xfa\xf0\x80\x00\x00\x00\x00\x02\xfa\xf0\x80\x00\x00\x00\x00\x00\x00\x00\x00\x00\x00;\x10\x00\x00\x00\n',
                        None)
            },
            # data in OP_CHECKMULTISIG script
            {
                'in': (b'0100000001ebe3111881a8733ace02271dcf606b7450c41a48c1cb21fd73f4ba787b353ce4000000001976a9148d6ae8a3b381663118b4e1eff4cfc7d0954dd6ec88acffffffff0336150000000000001976a9144838d8b3588c4c7ba7c1d06f866e9b3739c6303788ac781e000000000000695121035ca51ea175f108a1c63588683dc4c43a7146c46799f864a300263c0813f5fe352102309a14a1a30202f2e76f46acdb2917752371ca42b97460f7928ade8ecb02ea17210319f6e07b0b8d756156394b9dcf3b011fe9ac19f2700bd6b69a6a1783dbb8b97753ae4286f505000000001976a9148d6ae8a3b381663118b4e1eff4cfc7d0954dd6ec88ac00000000',),
                'out': ('mtQheFaSfWELRB2MyMBaiWjdDm6ux9Ezns',
                        'mn6q3dS2EnDUx3bmyWc6D4szJNVGtaR7zc',
                        5430,
                        10000,
                        b'\x00\x00\x00(\x00\x00R\xbb3d\x00\x00\x00\x00\x02\xfa\xf0\x80\x00\x00\x00\x00\x02\xfa\xf0\x80\x00\x00\x00\x00\x00\x00\x00\x00\x00\x00;\x10\x00\x00\x00\n',
                        None)
            },
            # data in OP_CHECKMULTISIG script, destination = p2sh, unsupported by get_tx_info2
            {
                'in': (b'0100000001ebe3111881a8733ace02271dcf606b7450c41a48c1cb21fd73f4ba787b353ce4000000001976a9148d6ae8a3b381663118b4e1eff4cfc7d0954dd6ec88acffffffff03361500000000000017a9144264cfd7eb65f8cbbdba98bd9815d5461fad8d7e87781e000000000000695121035ca51ea175f108a1c63588683dc4c43a7146c46799f864a300263c0813f5fe352102309a14a1a30202f2e76f46acdb2917752371ca42b97460f7928ade8ecb02ea17210319f6e07b0b8d756156394b9dcf3b011fe9ac19f2700bd6b69a6a1783dbb8b97753ae4286f505000000001976a9148d6ae8a3b381663118b4e1eff4cfc7d0954dd6ec88ac00000000',),
                'out': ('mtQheFaSfWELRB2MyMBaiWjdDm6ux9Ezns',
                        '2MyJHMUenMWonC35Yi6PHC7i2tkS7PuomCy',
                        5430,
                        10000,
                        b'\x00\x00\x00(\x00\x00R\xbb3d\x00\x00\x00\x00\x02\xfa\xf0\x80\x00\x00\x00\x00\x02\xfa\xf0\x80\x00\x00\x00\x00\x00\x00\x00\x00\x00\x00;\x10\x00\x00\x00\n',
                        None)
            },
            {
                'in': ('0100000001aee668de98ef5f37d4962b620b0ec3deed8bbd4c2fb8ddedaf36c2e8ca5e51a7060000001976a914f3a6b6e4a093e5a5b9da76977a5270fd4d62553e88acffffffff04781e000000000000695121027c6a5e4412be80b5ccd5aa0ea685a21e7a577a5e390d138288841d06514b47992103b00007171817fb044e8a5464e3e274210dd64cf68cca9ea9c3e06df384aae6b22103d928d7d5bbe6f435da935ed382a0061c4a22bdc9b60a2ce6deb7d0f134d22eef53ae781e000000000000695121037c6a5e4412be80b5cc13bde2d9b04fd2cd1fc7ff664c0d3b6d8133163857b08f2103bb6fba40bee91bb02b54835b32f14b9e04016bfa34411ec64f09e3a9586efd5d2103d928d7d5bbe6f435da935ed382a0061c4a22bdc9b60a2ce6deb7d0f134d22eef53ae781e00000000000069512102696a5e4412be80b5ccd6aa0ac9a95e43ca49a21d40f762fadc1aab1c25909fb02102176c68252c6b855d7967aee372f14b772c963b2aa0411ec64f09e3a951eefd3e2103d928d7d5bbe6f435da935ed382a0061c4a22bdc9b60a2ce6deb7d0f134d22eef53aea8d37700000000001976a914f3a6b6e4a093e5a5b9da76977a5270fd4d62553e88ac00000000',),
                'out': (0,)
            }
        ]
    },
    'cancel': {
        'compose': [{
            'in': (ADDR[1], 'aac845aa4eb4232be418d70586755f7b132dc33d418da3bc96ced4f79570a305'),
            'out': ('mtQheFaSfWELRB2MyMBaiWjdDm6ux9Ezns', [], b'\x00\x00\x00F\xaa\xc8E\xaaN\xb4#+\xe4\x18\xd7\x05\x86u_{\x13-\xc3=A\x8d\xa3\xbc\x96\xce\xd4\xf7\x95p\xa3\x05')
        }, {
            'in': (P2SH_ADDR[0], 'd79b590e4ec3e74cbc3eb4d0f956ce7abb0e3af2ccac85ff90ed8acf13f2e048'),
            'out': (P2SH_ADDR[0], [], b'\x00\x00\x00F\xd7\x9bY\x0eN\xc3\xe7L\xbc>\xb4\xd0\xf9V\xcez\xbb\x0e:\xf2\xcc\xac\x85\xff\x90\xed\x8a\xcf\x13\xf2\xe0H')
        }, {
            'in': (ADDR[1], 'foobar'),
            'error': (exceptions.ComposeError, "['no open offer with that hash']")
        }, {
            'in': ('foobar', 'aac845aa4eb4232be418d70586755f7b132dc33d418da3bc96ced4f79570a305'),
            'error': (exceptions.ComposeError, "['incorrect source address']")
        }, {
            'in': (ADDR[1], 'acb20e35d26e55048ed34b3e1f4046a704c8b6d130a7d33c064cb04b24356ee0'),
            'error': (exceptions.ComposeError, "['offer not open']")
        }],
        'parse': [{
            'in': ({'block_index': DP['default_block_index'], 'btc_amount': 0, 'source': 'mtQheFaSfWELRB2MyMBaiWjdDm6ux9Ezns', 'data': b'\x00\x00\x00F\xaa\xc8E\xaaN\xb4#+\xe4\x18\xd7\x05\x86u_{\x13-\xc3=A\x8d\xa3\xbc\x96\xce\xd4\xf7\x95p\xa3\x05', 'block_hash': '46ac6d09237c7961199068fdd13f1508d755483e07c57a4c8f7ff18eb33a05c93ca6a86fa2e2af82fb77a5c337146bb37e279797a3d11970aec4693c46ea5a58', 'tx_index': 502, 'fee': 10000, 'block_time': 310501000, 'tx_hash': 'fb645106e276bfa1abd587f4a251b26f491a2a9ae61ca46a669794109728b122', 'destination': '', 'supported': 1},),
            'out': None
        }, {
            'in': ({'block_index': DP['default_block_index'], 'btc_amount': 0, 'source': 'mtQheFaSfWELRB2MyMBaiWjdDm6ux9Ezns', 'data': b'\x00\x00\x00F\xaa\xc8E\xaaN\xb4#+\xe4\x18\xd7\x05\x86u_{\x13-\xc3=A\x8d\xa3\xbc\x96\xce\xd4\xf7\x95p\xa3\x05', 'block_hash': '46ac6d09237c7961199068fdd13f1508d755483e07c57a4c8f7ff18eb33a05c93ca6a86fa2e2af82fb77a5c337146bb37e279797a3d11970aec4693c46ea5a58', 'tx_index': 502, 'fee': 10000, 'block_time': 310501000, 'tx_hash': 'fb645106e276bfa1abd587f4a251b26f491a2a9ae61ca46a669794109728b122', 'destination': '', 'supported': 1},),
            'records': [
                {'table': 'cancels', 'values': {
                    'block_index': DP['default_block_index'],
                    'offer_hash': 'aac845aa4eb4232be418d70586755f7b132dc33d418da3bc96ced4f79570a305',
                    'source': 'mtQheFaSfWELRB2MyMBaiWjdDm6ux9Ezns',
                    'status': 'valid',
                    'tx_hash': 'fb645106e276bfa1abd587f4a251b26f491a2a9ae61ca46a669794109728b122',
                    'tx_index': 502,
                }},
                {'table': 'bets', 'values': {
                    'bet_type': 3,
                    'expiration': 1000,
                    'expire_index': 311101,
                    'block_index': 310101,
                    'deadline': 1388000200,
                    'counterwager_quantity': 10,
                    'wager_remaining': 10,
                    'counterwager_remaining': 10,
                    'tx_index': 102,
                    'fee_fraction_int': 5000000,
                    'status': 'cancelled',
                    'feed_address': 'mn6q3dS2EnDUx3bmyWc6D4szJNVGtaR7zc',
                    'leverage': 5040,
                    'wager_quantity': 10,
                    'source': 'mtQheFaSfWELRB2MyMBaiWjdDm6ux9Ezns',
                    'target_value': 0.0,
                    'tx_hash': 'aac845aa4eb4232be418d70586755f7b132dc33d418da3bc96ced4f79570a305',
                }}
           ]
        }],
    },
    'broadcast': {
        'validate': [{
            'in': (ADDR[0], 1588000000, 1, DP['fee_multiplier'], 'Unit Test', DP['default_block_index']),
            'out': ([])
        }, {
            'in': (P2SH_ADDR[0], 1588000000, 1, DP['fee_multiplier'], 'Unit Test', DP['default_block_index']),
            'out': ([])
        }, {
            'in': (ADDR[2], 1588000000, 1, DP['fee_multiplier'], 'Unit Test', DP['default_block_index']),
            'out': (['locked feed'])
        }, {
            'in': (ADDR[0], 1588000000, 1, 4294967296, 'Unit Test', DP['default_block_index']),
            'out': (['fee fraction greater than or equal to 1'])
        }, {
            'in': (ADDR[0], -1388000000, 1, DP['fee_multiplier'], 'Unit Test', DP['default_block_index']),
            'out': (['negative timestamp', 'feed timestamps not monotonically increasing'])
        }, {
            'in': (None, 1588000000, 1, DP['fee_multiplier'], 'Unit Test', DP['default_block_index']),
            'out': (['null source address'])
        }, {
            'comment': 'test changing options to ADDRESS_OPTION_MAX_VALUE + 1 on a specific address',
            'mock_protocol_changes': {'enhanced_sends': True, 'options_require_memo': True},
            'in': (ADDR[5], 1588000000, 1, DP['fee_multiplier'], 'OPTIONS %i' % (config.ADDRESS_OPTION_MAX_VALUE+1), DP['default_block_index']),
            'out': (['options out of range'])
        }, {
            'comment': 'test changing options to -1 on a specific address',
            'mock_protocol_changes': {'enhanced_sends': True, 'options_require_memo': True},
            'in': (ADDR[5], 1588000000, 1, DP['fee_multiplier'], 'OPTIONS -1', DP['default_block_index']),
            'out': (['options integer overflow'])
        }, {
            'comment': 'test changing options to non-int on a specific address',
            'mock_protocol_changes': {'enhanced_sends': True, 'options_require_memo': True},
            'in': (ADDR[5], 1588000000, 1, DP['fee_multiplier'], 'OPTIONS XCP', DP['default_block_index']),
            'out': (['options not an integer'])
        }],
        'compose': [{
            'comment': 'test old text packing for short text',
            'mock_protocol_changes': {'broadcast_pack_text': False},
            'in': (ADDR[0], 1588000000, 1, DP['fee_multiplier'], 'Unit Test'),
            'out': (ADDR[0], [], b'\x00\x00\x00\x1e^\xa6\xf5\x00?\xf0\x00\x00\x00\x00\x00\x00\x00LK@\tUnit Test')
        }, {
            'in': (P2SH_ADDR[0], 1588000000, 1, DP['fee_multiplier'], 'Unit Test'),
            'out': (P2SH_ADDR[0], [], b'\x00\x00\x00\x1e^\xa6\xf5\x00?\xf0\x00\x00\x00\x00\x00\x00\x00LK@\tUnit Test')
        }, {
            'comment': 'test old text packing for 51 chars',
            'mock_protocol_changes': {'broadcast_pack_text': False},
            'in': (ADDR[0], 1588000000, 1, 0, 'Exactly 51 characters test test test test test tes.'),
            'out': (ADDR[0], [], b'\x00\x00\x00\x1e^\xa6\xf5\x00?\xf0\x00\x00\x00\x00\x00\x00\x00\x00\x00\x003Exactly 51 characters test test test test test tes.')
        }, {
            'comment': 'test old text packing for 52 chars',
            'mock_protocol_changes': {'broadcast_pack_text': False},
            'in': (ADDR[0], 1588000000, 1, 0, 'Exactly 52 characters test test test test test test.'),
            'out': (ADDR[0], [], b'\x00\x00\x00\x1e^\xa6\xf5\x00?\xf0\x00\x00\x00\x00\x00\x00\x00\x00\x00\x004Exactly 52 characters test test test test test test.')
        }, {
            'comment': 'test old text packing for 53 chars',
            'mock_protocol_changes': {'broadcast_pack_text': False},
            'in': (ADDR[0], 1588000000, 1, 0, 'Exactly 53 characters test test test test test testt.'),
            'out': (ADDR[0], [], b'\x00\x00\x00\x1e^\xa6\xf5\x00?\xf0\x00\x00\x00\x00\x00\x00\x00\x00\x00\x00Exactly 53 characters test test test test test testt.')
        }, {
            'comment': 'test old text packing for string with utf-8 char, '
                       'THIS IS A BUG! but for consensus reasons we want to keep it in tact! the length byte should be 1 higher',
            'mock_protocol_changes': {'broadcast_pack_text': False},
            'in': (ADDR[0], 1588000000, 1, 0, 'This is an e with an: è.'),
            'out': (ADDR[0], [], b'\x00\x00\x00\x1e^\xa6\xf5\x00?\xf0\x00\x00\x00\x00\x00\x00\x00\x00\x00\x00\x18This is an e with an: \xc3\xa8')
        }, {
            'comment': 'test old text packing for LOCK',
            'mock_protocol_changes': {'broadcast_pack_text': False},
            'in': (ADDR[0], 1388000100, 50000000, 0, 'LOCK'),
            'out': (ADDR[0], [], b'\x00\x00\x00\x1eR\xbb3dA\x87\xd7\x84\x00\x00\x00\x00\x00\x00\x00\x00\x04LOCK')
        }, {
            'comment': 'test current text packing for short text',
            'in': (ADDR[0], 1588000000, 1, DP['fee_multiplier'], 'Unit Test'),
            'out': (ADDR[0], [], b'\x00\x00\x00\x1e^\xa6\xf5\x00?\xf0\x00\x00\x00\x00\x00\x00\x00LK@\tUnit Test')
        }, {
            'comment': 'test current text packing for 51 chars',
            'in': (ADDR[0], 1588000000, 1, 0, 'Exactly 51 characters test test test test test tes.'),
            'out': (ADDR[0], [], b'\x00\x00\x00\x1e^\xa6\xf5\x00?\xf0\x00\x00\x00\x00\x00\x00\x00\x00\x00\x003Exactly 51 characters test test test test test tes.')
        }, {
            'comment': 'test current text packing for 52 chars',
            'in': (ADDR[0], 1588000000, 1, 0, 'Exactly 52 characters test test test test test test.'),
            'out': (ADDR[0], [], b'\x00\x00\x00\x1e^\xa6\xf5\x00?\xf0\x00\x00\x00\x00\x00\x00\x00\x00\x00\x004Exactly 52 characters test test test test test test.')
        }, {
            'comment': 'test current text packing for 53 chars',
            'in': (ADDR[0], 1588000000, 1, 0, 'Exactly 53 characters test test test test test testt.'),
            'out': (ADDR[0], [], b'\x00\x00\x00\x1e^\xa6\xf5\x00?\xf0\x00\x00\x00\x00\x00\x00\x00\x00\x00\x005Exactly 53 characters test test test test test testt.')
        }, {
            'comment': 'test current text packing for string with utf-8 char',
            'in': (ADDR[0], 1588000000, 1, 0, 'This is an e with an: è.'),
            'out': (ADDR[0], [], b'\x00\x00\x00\x1e^\xa6\xf5\x00?\xf0\x00\x00\x00\x00\x00\x00\x00\x00\x00\x00\x19This is an e with an: \xc3\xa8.')
        }, {
            'comment': 'test current text packing for LOCK',
            'in': (ADDR[0], 1388000100, 50000000, 0, 'LOCK'),
            'out': (ADDR[0], [], b'\x00\x00\x00\x1eR\xbb3dA\x87\xd7\x84\x00\x00\x00\x00\x00\x00\x00\x00\x04LOCK')
        }, {
            'in': (ADDR[0], 1588000000, 1, DP['fee_multiplier'], 'Over 80 characters test test test test test test test test test test test test test test test test test test'),
            'out': (ADDR[0], [], b'\x00\x00\x00\x1e^\xa6\xf5\x00?\xf0\x00\x00\x00\x00\x00\x00\x00LK@lOver 80 characters test test test test test test test test test test test test test test test test test test')
        }, {
            'comment': 'test current text packing for \'OPTIONS 1\'',
            'in': (ADDR[0], 1388000100, 50000000, 0, 'OPTIONS 1'),
            'out': (ADDR[0], [], b'\x00\x00\x00\x1eR\xbb3dA\x87\xd7\x84\x00\x00\x00\x00\x00\x00\x00\x00\tOPTIONS 1')
        }, {
            'comment': 'test current text packing for \'OPTIONS 0\'',
            'in': (ADDR[0], 1388000100, 50000000, 0, 'OPTIONS 0'),
            'out': (ADDR[0], [], b'\x00\x00\x00\x1eR\xbb3dA\x87\xd7\x84\x00\x00\x00\x00\x00\x00\x00\x00\tOPTIONS 0')
        }],
        'parse': [{
            'comment': 'test old text unpacking for short text',
            'mock_protocol_changes': {'broadcast_pack_text': False},
            'in': ({'destination': '', 'block_index': DP['default_block_index'], 'supported': 1,
                    'data': b'\x00\x00\x00\x1eR\xbb3dA\x87\xd7\x84\x00\x00\x00\x00\x00\x00\x00\x00\x06BARFOO',
                    'fee': 10000, 'block_hash': '46ac6d09237c7961199068fdd13f1508d755483e07c57a4c8f7ff18eb33a05c93ca6a86fa2e2af82fb77a5c337146bb37e279797a3d11970aec4693c46ea5a58', 'tx_index': 502, 'btc_amount': 0, 'block_time': 310501000, 'source': 'mtQheFaSfWELRB2MyMBaiWjdDm6ux9Ezns', 'tx_hash': 'dd48da950fd7d000224b79ebe3495fa594ca6d6698f16c4e2dc93b4f116006ea'},),
            'records': [
                {'table': 'broadcasts', 'values': {
                    'block_index': DP['default_block_index'],
                    'fee_fraction_int': 0,
                    'locked': 0,
                    'source': 'mtQheFaSfWELRB2MyMBaiWjdDm6ux9Ezns',
                    'status': 'valid',
                    'text': 'BARFOO',
                    'timestamp': 1388000100,
                    'tx_hash': 'dd48da950fd7d000224b79ebe3495fa594ca6d6698f16c4e2dc93b4f116006ea',
                    'tx_index': 502,
                    'value': 50000000.0,
                }},
            ]
        }, {
            'comment': 'test old text unpacking for 51 chars',
            'mock_protocol_changes': {'broadcast_pack_text': False},
            'in': ({'destination': '', 'block_index': DP['default_block_index'], 'supported': 1,
                    'data': b'\x00\x00\x00\x1e^\xa6\xf5\x00?\xf0\x00\x00\x00\x00\x00\x00\x00\x00\x00\x003Exactly 51 characters test test test test test tes.',
                    'fee': 10000, 'block_hash': '46ac6d09237c7961199068fdd13f1508d755483e07c57a4c8f7ff18eb33a05c93ca6a86fa2e2af82fb77a5c337146bb37e279797a3d11970aec4693c46ea5a58', 'tx_index': 502, 'btc_amount': 0, 'block_time': 310501000, 'source': 'mtQheFaSfWELRB2MyMBaiWjdDm6ux9Ezns', 'tx_hash': 'dd48da950fd7d000224b79ebe3495fa594ca6d6698f16c4e2dc93b4f116006ea'},),
            'records': [
                {'table': 'broadcasts', 'values': {
                    'block_index': DP['default_block_index'],
                    'fee_fraction_int': 0,
                    'locked': 0,
                    'source': 'mtQheFaSfWELRB2MyMBaiWjdDm6ux9Ezns',
                    'status': 'valid',
                    'text': 'Exactly 51 characters test test test test test tes.',
                    'timestamp': 1588000000,
                    'tx_hash': 'dd48da950fd7d000224b79ebe3495fa594ca6d6698f16c4e2dc93b4f116006ea',
                    'tx_index': 502,
                    'value': 1.0,
                }},
            ]
        }, {
            'comment': 'test old text unpacking for 52 chars, '
                       'THIS IS A BUG! but for consensus reasons we want to keep it in tact! the \'4\' from the length byte is added to the stored text',
            'mock_protocol_changes': {'broadcast_pack_text': False},
            'in': ({'destination': '', 'block_index': DP['default_block_index'], 'supported': 1,
                    'data': b'\x00\x00\x00\x1e^\xa6\xf5\x00?\xf0\x00\x00\x00\x00\x00\x00\x00\x00\x00\x004Exactly 52 characters test test test test test test.',
                    'fee': 10000, 'block_hash': '46ac6d09237c7961199068fdd13f1508d755483e07c57a4c8f7ff18eb33a05c93ca6a86fa2e2af82fb77a5c337146bb37e279797a3d11970aec4693c46ea5a58', 'tx_index': 502, 'btc_amount': 0, 'block_time': 310501000, 'source': 'mtQheFaSfWELRB2MyMBaiWjdDm6ux9Ezns', 'tx_hash': 'dd48da950fd7d000224b79ebe3495fa594ca6d6698f16c4e2dc93b4f116006ea'},),
            'records': [
                {'table': 'broadcasts', 'values': {
                    'block_index': DP['default_block_index'],
                    'fee_fraction_int': 0,
                    'locked': 0,
                    'source': 'mtQheFaSfWELRB2MyMBaiWjdDm6ux9Ezns',
                    'status': 'valid',
                    'text': '4Exactly 52 characters test test test test test test.',
                    'timestamp': 1588000000,
                    'tx_hash': 'dd48da950fd7d000224b79ebe3495fa594ca6d6698f16c4e2dc93b4f116006ea',
                    'tx_index': 502,
                    'value': 1.0,
                }},
            ]
        }, {
            'comment': 'test old text unpacking for 53 chars',
            'mock_protocol_changes': {'broadcast_pack_text': False},
            'in': ({'destination': '', 'block_index': DP['default_block_index'], 'supported': 1,
                    'data': b'\x00\x00\x00\x1e^\xa6\xf5\x00?\xf0\x00\x00\x00\x00\x00\x00\x00\x00\x00\x00Exactly 53 characters test test test test test testt.',
                    'fee': 10000, 'block_hash': '46ac6d09237c7961199068fdd13f1508d755483e07c57a4c8f7ff18eb33a05c93ca6a86fa2e2af82fb77a5c337146bb37e279797a3d11970aec4693c46ea5a58', 'tx_index': 502, 'btc_amount': 0, 'block_time': 310501000, 'source': 'mtQheFaSfWELRB2MyMBaiWjdDm6ux9Ezns', 'tx_hash': 'dd48da950fd7d000224b79ebe3495fa594ca6d6698f16c4e2dc93b4f116006ea'},),
            'records': [
                {'table': 'broadcasts', 'values': {
                    'block_index': DP['default_block_index'],
                    'fee_fraction_int': 0,
                    'locked': 0,
                    'source': 'mtQheFaSfWELRB2MyMBaiWjdDm6ux9Ezns',
                    'status': 'valid',
                    'text': 'Exactly 53 characters test test test test test testt.',
                    'timestamp': 1588000000,
                    'tx_hash': 'dd48da950fd7d000224b79ebe3495fa594ca6d6698f16c4e2dc93b4f116006ea',
                    'tx_index': 502,
                    'value': 1.0,
                }},
            ]
        }, {
            'comment': 'test old text packing for string with utf-8 char, '
                       'THIS IS A BUG! but for consensus reasons we want to keep it in tact! the . is trimmed off because of a bad length byte',
            'mock_protocol_changes': {'broadcast_pack_text': False},
            'in': ({'destination': '', 'block_index': DP['default_block_index'], 'supported': 1,
                    'data': b'\x00\x00\x00\x1e^\xa6\xf5\x00?\xf0\x00\x00\x00\x00\x00\x00\x00\x00\x00\x00\x18This is an e with an: \xc3\xa8.',
                    'fee': 10000, 'block_hash': '46ac6d09237c7961199068fdd13f1508d755483e07c57a4c8f7ff18eb33a05c93ca6a86fa2e2af82fb77a5c337146bb37e279797a3d11970aec4693c46ea5a58', 'tx_index': 502, 'btc_amount': 0, 'block_time': 310501000, 'source': 'mtQheFaSfWELRB2MyMBaiWjdDm6ux9Ezns', 'tx_hash': 'dd48da950fd7d000224b79ebe3495fa594ca6d6698f16c4e2dc93b4f116006ea'},),
            'records': [
                {'table': 'broadcasts', 'values': {
                    'block_index': DP['default_block_index'],
                    'fee_fraction_int': 0,
                    'locked': 0,
                    'source': 'mtQheFaSfWELRB2MyMBaiWjdDm6ux9Ezns',
                    'status': 'valid',
                    'text': 'This is an e with an: è',
                    'timestamp': 1588000000,
                    'tx_hash': 'dd48da950fd7d000224b79ebe3495fa594ca6d6698f16c4e2dc93b4f116006ea',
                    'tx_index': 502,
                    'value': 1.0,
                }},
            ]
        }, {
            'comment': 'test old text unpacking for bet',
            'mock_protocol_changes': {'broadcast_pack_text': False},
            'in': ({'fee': 10000, 'btc_amount': 0, 'supported': 1, 'block_hash': '46ac6d09237c7961199068fdd13f1508d755483e07c57a4c8f7ff18eb33a05c93ca6a86fa2e2af82fb77a5c337146bb37e279797a3d11970aec4693c46ea5a58', 'tx_index': 502, 'block_time': 310501000, 'destination': '', 'block_index': DP['default_block_index'], 'source': 'mn6q3dS2EnDUx3bmyWc6D4szJNVGtaR7zc', 'tx_hash': 'c9e8db96d520b0611218504801e74796ae4f476578512d21d3f99367ab8e356f',
                    'data': b'\x00\x00\x00\x1eR\xbb4,\xc0\x00\x00\x00\x00\x00\x00\x00\x00LK@\tUnit Test'},),
            'records': [
                {'table': 'broadcasts', 'values':  {
                    'block_index': DP['default_block_index'],
                    'fee_fraction_int': 5000000,
                    'locked': 0,
                    'source': 'mn6q3dS2EnDUx3bmyWc6D4szJNVGtaR7zc',
                    'status': 'valid',
                    'text': 'Unit Test',
                    'timestamp': 1388000300,
                    'tx_hash': 'c9e8db96d520b0611218504801e74796ae4f476578512d21d3f99367ab8e356f',
                    'tx_index': 502,
                    'value': -2.0,
                }},
                {'table': 'bets', 'values': {
                    'bet_type': 3,
                    'block_index': 310101,
                    'counterwager_quantity': 10,
                    'counterwager_remaining': 10,
                    'deadline': 1388000200,
                    'expiration': 1000,
                    'expire_index': 311101,
                    'fee_fraction_int': 5000000,
                    'feed_address': 'mn6q3dS2EnDUx3bmyWc6D4szJNVGtaR7zc',
                    'leverage': 5040,
                    'source': 'mtQheFaSfWELRB2MyMBaiWjdDm6ux9Ezns',
                    'status': 'dropped',
                    'target_value': 0.0,
                    'tx_hash': 'aac845aa4eb4232be418d70586755f7b132dc33d418da3bc96ced4f79570a305',
                    'tx_index': 102,
                    'wager_quantity': 10,
                    'wager_remaining': 10,
                }}
            ]
        }, {
            'comment': 'test old text unpacking for LOCK',
            'mock_protocol_changes': {'broadcast_pack_text': False},
            'in': ({'btc_amount': 0, 'block_hash': '46ac6d09237c7961199068fdd13f1508d755483e07c57a4c8f7ff18eb33a05c93ca6a86fa2e2af82fb77a5c337146bb37e279797a3d11970aec4693c46ea5a58', 'source': 'mtQheFaSfWELRB2MyMBaiWjdDm6ux9Ezns', 'destination': '', 'block_index': DP['default_block_index'], 'fee': 10000, 'supported': 1, 'block_time': 310501000, 'tx_hash': '6b4a62b80f35b0e66df4591c8a445d453d995609e2df12afe93e742bea10dd86', 'tx_index': 502,
                    'data': b'\x00\x00\x00\x1eR\xbb3dA\x87\xd7\x84\x00\x00\x00\x00\x00\x00\x00\x00\x04LOCK'},),
            'records': [
                {'table': 'broadcasts', 'values': {
                    'block_index': DP['default_block_index'],
                    'fee_fraction_int': None,
                    'locked': 1,
                    'source': 'mtQheFaSfWELRB2MyMBaiWjdDm6ux9Ezns',
                    'status': 'valid',
                    'text': None,
                    'timestamp': 0,
                    'tx_hash': '6b4a62b80f35b0e66df4591c8a445d453d995609e2df12afe93e742bea10dd86',
                    'tx_index': 502,
                    'value': None,
                }}
            ]
        }, {
            'comment': 'test current text unpacking for short text',
            'in': ({'destination': '', 'block_index': DP['default_block_index'], 'supported': 1,
                    'data': b'\x00\x00\x00\x1eR\xbb3dA\x87\xd7\x84\x00\x00\x00\x00\x00\x00\x00\x00\x06BARFOO',
                    'fee': 10000, 'block_hash': '46ac6d09237c7961199068fdd13f1508d755483e07c57a4c8f7ff18eb33a05c93ca6a86fa2e2af82fb77a5c337146bb37e279797a3d11970aec4693c46ea5a58', 'tx_index': 502, 'btc_amount': 0, 'block_time': 310501000, 'source': 'mtQheFaSfWELRB2MyMBaiWjdDm6ux9Ezns', 'tx_hash': 'dd48da950fd7d000224b79ebe3495fa594ca6d6698f16c4e2dc93b4f116006ea'},),
            'records': [
                {'table': 'broadcasts', 'values': {
                    'block_index': DP['default_block_index'],
                    'fee_fraction_int': 0,
                    'locked': 0,
                    'source': 'mtQheFaSfWELRB2MyMBaiWjdDm6ux9Ezns',
                    'status': 'valid',
                    'text': 'BARFOO',
                    'timestamp': 1388000100,
                    'tx_hash': 'dd48da950fd7d000224b79ebe3495fa594ca6d6698f16c4e2dc93b4f116006ea',
                    'tx_index': 502,
                    'value': 50000000.0,
                }},
            ]
        }, {
            'comment': 'test current text unpacking for 51 chars',
            'in': ({'destination': '', 'block_index': DP['default_block_index'], 'supported': 1,
                    'data': b'\x00\x00\x00\x1e^\xa6\xf5\x00?\xf0\x00\x00\x00\x00\x00\x00\x00\x00\x00\x003Exactly 51 characters test test test test test tes.',
                    'fee': 10000, 'block_hash': '46ac6d09237c7961199068fdd13f1508d755483e07c57a4c8f7ff18eb33a05c93ca6a86fa2e2af82fb77a5c337146bb37e279797a3d11970aec4693c46ea5a58', 'tx_index': 502, 'btc_amount': 0, 'block_time': 310501000, 'source': 'mtQheFaSfWELRB2MyMBaiWjdDm6ux9Ezns', 'tx_hash': 'dd48da950fd7d000224b79ebe3495fa594ca6d6698f16c4e2dc93b4f116006ea'},),
            'records': [
                {'table': 'broadcasts', 'values': {
                    'block_index': DP['default_block_index'],
                    'fee_fraction_int': 0,
                    'locked': 0,
                    'source': 'mtQheFaSfWELRB2MyMBaiWjdDm6ux9Ezns',
                    'status': 'valid',
                    'text': 'Exactly 51 characters test test test test test tes.',
                    'timestamp': 1588000000,
                    'tx_hash': 'dd48da950fd7d000224b79ebe3495fa594ca6d6698f16c4e2dc93b4f116006ea',
                    'tx_index': 502,
                    'value': 1.0,
                }},
            ]
        }, {
            'comment': 'test current text unpacking for 52 chars',
            'in': ({'destination': '', 'block_index': DP['default_block_index'], 'supported': 1,
                    'data': b'\x00\x00\x00\x1e^\xa6\xf5\x00?\xf0\x00\x00\x00\x00\x00\x00\x00\x00\x00\x004Exactly 52 characters test test test test test test.',
                    'fee': 10000, 'block_hash': '46ac6d09237c7961199068fdd13f1508d755483e07c57a4c8f7ff18eb33a05c93ca6a86fa2e2af82fb77a5c337146bb37e279797a3d11970aec4693c46ea5a58', 'tx_index': 502, 'btc_amount': 0, 'block_time': 310501000, 'source': 'mtQheFaSfWELRB2MyMBaiWjdDm6ux9Ezns', 'tx_hash': 'dd48da950fd7d000224b79ebe3495fa594ca6d6698f16c4e2dc93b4f116006ea'},),
            'records': [
                {'table': 'broadcasts', 'values': {
                    'block_index': DP['default_block_index'],
                    'fee_fraction_int': 0,
                    'locked': 0,
                    'source': 'mtQheFaSfWELRB2MyMBaiWjdDm6ux9Ezns',
                    'status': 'valid',
                    'text': 'Exactly 52 characters test test test test test test.',
                    'timestamp': 1588000000,
                    'tx_hash': 'dd48da950fd7d000224b79ebe3495fa594ca6d6698f16c4e2dc93b4f116006ea',
                    'tx_index': 502,
                    'value': 1.0,
                }},
            ]
        }, {
            'comment': 'test current text unpacking for 53 chars, ',
            'in': ({'destination': '', 'block_index': DP['default_block_index'], 'supported': 1,
                    'data': b'\x00\x00\x00\x1e^\xa6\xf5\x00?\xf0\x00\x00\x00\x00\x00\x00\x00\x00\x00\x005Exactly 53 characters test test test test test testt.',
                    'fee': 10000, 'block_hash': '46ac6d09237c7961199068fdd13f1508d755483e07c57a4c8f7ff18eb33a05c93ca6a86fa2e2af82fb77a5c337146bb37e279797a3d11970aec4693c46ea5a58', 'tx_index': 502, 'btc_amount': 0, 'block_time': 310501000, 'source': 'mtQheFaSfWELRB2MyMBaiWjdDm6ux9Ezns', 'tx_hash': 'dd48da950fd7d000224b79ebe3495fa594ca6d6698f16c4e2dc93b4f116006ea'},),
            'records': [
                {'table': 'broadcasts', 'values': {
                    'block_index': DP['default_block_index'],
                    'fee_fraction_int': 0,
                    'locked': 0,
                    'source': 'mtQheFaSfWELRB2MyMBaiWjdDm6ux9Ezns',
                    'status': 'valid',
                    'text': 'Exactly 53 characters test test test test test testt.',
                    'timestamp': 1588000000,
                    'tx_hash': 'dd48da950fd7d000224b79ebe3495fa594ca6d6698f16c4e2dc93b4f116006ea',
                    'tx_index': 502,
                    'value': 1.0,
                }},
            ]
        }, {
            'comment': 'test current text packing for string with utf-8 char, ',
            'in': ({'destination': '', 'block_index': DP['default_block_index'], 'supported': 1,
                    'data': b'\x00\x00\x00\x1e^\xa6\xf5\x00?\xf0\x00\x00\x00\x00\x00\x00\x00\x00\x00\x00\x19This is an e with an: \xc3\xa8.',
                    'fee': 10000, 'block_hash': '46ac6d09237c7961199068fdd13f1508d755483e07c57a4c8f7ff18eb33a05c93ca6a86fa2e2af82fb77a5c337146bb37e279797a3d11970aec4693c46ea5a58', 'tx_index': 502, 'btc_amount': 0, 'block_time': 310501000, 'source': 'mtQheFaSfWELRB2MyMBaiWjdDm6ux9Ezns', 'tx_hash': 'dd48da950fd7d000224b79ebe3495fa594ca6d6698f16c4e2dc93b4f116006ea'},),
            'records': [
                {'table': 'broadcasts', 'values': {
                    'block_index': DP['default_block_index'],
                    'fee_fraction_int': 0,
                    'locked': 0,
                    'source': 'mtQheFaSfWELRB2MyMBaiWjdDm6ux9Ezns',
                    'status': 'valid',
                    'text': 'This is an e with an: è.',
                    'timestamp': 1588000000,
                    'tx_hash': 'dd48da950fd7d000224b79ebe3495fa594ca6d6698f16c4e2dc93b4f116006ea',
                    'tx_index': 502,
                    'value': 1.0,
                }},
            ]
        }, {
            'comment': 'test current text unpacking for bet',
            'in': ({'fee': 10000, 'btc_amount': 0, 'supported': 1, 'block_hash': '46ac6d09237c7961199068fdd13f1508d755483e07c57a4c8f7ff18eb33a05c93ca6a86fa2e2af82fb77a5c337146bb37e279797a3d11970aec4693c46ea5a58', 'tx_index': 502, 'block_time': 310501000, 'destination': '', 'block_index': DP['default_block_index'], 'source': 'mn6q3dS2EnDUx3bmyWc6D4szJNVGtaR7zc', 'tx_hash': 'c9e8db96d520b0611218504801e74796ae4f476578512d21d3f99367ab8e356f',
                    'data': b'\x00\x00\x00\x1eR\xbb4,\xc0\x00\x00\x00\x00\x00\x00\x00\x00LK@\tUnit Test'},),
            'records': [
                {'table': 'broadcasts', 'values':  {
                    'block_index': DP['default_block_index'],
                    'fee_fraction_int': 5000000,
                    'locked': 0,
                    'source': 'mn6q3dS2EnDUx3bmyWc6D4szJNVGtaR7zc',
                    'status': 'valid',
                    'text': 'Unit Test',
                    'timestamp': 1388000300,
                    'tx_hash': 'c9e8db96d520b0611218504801e74796ae4f476578512d21d3f99367ab8e356f',
                    'tx_index': 502,
                    'value': -2.0,
                }},
                {'table': 'bets', 'values': {
                    'bet_type': 3,
                    'block_index': 310101,
                    'counterwager_quantity': 10,
                    'counterwager_remaining': 10,
                    'deadline': 1388000200,
                    'expiration': 1000,
                    'expire_index': 311101,
                    'fee_fraction_int': 5000000,
                    'feed_address': 'mn6q3dS2EnDUx3bmyWc6D4szJNVGtaR7zc',
                    'leverage': 5040,
                    'source': 'mtQheFaSfWELRB2MyMBaiWjdDm6ux9Ezns',
                    'status': 'dropped',
                    'target_value': 0.0,
                    'tx_hash': 'aac845aa4eb4232be418d70586755f7b132dc33d418da3bc96ced4f79570a305',
                    'tx_index': 102,
                    'wager_quantity': 10,
                    'wager_remaining': 10,
                }}
            ]
        }, {
            'comment': 'attempt to cancel bet on LOCKED feed, should keep bet open',
            'in': ({'fee': 10000, 'btc_amount': 0, 'supported': 1,
                    'block_hash': '46ac6d09237c7961199068fdd13f1508d755483e07c57a4c8f7ff18eb33a05c93ca6a86fa2e2af82fb77a5c337146bb37e279797a3d11970aec4693c46ea5a58',
                    'tx_index': 502, 'block_time': 310501000, 'destination': '', 'block_index': DP['default_block_index'],
                    'source': ADDR[4], 'tx_hash': 'c9e8db96d520b0611218504801e74796ae4f476578512d21d3f99367ab8e356f',
                    'data': b'\x00\x00\x00\x1eR\xbb4,\xc0\x00\x00\x00\x00\x00\x00\x00\x00LK@\tUnit Test'},),
            'records': [
                {'table': 'broadcasts', 'values':  {
                    'block_index': DP['default_block_index'],
                    'fee_fraction_int': 5000000,
                    'locked': 0,
                    'source': ADDR[4],
                    'status': 'invalid: locked feed',
                    'text': 'Unit Test',
                    'timestamp': 1388000300,
                    'tx_hash': 'c9e8db96d520b0611218504801e74796ae4f476578512d21d3f99367ab8e356f',
                    'tx_index': 502,
                    'value': -2.0,
                }},
                {'table': 'bets', 'values': {
                    'bet_type': 1,
                    'block_index': 310487,
                    'counterwager_quantity': 9,
                    'counterwager_remaining': 9,
                    'deadline': 1388000001,
                    'expiration': 100,
                    'expire_index': 310587,
                    'fee_fraction_int': 5000000,
                    'feed_address': ADDR[4],
                    'leverage': 5040,
                    'source': ADDR[4],
                    'status': 'open',
                    'target_value': 0.0,
                    'tx_hash': '2447f6974033ac41c40b4598dfb73fc7479fd85bb9d01de2267b3f7842803275',
                    'tx_index': 488,
                    'wager_quantity': 9,
                    'wager_remaining': 9}}
            ]
        }, {
            'comment': 'test current text unpacking for LOCK',
            'in': ({'btc_amount': 0, 'block_hash': '46ac6d09237c7961199068fdd13f1508d755483e07c57a4c8f7ff18eb33a05c93ca6a86fa2e2af82fb77a5c337146bb37e279797a3d11970aec4693c46ea5a58', 'source': 'mtQheFaSfWELRB2MyMBaiWjdDm6ux9Ezns', 'destination': '', 'block_index': DP['default_block_index'], 'fee': 10000, 'supported': 1, 'block_time': 310501000, 'tx_hash': '6b4a62b80f35b0e66df4591c8a445d453d995609e2df12afe93e742bea10dd86', 'tx_index': 502,
                    'data': b'\x00\x00\x00\x1eR\xbb3dA\x87\xd7\x84\x00\x00\x00\x00\x00\x00\x00\x00\x04LOCK'},),
            'records': [
                {'table': 'broadcasts', 'values': {
                    'block_index': DP['default_block_index'],
                    'fee_fraction_int': None,
                    'locked': 1,
                    'source': 'mtQheFaSfWELRB2MyMBaiWjdDm6ux9Ezns',
                    'status': 'valid',
                    'text': None,
                    'timestamp': 0,
                    'tx_hash': '6b4a62b80f35b0e66df4591c8a445d453d995609e2df12afe93e742bea10dd86',
                    'tx_index': 502,
                    'value': None,
                }}
            ]
        }, {
            'comment': 'test changing options to 1 on a specific address',
            'mock_protocol_changes': {'enhanced_sends': True, 'options_require_memo': True},
            'in': ({'btc_amount': 0, 'block_hash': '46ac6d09237c7961199068fdd13f1508d755483e07c57a4c8f7ff18eb33a05c93ca6a86fa2e2af82fb77a5c337146bb37e279797a3d11970aec4693c46ea5a58', 'source': ADDR[5], 'destination': '', 'block_index': DP['default_block_index'], 'fee': 10000, 'supported': 1, 'block_time': 310501000, 'tx_hash': '6b4a62b80f35b0e66df4591c8a445d453d995609e2df12afe93e742bea10dd86', 'tx_index': 502,
                    'data': b'\x00\x00\x00\x1eR\xbb3dA\x87\xd7\x84\x00\x00\x00\x00\x00\x00\x00\x00\tOPTIONS 1'},),
            'records': [
                {'table': 'addresses', 'values': {
                    'options': 1,
                    'address': ADDR[5]
                }}
            ]
        }, {
            'comment': 'test changing options to 1 on an address with LOCKED feed',
            'mock_protocol_changes': {'enhanced_sends': True, 'options_require_memo': True},
            'in': ({'btc_amount': 1, 'block_hash': '46ac6d09237c7961199068fdd13f1508d755483e07c57a4c8f7ff18eb33a05c93ca6a86fa2e2af82fb77a5c337146bb37e279797a3d11970aec4693c46ea5a58', 'source': ADDR[4], 'destination': '', 'block_index': DP['default_block_index'], 'fee': 10000, 'supported': 1, 'block_time': 310501000, 'tx_hash': '6b4a62b80f35b0e66df4591c8a445d453d995609e2df12afe93e742bea10dd86', 'tx_index': 502,
                    'data': b'\x00\x00\x00\x1eR\xbb3dA\x87\xd7\x84\x00\x00\x00\x00\x00\x00\x00\x00\tOPTIONS 1'},),
            'out': None,
            'records': [
                {'table': 'addresses', 'values': {
                    'options': 0,
                    'address': ADDR[4]
                }}
            ]
        }],
    },
    'burn': {
        'validate': [{
            'in': (ADDR[0], DP['unspendable'], DP['burn_quantity'], DP['burn_start']),
            'out': ([])
        }, {
            'in': (ADDR[0], DP['unspendable'], 1.1 * DP['burn_quantity'], DP['burn_start']),
            'out': (['quantity must be in satoshis'])
        }, {
            'in': (ADDR[0], ADDR[1], DP['burn_quantity'], DP['burn_start']),
            'out': (['wrong destination address'])
        }, {
            'in': (ADDR[0], DP['unspendable'], -1 * DP['burn_quantity'], DP['burn_start']),
            'out': (['negative quantity'])
        }, {
            'in': (ADDR[0], DP['unspendable'], DP['burn_quantity'], DP['burn_start'] - 2),
            'out': (['too early'])
        }, {
            'in': (ADDR[0], DP['unspendable'], DP['burn_quantity'], DP['burn_end'] + 1),
            'out': (['too late'])
        }, {
            'in': (ADDR[0], ADDR[1], 1.1 * DP['burn_quantity'], DP['burn_start'] - 2),
            'out': (['wrong destination address', 'quantity must be in satoshis'])
        }, {
            'in': (ADDR[0], ADDR[1], DP['burn_quantity'], DP['burn_start'] - 2),
            'out': (['wrong destination address', 'too early'])
        }, {
            'in': (MULTISIGADDR[0], DP['unspendable'], DP['burn_quantity'], DP['burn_start']),
            'out': ([])
        }, {
            'comment': 'p2sh',
            'in': (P2SH_ADDR[0], DP['unspendable'], DP['burn_quantity'], DP['burn_start']),
            'out': ([])
        }],
        'compose': [{
            'in': (ADDR[1], DP['burn_quantity']),
            'out': ('mtQheFaSfWELRB2MyMBaiWjdDm6ux9Ezns', [('mvCounterpartyXXXXXXXXXXXXXXW24Hef', 62000000)], None)
        }, {
            'in': (ADDR[0], DP['burn_quantity']),
            'error': (exceptions.ComposeError, '1 BTC may be burned per address')
        }, {
            'in': (MULTISIGADDR[0], int(DP['quantity'] / 2)),
            'out': ('1_mn6q3dS2EnDUx3bmyWc6D4szJNVGtaR7zc_mtQheFaSfWELRB2MyMBaiWjdDm6ux9Ezns_2', [('mvCounterpartyXXXXXXXXXXXXXXW24Hef', 50000000)], None)
        }, {
            'comment': 'p2sh',
            'in': (P2SH_ADDR[0], int(DP['burn_quantity'] / 2)),
            'out': (P2SH_ADDR[0], [('mvCounterpartyXXXXXXXXXXXXXXW24Hef', 31000000)], None)
        }],
        'parse': [{
            'in': ({'block_index': DP['default_block_index'], 'destination': 'mvCounterpartyXXXXXXXXXXXXXXW24Hef', 'fee': 10000, 'block_time': 155409000, 'supported': 1, 'btc_amount': 62000000, 'data': b'', 'source': 'mtQheFaSfWELRB2MyMBaiWjdDm6ux9Ezns', 'tx_index': 502, 'tx_hash': 'db6d9052b576d973196363e11163d492f50926c2f1d1efd67b3d999817b0d04d', 'block_hash': DP['default_block_hash']},),
            'records': [
                {'table': 'burns', 'values': {
                    'block_index': DP['default_block_index'],
                    'burned': 62000000,
                    'earned': 92995811159,
                    'source': 'mtQheFaSfWELRB2MyMBaiWjdDm6ux9Ezns',
                    'status': 'valid',
                    'tx_hash': 'db6d9052b576d973196363e11163d492f50926c2f1d1efd67b3d999817b0d04d',
                    'tx_index': 502,
                }},
                {'table': 'credits', 'values': {
                    'address': 'mtQheFaSfWELRB2MyMBaiWjdDm6ux9Ezns',
                    'asset': config.XCP,
                    'block_index': DP['default_block_index'],
                    'calling_function': 'burn',
                    'event': 'db6d9052b576d973196363e11163d492f50926c2f1d1efd67b3d999817b0d04d',
                    'quantity': 92995811159,
                }}
            ]
        }, {
            'in': ({'supported': 1, 'tx_hash': 'db6d9052b576d973196363e11163d492f50926c2f1d1efd67b3d999817b0d04d', 'btc_amount': 50000000, 'block_index': DP['default_block_index'], 'block_hash': DP['default_block_hash'], 'fee': 10000, 'data': b'', 'block_time': 155409000, 'source': '1_mn6q3dS2EnDUx3bmyWc6D4szJNVGtaR7zc_mtQheFaSfWELRB2MyMBaiWjdDm6ux9Ezns_2', 'tx_index': 502, 'destination': 'mvCounterpartyXXXXXXXXXXXXXXW24Hef'},),
            'records': [
                {'table': 'burns', 'values': {
                    'block_index': DP['default_block_index'],
                    'burned': 50000000,
                    'earned': 74996621902,
                    'source': '1_mn6q3dS2EnDUx3bmyWc6D4szJNVGtaR7zc_mtQheFaSfWELRB2MyMBaiWjdDm6ux9Ezns_2',
                    'status': 'valid',
                    'tx_hash': 'db6d9052b576d973196363e11163d492f50926c2f1d1efd67b3d999817b0d04d',
                    'tx_index': 502
                }},
                {'table': 'credits', 'values': {
                    'address': '1_mn6q3dS2EnDUx3bmyWc6D4szJNVGtaR7zc_mtQheFaSfWELRB2MyMBaiWjdDm6ux9Ezns_2',
                    'asset': config.XCP,
                    'block_index': DP['default_block_index'],
                    'calling_function': 'burn',
                    'event': 'db6d9052b576d973196363e11163d492f50926c2f1d1efd67b3d999817b0d04d',
                    'quantity': 74996621902
                }}
            ]
        }],
    },
    'destroy': {
        'validate': [{
            'in': (ADDR[0], None, config.XCP, 1),
            'out': None
        }, {
            'in': (P2SH_ADDR[0], None, config.XCP, 1),
            'out': None
        }, {
            'in': (ADDR[0], None, 'foobar', 1),
            'error': (exceptions.ValidateError, 'asset invalid')
        }, {
            'in': (ADDR[0], ADDR[1], config.XCP, 1),
            'error': (exceptions.ValidateError, 'destination exists')
        }, {
            'in': (ADDR[0], None, config.BTC, 1),
            'error': (exceptions.ValidateError, 'cannot destroy BTC')
        }, {
            'in': (ADDR[0], None, config.XCP, 1.1),
            'error': (exceptions.ValidateError, 'quantity not integer')
        }, {
            'in': (ADDR[0], None, config.XCP, 2**63),
            'error': (exceptions.ValidateError, 'integer overflow, quantity too large')
        }, {
            'in': (ADDR[0], None, config.XCP, -1),
            'error': (exceptions.ValidateError, 'quantity negative')
        }, {
            'in': (ADDR[0], None, config.XCP, 2**62),
            'error': (exceptions.BalanceError, 'balance insufficient')
        }],
        'pack': [{
            'in': (config.XCP, 1, bytes(9999999)),
            'out': b'\x00\x00\x00n\x00\x00\x00\x00\x00\x00\x00\x01\x00\x00\x00\x00\x00\x00\x00\x01\x00\x00\x00\x00\x00\x00\x00\x00'
        }],
        'unpack': [{
            'in': (b'\x00\x00\x00n\x00\x00\x00\x00\x00\x00\x00\x01\x00\x00\x00\x00\x00\x00\x00\x01\x00\x00\x00\x00\x00\x00\x00\x00',),
            'error': (exceptions.UnpackError, 'could not unpack')
        }],
        'compose': [{
            'in': (ADDR[0], config.XCP, 1, bytes(9999999)),
            'out': (ADDR[0], [],  b'\x00\x00\x00n\x00\x00\x00\x00\x00\x00\x00\x01\x00\x00\x00\x00\x00\x00\x00\x01\x00\x00\x00\x00\x00\x00\x00\x00')
        }, {
            'in': (ADDR[0], config.XCP, 1, b'WASTE'),
            'out': (ADDR[0], [],  b'\x00\x00\x00n\x00\x00\x00\x00\x00\x00\x00\x01\x00\x00\x00\x00\x00\x00\x00\x01WASTE\x00\x00\x00')
        }, {
            'in': (ADDR[0], config.XCP, 1, b'WASTEEEEE'),
            'out': (ADDR[0], [],  b'\x00\x00\x00n\x00\x00\x00\x00\x00\x00\x00\x01\x00\x00\x00\x00\x00\x00\x00\x01WASTEEEE')
        }, {
            'in': (ADDR[0], 'PARENT.already.issued', 1, b'WASTEEEEE'),
            'out': (ADDR[0], [],  bytes.fromhex('0000006e01530821671b106500000000000000015741535445454545'))
        }],
        'parse': [{
            'in': ({'tx_hash': 'db6d9052b576d973196363e11163d492f50926c2f1d1efd67b3d999817b0d04d',
                    'source': 'mn6q3dS2EnDUx3bmyWc6D4szJNVGtaR7zc', 'supported': 1, 'block_index': DP['default_block_index'], 'fee': 10000, 'block_time': 155409000, 'block_hash': DP['default_block_hash'], 'btc_amount': 7800,
                    'destination': None,
                    'data': b'\x00\x00\x00n\x00\x00\x00\x00\x00\x00\x00\x01\x00\x00\x00\x00\x00\x00\x00\x01WASTE\x00\x00\x00', 'tx_index': 502, },),
            'records': [
                {'table': 'destructions', 'values': {
                    'asset': config.XCP,
                    'block_index': DP['default_block_index'],
                    'quantity': 1,
                    'source': ADDR[0],
                    'status': 'valid',
                    'tag': b'WASTE\x00\x00\x00',
                    'tx_hash': 'db6d9052b576d973196363e11163d492f50926c2f1d1efd67b3d999817b0d04d',
                    'tx_index': 502}},
            ]
        }, {
            'in': ({'tx_hash': 'db6d9052b576d973196363e11163d492f50926c2f1d1efd67b3d999817b0d04d',
                    'source': 'mn6q3dS2EnDUx3bmyWc6D4szJNVGtaR7zc', 'supported': 1, 'block_index': DP['default_block_index'], 'fee': 10000, 'block_time': 155409000, 'block_hash': DP['default_block_hash'], 'btc_amount': 7800,
                    'destination': ADDR[1],
                    'data': b'\x00\x00\x00n\x00\x00\x00\x00\x00\x00\x00\x01\x00\x00\x00\x00\x00\x00\x00\x01WASTE\x00\x00\x00', 'tx_index': 502, },),
            'records': [
                {'table': 'destructions', 'values': {
                    'asset': config.XCP,
                    'block_index': DP['default_block_index'],
                    'quantity': 1,
                    'source': ADDR[0],
                    'status': 'invalid: destination exists',
                    'tag': b'WASTE\x00\x00\x00',
                    'tx_hash': 'db6d9052b576d973196363e11163d492f50926c2f1d1efd67b3d999817b0d04d',
                    'tx_index': 502}},
            ]
        }]
    },
    'send': {
        'validate': [{
            'in': (ADDR[0], ADDR[1], config.XCP, DP['quantity'], 1),
            'out': ([])
        }, {
            'in': (ADDR[0], P2SH_ADDR[0], config.XCP, DP['quantity'], 1),
            'out': ([])
        }, {
            'in': (P2SH_ADDR[0], ADDR[1], config.XCP, DP['quantity'], 1),
            'out': ([])
        }, {
            'in': (ADDR[0], ADDR[1], config.BTC, DP['quantity'], 1),
            'out': (['cannot send bitcoins'])
        }, {
            'in': (ADDR[0], ADDR[1], config.XCP, DP['quantity'] / 3, 1),
            'out': (['quantity must be in satoshis'])
        }, {
            'in': (ADDR[0], ADDR[1], config.XCP, -1 * DP['quantity'], 1),
            'out': (['negative quantity'])
        }, {
            'in': (ADDR[0], MULTISIGADDR[0], config.XCP, DP['quantity'], 1),
            'out': ([])
        }, {
            'in': (ADDR[0], ADDR[1], 'MAXI', 2**63 - 1, 1),
            'out': ([])
        }, {
            'in': (ADDR[0], ADDR[1], 'MAXI', 2**63, 1),
            'out': (['integer overflow'])
        }, {
            'in': (ADDR[0], ADDR[6], config.XCP, DP['quantity'], 1),
            'out': (['destination requires memo'])
        }],
        'compose': [{
            'in': (ADDR[0], ADDR[1], config.XCP, DP['small']),
            'out': ('mn6q3dS2EnDUx3bmyWc6D4szJNVGtaR7zc',
                    [('mtQheFaSfWELRB2MyMBaiWjdDm6ux9Ezns', None)],
                    b'\x00\x00\x00\x00\x00\x00\x00\x00\x00\x00\x00\x01\x00\x00\x00\x00\x02\xfa\xf0\x80')
        }, {
            'in': (P2SH_ADDR[0], ADDR[1], config.XCP, DP['small']),
            'out': (P2SH_ADDR[0], [('mtQheFaSfWELRB2MyMBaiWjdDm6ux9Ezns', None)], b'\x00\x00\x00\x00\x00\x00\x00\x00\x00\x00\x00\x01\x00\x00\x00\x00\x02\xfa\xf0\x80')
        }, {
            'in': (ADDR[0], P2SH_ADDR[0], config.XCP, DP['small']),
            'out': ('mn6q3dS2EnDUx3bmyWc6D4szJNVGtaR7zc', [(P2SH_ADDR[0], None)], b'\x00\x00\x00\x00\x00\x00\x00\x00\x00\x00\x00\x01\x00\x00\x00\x00\x02\xfa\xf0\x80')
        }, {
            'in': (ADDR[0], ADDR[1], config.XCP, DP['quantity'] * 10000000),
            'error': (exceptions.ComposeError, 'insufficient funds')
        }, {
            'in': (ADDR[0], ADDR[1], config.XCP, DP['quantity'] / 3),
            'error': (exceptions.ComposeError, 'quantity must be an int (in satoshi)')
        }, {
            'in': (ADDR[0], MULTISIGADDR[0], config.XCP, DP['quantity']),
            'out': ('mn6q3dS2EnDUx3bmyWc6D4szJNVGtaR7zc',
                    [('1_mn6q3dS2EnDUx3bmyWc6D4szJNVGtaR7zc_mtQheFaSfWELRB2MyMBaiWjdDm6ux9Ezns_2', None)],
                    b'\x00\x00\x00\x00\x00\x00\x00\x00\x00\x00\x00\x01\x00\x00\x00\x00\x05\xf5\xe1\x00')
        }, {
            'in': (MULTISIGADDR[0], ADDR[0], config.XCP, DP['quantity']),
            'out': ('1_mn6q3dS2EnDUx3bmyWc6D4szJNVGtaR7zc_mtQheFaSfWELRB2MyMBaiWjdDm6ux9Ezns_2',
                    [('mn6q3dS2EnDUx3bmyWc6D4szJNVGtaR7zc', None)],
                    b'\x00\x00\x00\x00\x00\x00\x00\x00\x00\x00\x00\x01\x00\x00\x00\x00\x05\xf5\xe1\x00')
        }, {
            'in': (MULTISIGADDR[0], MULTISIGADDR[1], config.XCP, DP['quantity']),
            'out': ('1_mn6q3dS2EnDUx3bmyWc6D4szJNVGtaR7zc_mtQheFaSfWELRB2MyMBaiWjdDm6ux9Ezns_2',
                    [('1_mnfAHmddVibnZNSkh8DvKaQoiEfNsxjXzH_mtQheFaSfWELRB2MyMBaiWjdDm6ux9Ezns_2', None)],
                    b'\x00\x00\x00\x00\x00\x00\x00\x00\x00\x00\x00\x01\x00\x00\x00\x00\x05\xf5\xe1\x00')
        }, {
            'in': (ADDR[0], ADDR[1], 'MAXI', 2**63 - 1),
            'out': ('mn6q3dS2EnDUx3bmyWc6D4szJNVGtaR7zc',
                    [('mtQheFaSfWELRB2MyMBaiWjdDm6ux9Ezns', None)],
                    b'\x00\x00\x00\x00\x00\x00\x00\x00\x00\x03:>\x7f\xff\xff\xff\xff\xff\xff\xff')
        }, {
            'in': (ADDR[0], ADDR[1], 'MAXI', 2**63 + 1),
            'error': (exceptions.ComposeError, 'insufficient funds')
        }, {
            'in': (ADDR[0], ADDR[1], config.BTC, DP['quantity']),
            'out': ('mn6q3dS2EnDUx3bmyWc6D4szJNVGtaR7zc',
                    [('mtQheFaSfWELRB2MyMBaiWjdDm6ux9Ezns', 100000000)],
                    None)
        }, {
            'in': (ADDR[0], P2SH_ADDR[0], config.BTC, DP['quantity']),
            'out': ('mn6q3dS2EnDUx3bmyWc6D4szJNVGtaR7zc',
                    [('2MyJHMUenMWonC35Yi6PHC7i2tkS7PuomCy', 100000000)],
                    None)
        }, {
            'comment': 'resolve subasset to numeric asset',
            'in': (ADDR[0], ADDR[1], 'PARENT.already.issued', 100000000),
            'out': ('mn6q3dS2EnDUx3bmyWc6D4szJNVGtaR7zc',
                    [('mtQheFaSfWELRB2MyMBaiWjdDm6ux9Ezns', None)],
                    bytes.fromhex('0000000001530821671b10650000000005f5e100'))
        }, {
            'comment': 'send to a REQUIRE_MEMO address, without memo',
            'in': (ADDR[0], ADDR[6], config.XCP, 100000000),
            'error': (exceptions.ComposeError, '[\'destination requires memo\']')
        }, {
            'comment': 'send to a REQUIRE_MEMO address, with memo text, before enhanced_send activation',
            'in': ({'source': ADDR[0], 'destination': ADDR[6], 'asset': config.XCP, 'quantity': 100000000, 'memo': '12345', 'use_enhanced_send': True}),
            'error': (exceptions.ComposeError, 'enhanced sends are not enabled')
        }, {
            'comment': 'send from a standard P2PKH address to a P2WPKH address',
            'mock_protocol_changes': {'enhanced_sends': True, 'segwit_support': True},
            'in': ({'source': ADDR[0], 'destination': P2WPKH_ADDR[0], 'asset': 'XCP', 'quantity': 100000, 'memo': 'segwit', 'use_enhanced_send': True}),
            'out': ('mn6q3dS2EnDUx3bmyWc6D4szJNVGtaR7zc', [], b'\x00\x00\x00\x02\x00\x00\x00\x00\x00\x00\x00\x01\x00\x00\x00\x00\x00\x01\x86\xa0\x80u\x1ev\xe8\x19\x91\x96\xd4T\x94\x1cE\xd1\xb3\xa3#\xf1C;\xd6segwit')
        }, {
            'comment': 'send to multiple addresses, before mpma_sends activation',
            'mock_protocol_changes': {'enhanced_sends': True, 'options_require_memo': True, 'mpma_sends': False},
            'in': ({'source': ADDR[0], 'destination': [ADDR[1], ADDR[2]], 'asset': ['XCP', 'XCP'], 'quantity': [100000000, 100000000], 'memo': '12345', 'use_enhanced_send': True}),
            'error': (exceptions.ComposeError, 'mpma sends are not enabled')
        }],
        'parse': [{
            'in': ({'tx_hash': 'db6d9052b576d973196363e11163d492f50926c2f1d1efd67b3d999817b0d04d', 'source': 'mn6q3dS2EnDUx3bmyWc6D4szJNVGtaR7zc', 'supported': 1, 'block_index': DP['default_block_index'], 'fee': 10000, 'block_time': 155409000, 'block_hash': DP['default_block_hash'], 'btc_amount': 7800, 'data': b'\x00\x00\x00\x00\x00\x00\x00\x00\x00\x00\x00\x01\x00\x00\x00\x00\x05\xf5\xe1\x00', 'tx_index': 502, 'destination': 'mtQheFaSfWELRB2MyMBaiWjdDm6ux9Ezns'},),
            'records': [
                {'table': 'sends', 'values': {
                    'asset': config.XCP,
                    'block_index': DP['default_block_index'],
                    'destination': 'mtQheFaSfWELRB2MyMBaiWjdDm6ux9Ezns',
                    'quantity': 100000000,
                    'source': 'mn6q3dS2EnDUx3bmyWc6D4szJNVGtaR7zc',
                    'status': 'valid',
                    'tx_hash': 'db6d9052b576d973196363e11163d492f50926c2f1d1efd67b3d999817b0d04d',
                    'tx_index': 502,
                }},
                {'table': 'credits', 'values': {
                    'address': 'mtQheFaSfWELRB2MyMBaiWjdDm6ux9Ezns',
                    'asset': config.XCP,
                    'block_index': DP['default_block_index'],
                    'calling_function': 'send',
                    'event': 'db6d9052b576d973196363e11163d492f50926c2f1d1efd67b3d999817b0d04d',
                    'quantity': 100000000,
                }},
                {'table': 'debits', 'values': {
                    'action': 'send',
                    'address': 'mn6q3dS2EnDUx3bmyWc6D4szJNVGtaR7zc',
                    'asset': config.XCP,
                    'block_index': DP['default_block_index'],
                    'event': 'db6d9052b576d973196363e11163d492f50926c2f1d1efd67b3d999817b0d04d',
                    'quantity': 100000000,
                }}
            ]
        }, {
            'in': ({'tx_hash': 'db6d9052b576d973196363e11163d492f50926c2f1d1efd67b3d999817b0d04d', 'block_hash': DP['default_block_hash'], 'btc_amount': 7800, 'block_index': DP['default_block_index'], 'destination': 'mn6q3dS2EnDUx3bmyWc6D4szJNVGtaR7zc', 'data': b'\x00\x00\x00\x00\x00\x00\x00\x00\x00\x00\x00\x01\x00\x00\x00\x00\x0b\xeb\xc2\x00', 'block_time': 155409000, 'fee': 10000, 'source': 'mnfAHmddVibnZNSkh8DvKaQoiEfNsxjXzH', 'tx_index': 502, 'supported': 1},),
            'records': [
                {'table': 'sends', 'values': {
                    'asset': config.XCP,
                    'block_index': DP['default_block_index'],
                    'destination': 'mn6q3dS2EnDUx3bmyWc6D4szJNVGtaR7zc',
                    'quantity': 0,
                    'source': 'mnfAHmddVibnZNSkh8DvKaQoiEfNsxjXzH',
                    'status': 'valid',
                    'tx_hash': 'db6d9052b576d973196363e11163d492f50926c2f1d1efd67b3d999817b0d04d',
                    'tx_index': 502,
                }}
            ]
        }, {
            'in':({'tx_index': 502, 'data': b'\x00\x00\x00\x00\x00\x00\x00\x00\x00\x00\x00\x01\x00\x00\x00\x00X\xb1\x14\x00', 'source': 'mnfAHmddVibnZNSkh8DvKaQoiEfNsxjXzH', 'block_time': 310501000, 'block_hash': '46ac6d09237c7961199068fdd13f1508d755483e07c57a4c8f7ff18eb33a05c93ca6a86fa2e2af82fb77a5c337146bb37e279797a3d11970aec4693c46ea5a58', 'tx_hash': '736ecc18f9f41b3ccf67dded1252969e4929404d6ad657b2039b937a7785cf3e', 'supported': 1, 'destination': 'mqPCfvqTfYctXMUfmniXeG2nyaN8w6tPmj', 'btc_amount': 5430, 'block_index': DP['default_block_index'], 'fee': 10000},),
            'records': [
                {'table': 'sends', 'values': {
                    'asset': config.XCP,
                    'block_index': DP['default_block_index'],
                    'destination': 'mqPCfvqTfYctXMUfmniXeG2nyaN8w6tPmj',
                    'quantity': 0,
                    'source': 'mnfAHmddVibnZNSkh8DvKaQoiEfNsxjXzH',
                    'status': 'valid',
                    'tx_hash': '736ecc18f9f41b3ccf67dded1252969e4929404d6ad657b2039b937a7785cf3e',
                    'tx_index': 502,
                }}
            ]
        }, {
            'in': ({'block_index': DP['default_block_index'], 'btc_amount': 7800, 'tx_hash': 'db6d9052b576d973196363e11163d492f50926c2f1d1efd67b3d999817b0d04d', 'block_time': 155409000, 'fee': 10000, 'tx_index': 502, 'data': b'\x00\x00\x00\x00\x00\x06\xca\xd8\xdc\x7f\x0bf\x00\x00\x00\x00\x00\x00\x01\xf4', 'block_hash': DP['default_block_hash'], 'destination': 'mtQheFaSfWELRB2MyMBaiWjdDm6ux9Ezns', 'source': 'mn6q3dS2EnDUx3bmyWc6D4szJNVGtaR7zc', 'supported': 1},),
            'records': [
                {'table': 'sends', 'values': {
                    'asset': 'NODIVISIBLE',
                    'block_index': DP['default_block_index'],
                    'destination': 'mtQheFaSfWELRB2MyMBaiWjdDm6ux9Ezns',
                    'quantity': 500,
                    'source': 'mn6q3dS2EnDUx3bmyWc6D4szJNVGtaR7zc',
                    'status': 'valid',
                    'tx_hash': 'db6d9052b576d973196363e11163d492f50926c2f1d1efd67b3d999817b0d04d',
                    'tx_index': 502,
                }},
                {'table': 'credits', 'values': {
                    'address': 'mtQheFaSfWELRB2MyMBaiWjdDm6ux9Ezns',
                    'asset': 'NODIVISIBLE',
                    'block_index': DP['default_block_index'],
                    'calling_function': 'send',
                    'event': 'db6d9052b576d973196363e11163d492f50926c2f1d1efd67b3d999817b0d04d',
                    'quantity': 500,
                }},
                {'table': 'debits', 'values': {
                    'action': 'send',
                    'address': 'mn6q3dS2EnDUx3bmyWc6D4szJNVGtaR7zc',
                    'asset': 'NODIVISIBLE',
                    'block_index': DP['default_block_index'],
                    'event': 'db6d9052b576d973196363e11163d492f50926c2f1d1efd67b3d999817b0d04d',
                    'quantity': 500,
                }}
            ]
        }, {
            'in': ({'btc_amount': 7800, 'block_hash': DP['default_block_hash'], 'fee': 10000, 'tx_index': 502, 'destination': '1_mn6q3dS2EnDUx3bmyWc6D4szJNVGtaR7zc_mtQheFaSfWELRB2MyMBaiWjdDm6ux9Ezns_2', 'data': b'\x00\x00\x00\x00\x00\x00\x00\x00\x00\x00\x00\x01\x00\x00\x00\x00\x05\xf5\xe1\x00', 'source': 'mn6q3dS2EnDUx3bmyWc6D4szJNVGtaR7zc', 'tx_hash': 'db6d9052b576d973196363e11163d492f50926c2f1d1efd67b3d999817b0d04d', 'supported': 1, 'block_time': 155409000, 'block_index': DP['default_block_index']},),
            'records': [
                {'table': 'sends', 'values': {
                    'asset': config.XCP,
                    'block_index': DP['default_block_index'],
                    'destination': '1_mn6q3dS2EnDUx3bmyWc6D4szJNVGtaR7zc_mtQheFaSfWELRB2MyMBaiWjdDm6ux9Ezns_2',
                    'quantity': 100000000,
                    'source': 'mn6q3dS2EnDUx3bmyWc6D4szJNVGtaR7zc',
                    'status': 'valid',
                    'tx_hash': 'db6d9052b576d973196363e11163d492f50926c2f1d1efd67b3d999817b0d04d',
                    'tx_index': 502,
                }},
                {'table': 'credits', 'values': {
                    'address': '1_mn6q3dS2EnDUx3bmyWc6D4szJNVGtaR7zc_mtQheFaSfWELRB2MyMBaiWjdDm6ux9Ezns_2',
                    'asset': config.XCP,
                    'block_index': DP['default_block_index'],
                    'calling_function': 'send',
                    'event': 'db6d9052b576d973196363e11163d492f50926c2f1d1efd67b3d999817b0d04d',
                    'quantity': 100000000,
                }},
                {'table': 'debits', 'values': {
                    'action': 'send',
                    'address': 'mn6q3dS2EnDUx3bmyWc6D4szJNVGtaR7zc',
                    'asset': config.XCP,
                    'block_index': DP['default_block_index'],
                    'event': 'db6d9052b576d973196363e11163d492f50926c2f1d1efd67b3d999817b0d04d',
                    'quantity': 100000000,
                }}
            ]
        }, {
            'in': ({'data': b'\x00\x00\x00\x00\x00\x00\x00\x00\x00\x00\x00\x01\x00\x00\x00\x00\x05\xf5\xe1\x00', 'source': '1_mn6q3dS2EnDUx3bmyWc6D4szJNVGtaR7zc_mtQheFaSfWELRB2MyMBaiWjdDm6ux9Ezns_2', 'tx_hash': 'db6d9052b576d973196363e11163d492f50926c2f1d1efd67b3d999817b0d04d', 'supported': 1, 'block_time': 155409000, 'fee': 10000, 'tx_index': 502, 'btc_amount': 7800, 'block_hash': DP['default_block_hash'], 'block_index': DP['default_block_index'], 'destination': 'mn6q3dS2EnDUx3bmyWc6D4szJNVGtaR7zc'},),
            'records': [
                {'table': 'sends', 'values': {
                    'asset': config.XCP,
                    'block_index': DP['default_block_index'],
                    'destination': 'mn6q3dS2EnDUx3bmyWc6D4szJNVGtaR7zc',
                    'quantity': 100000000,
                    'source': '1_mn6q3dS2EnDUx3bmyWc6D4szJNVGtaR7zc_mtQheFaSfWELRB2MyMBaiWjdDm6ux9Ezns_2',
                    'status': 'valid',
                    'tx_hash': 'db6d9052b576d973196363e11163d492f50926c2f1d1efd67b3d999817b0d04d',
                    'tx_index': 502,
                }},
                {'table': 'credits', 'values': {
                    'address': 'mn6q3dS2EnDUx3bmyWc6D4szJNVGtaR7zc',
                    'asset': config.XCP,
                    'block_index': DP['default_block_index'],
                    'calling_function': 'send',
                    'event': 'db6d9052b576d973196363e11163d492f50926c2f1d1efd67b3d999817b0d04d',
                    'quantity': 100000000,
                }},
                {'table': 'debits', 'values': {
                    'action': 'send',
                    'address': '1_mn6q3dS2EnDUx3bmyWc6D4szJNVGtaR7zc_mtQheFaSfWELRB2MyMBaiWjdDm6ux9Ezns_2',
                    'asset': config.XCP,
                    'block_index': DP['default_block_index'],
                    'event': 'db6d9052b576d973196363e11163d492f50926c2f1d1efd67b3d999817b0d04d',
                    'quantity': 100000000,
                }}
            ]
        }, {
            'in': ({'source': '1_mn6q3dS2EnDUx3bmyWc6D4szJNVGtaR7zc_mtQheFaSfWELRB2MyMBaiWjdDm6ux9Ezns_2', 'destination': '1_mnfAHmddVibnZNSkh8DvKaQoiEfNsxjXzH_mtQheFaSfWELRB2MyMBaiWjdDm6ux9Ezns_2', 'supported': 1, 'block_time': 155409000, 'fee': 10000, 'block_index': DP['default_block_index'], 'tx_hash': 'db6d9052b576d973196363e11163d492f50926c2f1d1efd67b3d999817b0d04d', 'btc_amount': 7800, 'data': b'\x00\x00\x00\x00\x00\x00\x00\x00\x00\x00\x00\x01\x00\x00\x00\x00\x05\xf5\xe1\x00', 'tx_index': 502, 'block_hash': DP['default_block_hash']},),
            'records': [
                {'table': 'sends', 'values': {
                    'asset': config.XCP,
                    'block_index': DP['default_block_index'],
                    'destination': '1_mnfAHmddVibnZNSkh8DvKaQoiEfNsxjXzH_mtQheFaSfWELRB2MyMBaiWjdDm6ux9Ezns_2',
                    'quantity': 100000000,
                    'source': '1_mn6q3dS2EnDUx3bmyWc6D4szJNVGtaR7zc_mtQheFaSfWELRB2MyMBaiWjdDm6ux9Ezns_2',
                    'status': 'valid',
                    'tx_hash': 'db6d9052b576d973196363e11163d492f50926c2f1d1efd67b3d999817b0d04d',
                    'tx_index': 502,
                }},
                {'table': 'credits', 'values': {
                    'address': '1_mnfAHmddVibnZNSkh8DvKaQoiEfNsxjXzH_mtQheFaSfWELRB2MyMBaiWjdDm6ux9Ezns_2',
                    'asset': config.XCP,
                    'block_index': DP['default_block_index'],
                    'calling_function': 'send',
                    'event': 'db6d9052b576d973196363e11163d492f50926c2f1d1efd67b3d999817b0d04d',
                    'quantity': 100000000,
                }},
                {'table': 'debits', 'values': {
                    'action': 'send',
                    'address': '1_mn6q3dS2EnDUx3bmyWc6D4szJNVGtaR7zc_mtQheFaSfWELRB2MyMBaiWjdDm6ux9Ezns_2',
                    'asset': config.XCP,
                    'block_index': DP['default_block_index'],
                    'event': 'db6d9052b576d973196363e11163d492f50926c2f1d1efd67b3d999817b0d04d',
                    'quantity': 100000000,
                }}
            ]
        }, {
            'in': ({'block_index': DP['default_block_index'], 'block_time': 155409000, 'fee': 10000, 'tx_index': 502, 'tx_hash': '8fc698cf1fcd51e3d685511185c67c0a73e7b72954c6abbd29fbbbe560e043a0', 'btc_amount': 7800, 'data': b'\x00\x00\x00\x00\x00\x00\x00\x00\x00\x03:>\x7f\xff\xff\xff\xff\xff\xff\xff', 'source': 'mn6q3dS2EnDUx3bmyWc6D4szJNVGtaR7zc', 'destination': 'mtQheFaSfWELRB2MyMBaiWjdDm6ux9Ezns', 'supported': 1, 'block_hash': DP['default_block_hash']},),
            'records': [
                {'table': 'sends', 'values': {
                    'asset': 'MAXI',
                    'block_index': DP['default_block_index'],
                    'destination': 'mtQheFaSfWELRB2MyMBaiWjdDm6ux9Ezns',
                    'quantity': 9223372036854775807,
                    'source': 'mn6q3dS2EnDUx3bmyWc6D4szJNVGtaR7zc',
                    'status': 'valid',
                    'tx_hash': '8fc698cf1fcd51e3d685511185c67c0a73e7b72954c6abbd29fbbbe560e043a0',
                    'tx_index': 502,
                }},
                {'table': 'credits', 'values': {
                    'address': 'mtQheFaSfWELRB2MyMBaiWjdDm6ux9Ezns',
                    'asset': 'MAXI',
                    'block_index': DP['default_block_index'],
                    'calling_function': 'send',
                    'event': '8fc698cf1fcd51e3d685511185c67c0a73e7b72954c6abbd29fbbbe560e043a0',
                    'quantity': 9223372036854775807,
                }},
                {'table': 'debits', 'values': {
                    'action': 'send',
                    'address': 'mn6q3dS2EnDUx3bmyWc6D4szJNVGtaR7zc',
                    'asset': 'MAXI',
                    'block_index': DP['default_block_index'],
                    'event': '8fc698cf1fcd51e3d685511185c67c0a73e7b72954c6abbd29fbbbe560e043a0',
                    'quantity': 9223372036854775807,
                }}
            ]
        }, {
            'comment': 'Reject a send without memo to a REQUIRE_MEMO address',
            'mock_protocol_changes': {'options_require_memo': True},
            'in': ({'block_index': DP['default_block_index'], 'block_time': 155409000, 'fee': 10000, 'tx_index': 502, 'tx_hash': '8fc698cf1fcd51e3d685511185c67c0a73e7b72954c6abbd29fbbbe560e043a0', 'btc_amount': 7800, 'data': b'\x00\x00\x00\x00\x00\x00\x00\x00\x00\x00\x00\x01\x00\x00\x00\x00\x02\xfa\xf0\x80', 'source': ADDR[0], 'destination': ADDR[6], 'supported': 1, 'block_hash': DP['default_block_hash']},),
            'records': [
                {'table': 'sends', 'values': {
                    'asset': config.XCP,
                    'block_index': DP['default_block_index'],
                    'destination': ADDR[6],
                    'quantity': 50000000,
                    'source': ADDR[0],
                    'status': 'invalid: destination requires memo',
                    'tx_hash': '8fc698cf1fcd51e3d685511185c67c0a73e7b72954c6abbd29fbbbe560e043a0',
                    'tx_index': 502,
                }}
            ]
        }]
    },
    'issuance': {
        'validate': [{
            'in': (ADDR[0], None, 'ASSET', 1000, True, False, None, None, '', None, None, DP['default_block_index']),
            'out': (0, 0.0, [], 50000000, '', True, False, None)
        }, {
            'in': (P2SH_ADDR[0], None, 'ASSET', 1000, True, False, None, None, '', None, None, DP['default_block_index']),
            'out': (0, 0.0, [], 50000000, '', True, False, None)
        }, {
            'in': (ADDR[2], None, 'DIVIDEND', 1000, False, False, None, None, '', None, None, DP['default_block_index']),
            'out': (0, 0.0, ['cannot change divisibility'], 0, '', False, True, None)
        }, {
            'in': (ADDR[2], None, 'DIVIDEND', 1000, True, True, None, None, '', None, None, DP['default_block_index']),
            'out': (0, 0.0, ['cannot change callability'], 0, '', True, True, None)
        }, {
            'in': (ADDR[0], None, config.BTC, 1000, True, False, None, None, '', None, None, DP['default_block_index']),
            'out': (0, 0.0, ['cannot issue BTC or XCP'], 50000000, '', True, False, None)
        }, {
            'in': (ADDR[0], None, config.XCP, 1000, True, False, None, None, '', None, None, DP['default_block_index']),
            'out': (0, 0.0, ['cannot issue BTC or XCP'], 50000000, '', True, False, None)
        }, {
            'in': (ADDR[0], None, 'NOSATOSHI', 1000.5, True, False, None, None, '', None, None, DP['default_block_index']),
            'out': (0, 0.0, ['quantity must be in satoshis'], 0, '', True, None, None)
        }, {
            'in': (ADDR[0], None, 'CALLPRICEFLOAT', 1000, True, False, None, 100.0, '', None, None, DP['default_block_index']),
            'out': (0, 0.0, [], 0, '', True, False, None)
        }, {
            'in': (ADDR[0], None, 'CALLPRICEINT', 1000, True, False, None, 100, '', None, None, DP['default_block_index']),
            'out': (0, 0.0, [], 50000000, '', True, False, None)
        }, {
            'in': (ADDR[0], None, 'CALLPRICESTR', 1000, True, False, None, 'abc', '', None, None, DP['default_block_index']),
            'out': (0, 'abc', ['call_price must be a float'], 0, '', True, None, None)
        }, {
            'in': (ADDR[0], None, 'CALLDATEINT', 1000, True, False, 1409401723, None, '', None, None, DP['default_block_index']),
            'out': (0, 0.0, [], 50000000, '', True, False, None)
        }, {
            'in': (ADDR[0], None, 'CALLDATEFLOAT', 1000, True, False, 0.9 * 1409401723, None, '', None, None, DP['default_block_index']),
            'out': (1268461550.7, 0.0, ['call_date must be epoch integer'], 0, '', True, None, None)
        }, {
            'in': (ADDR[0], None, 'CALLDATESTR', 1000, True, False, 'abc', None, '', None, None, DP['default_block_index']),
            'out': ('abc', 0.0, ['call_date must be epoch integer'], 0, '', True, None, None)
        }, {
            'in': (ADDR[0], None, 'NEGVALUES', -1000, True, True, -1409401723, -DP['quantity'], '', None, None, DP['default_block_index']),
            'out': (-1409401723, -100000000.0, ['negative quantity', 'negative call price', 'negative call date'], 50000000, '', True, False, None)
        }, {
            'in': (ADDR[2], None, 'DIVISIBLE', 1000, True, False, None, None, 'Divisible asset', None, None, DP['default_block_index']),
            'out': (0, 0.0, ['issued by another address'], 0, 'Divisible asset', True, True, None)
        }, {
            'in': (ADDR[0], None, 'LOCKED', 1000, True, False, None, None, 'Locked asset', None, None, DP['default_block_index']),
            'out': (0, 0.0, ['locked asset and non‐zero quantity'], 0, 'Locked asset', True, True, None)
        }, {
            'in': (ADDR[0], None, 'BSSET', 1000, True, False, None, None, 'LOCK', None, None, DP['default_block_index']),
            'out': (0, 0.0, ['cannot lock a non‐existent asset'], 50000000, 'LOCK', True, False, None)
        }, {
            'in': (ADDR[0], ADDR[1], 'BSSET', 1000, True, False, None, None, '', None, None, DP['default_block_index']),
            'out': (0, 0.0, ['cannot transfer a non‐existent asset', 'cannot issue and transfer simultaneously'], 50000000, '', True, False, None)
        }, {
            'in': (ADDR[2], None, 'BSSET', 1000, True, False, None, None, '', None, None, DP['default_block_index']),
            'out': (0, 0.0, ['insufficient funds'], 50000000, '', True, False, None)
        }, {
            'in': (ADDR[0], None, 'BSSET', 2**63, True, False, None, None, '', None, None, DP['default_block_index']),
            'out': (0, 0.0, ['total quantity overflow', 'integer overflow'], 50000000, '', True, False, None)
        }, {
            'in': (ADDR[0], ADDR[1], 'DIVISIBLE', 1000, True, False, None, None, 'Divisible asset', None, None, DP['default_block_index']),
            'out': (0, 0.0, ['cannot issue and transfer simultaneously'], 0, 'Divisible asset', True, True, None)
        }, {
            'in': (ADDR[0], None, 'MAXIMUM', 2**63-1, True, False, None, None, 'Maximum quantity', None, None, DP['default_block_index']),
            'out': (0, 0.0, [], 50000000, 'Maximum quantity', True, False, None)
        }, {
            'comment': 'total + quantity has to be lower than MAX_INT',
            'in': (ADDR[0], None, 'DIVISIBLE', 2**63-1, True, False, None, None, 'Maximum quantity', None, None, DP['default_block_index']),
            'out': (0, 0.0, ['total quantity overflow'], 0, 'Maximum quantity', True, True, None)
        }, {
            'in': (ADDR[0], None, 'A{}'.format(26**12 + 1), 1000, True, False, None, None, 'description', 'NOTFOUND', 'NOTFOUND.child1', DP['default_block_index']),
            'out': (0, 0.0, ['parent asset not found'], 25000000, 'description', True, False, None)
        }, {
            'in': (ADDR[1], None, 'A{}'.format(26**12 + 1), 100000000, True, False, None, None, 'description', 'PARENT', 'PARENT.child1', DP['default_block_index']),
            'out': (0, 0.0, ['parent asset owned by another address'], 25000000, 'description', True, False, None)
        }, {
            'in': (ADDR[0], None, 'A{}'.format(26**12 + 1), 100000000, True, False, None, None, 'description', 'NOTFOUND', 'NOTFOUND.child1', DP['default_block_index']),
            'out': (0, 0.0, ['parent asset not found'], 25000000, 'description', True, False, None)
        }, {
            'comment': 'A subasset name must be unique',
            'in': (ADDR[0], None, 'A{}'.format(26**12 + 1), 100000000, True, False, None, None, 'description', 'PARENT', 'PARENT.already.issued', DP['default_block_index']),
            'out': (0, 0.0, ['subasset already exists'], 25000000, 'description', True, False, None)
        }, {
            'comment': 'cannot change subasset name through a reissuance description modification',
            'in': (ADDR[0], None, 'A{}'.format(26**12 + 101), 200000000, True, False, None, None, 'description', 'PARENT', 'PARENT.changed.name', DP['default_block_index']),
            'out': (0, 0.0, [], 0, 'description', True, True, 'PARENT.already.issued')
        }, {
            'in': (ADDR[0], None, 'UNRELATED', 1000, True, False, None, None, 'description', 'PARENT', 'PARENT.child1', DP['default_block_index']),
            'out': (0, 0.0, ['a subasset must be a numeric asset'], 25000000, 'description', True, False, None)
        }, {
            # before protocol change, reissuing a quantity of a locked asset was allowed if the description was changed
            'comment': 'allow reissuance of locked asset before fix',
            'in': (ADDR[6], None, 'LOCKEDPREV', 1000, True, False, None, None, 'Locked prev', None, None, DP['default_block_index']),
            'out': (0, 0.0, [], 0, 'Locked prev', True, True, None)
        }, {
            # after protocol change, reissuing quantities for a locked asset is never allowed
            'comment': 'disallow reissuance of locked asset after fix',
            'mock_protocol_changes': {'issuance_lock_fix': True},
            'in': (ADDR[6], None, 'LOCKEDPREV', 1000, True, False, None, None, 'Locked prev', None, None, DP['default_block_index']),
            'out': (0, 0.0, ['locked asset and non‐zero quantity'], 0, 'Locked prev', True, True, None)
        }],
        'compose': [{
            'in': (ADDR[0], None, 'ASSET', 1000, True, ''),
            'error': (exceptions.AssetNameError, 'non‐numeric asset name starts with ‘A’')
        }, {
            'in': (ADDR[0], None, 'BSSET1', 1000, True, ''),
            'error': (exceptions.AssetNameError, "('invalid character:', '1')")
        }, {
            'in': (ADDR[0], None, 'SET', 1000, True, ''),
            'error': (exceptions.AssetNameError, 'too short')
        }, {
            'in': (ADDR[0], None, 'BSSET', 1000, True, ''),
            'out': ('mn6q3dS2EnDUx3bmyWc6D4szJNVGtaR7zc', [], b'\x00\x00\x00\x14\x00\x00\x00\x00\x00\x0b\xfc\xe3\x00\x00\x00\x00\x00\x00\x03\xe8\x01\x00\x00\x00\x00\x00\x00\x00\x00\x00\x00')
        }, {
            'in': (P2SH_ADDR[0], None, 'BSSET', 1000, True, ''),
            'out': (P2SH_ADDR[0], [], b'\x00\x00\x00\x14\x00\x00\x00\x00\x00\x0b\xfc\xe3\x00\x00\x00\x00\x00\x00\x03\xe8\x01\x00\x00\x00\x00\x00\x00\x00\x00\x00\x00')
        }, {
            'in': (ADDR[0], None, 'BSSET', 1000, True, 'description much much much longer than 42 letters'),
            'out': ('mn6q3dS2EnDUx3bmyWc6D4szJNVGtaR7zc', [], b'\x00\x00\x00\x14\x00\x00\x00\x00\x00\x0b\xfc\xe3\x00\x00\x00\x00\x00\x00\x03\xe8\x01\x00\x00\x00\x00\x00\x00\x00\x00\x00description much much much longer than 42 letters')
        }, {
            'in': (ADDR[0], ADDR[1], 'DIVISIBLE', 0, True, ''),
            'out': ('mn6q3dS2EnDUx3bmyWc6D4szJNVGtaR7zc', [('mtQheFaSfWELRB2MyMBaiWjdDm6ux9Ezns', None)], b'\x00\x00\x00\x14\x00\x00\x00\xa2[\xe3Kf\x00\x00\x00\x00\x00\x00\x00\x00\x01\x00\x00\x00\x00\x00\x00\x00\x00\x00\x00')
        }, {
            'in': (MULTISIGADDR[0], None, 'BSSET', 1000, True, ''),
            'out': ('1_mn6q3dS2EnDUx3bmyWc6D4szJNVGtaR7zc_mtQheFaSfWELRB2MyMBaiWjdDm6ux9Ezns_2', [], b'\x00\x00\x00\x14\x00\x00\x00\x00\x00\x0b\xfc\xe3\x00\x00\x00\x00\x00\x00\x03\xe8\x01\x00\x00\x00\x00\x00\x00\x00\x00\x00\x00')
        }, {
            'in': (ADDR[0], MULTISIGADDR[0], 'DIVISIBLE', 0, True, ''),
            'out': ('mn6q3dS2EnDUx3bmyWc6D4szJNVGtaR7zc', [('1_mn6q3dS2EnDUx3bmyWc6D4szJNVGtaR7zc_mtQheFaSfWELRB2MyMBaiWjdDm6ux9Ezns_2', None)], b'\x00\x00\x00\x14\x00\x00\x00\xa2[\xe3Kf\x00\x00\x00\x00\x00\x00\x00\x00\x01\x00\x00\x00\x00\x00\x00\x00\x00\x00\x00')
        }, {
            'in': (ADDR[0], None, 'MAXIMUM', 2**63-1, True, 'Maximum quantity'),
            'out': ('mn6q3dS2EnDUx3bmyWc6D4szJNVGtaR7zc', [], b'\x00\x00\x00\x14\x00\x00\x00\x00\xdd\x96\xd2t\x7f\xff\xff\xff\xff\xff\xff\xff\x01\x00\x00\x00\x00\x00\x00\x00\x00\x00\x10Maximum quantity')
        }, {
            'in': (ADDR[0], None, 'A{}'.format(2**64 - 1), 1000, None, None),
            'out': ('mn6q3dS2EnDUx3bmyWc6D4szJNVGtaR7zc', [], b'\x00\x00\x00\x14\xff\xff\xff\xff\xff\xff\xff\xff\x00\x00\x00\x00\x00\x00\x03\xe8\x01\x00\x00\x00\x00\x00\x00\x00\x00\x00\x00')
        }, {
            'in': (ADDR[0], None, 'A{}'.format(2**64), 1000, True, ''),
            'error': (exceptions.AssetNameError, 'numeric asset name not in range')
        }, {
            'in': (ADDR[0], None, 'A{}'.format(26**12), 1000, True, ''),
            'error': (exceptions.AssetNameError, 'numeric asset name not in range')
        }, {
            'comment': 'basic child asset',
            'in': (ADDR[0], None, 'PARENT.child1', 100000000, True, ''),
            'out': ('mn6q3dS2EnDUx3bmyWc6D4szJNVGtaR7zc', [], bytes.fromhex('0000001501530821671b10010000000005f5e100010a57c6f36de23a1f5f4c46'))
            # 00000015|01530821671b1001|0000000005f5e100|01|0a|57c6f36de23a1f5f4c46
        }, {
            'comment': 'basic child asset with description',
            'in': (ADDR[0], None, 'PARENT.child1', 100000000, True, 'hello world'),
            'out': ('mn6q3dS2EnDUx3bmyWc6D4szJNVGtaR7zc', [], bytes.fromhex('0000001501530821671b10010000000005f5e100010a57c6f36de23a1f5f4c4668656c6c6f20776f726c64'))
            # 00000015|01530821671b1001|0000000005f5e100|01|0a|57c6f36de23a1f5f4c46|68656c6c6f20776f726c64
            #     |           |               |           |  |   |                   |
            #     |           |               |           |  |   |                   └─── Description - "hello world"
            #     |           |               |           |  |   └─── Subasset (compacted) - "PARENT.child1"
            #     |           |               |           |  └─── Length of the subasset data (up to 255) - 10
            #     |           |               |           └─── divisible (1 byte)
            #     |           |               └───── quantity (8 bytes) - 100000000
            #     |           └────────────────── asset name (8 bytes) - Numeric asset A95428956661682177 (26**12 + 1)
            #     └────────────────── Type ID (4 bytes) - type 21/subasset
        }, {
            'in': (ADDR[0], None, 'PARENT.a.b.c', 1000, True, ''),
            'out': ('mn6q3dS2EnDUx3bmyWc6D4szJNVGtaR7zc', [], bytes.fromhex('0000001501530821671b100100000000000003e8010a014a74856171ca3c559f'))
            # 00000015|01530821671b1001|00000000000003e8|01|0a|014a74856171ca3c559f
        }, {
            'in': (ADDR[0], None, 'PARENT.a-zA-Z0-9.-_@!', 1000, True, ''),
            'out': ('mn6q3dS2EnDUx3bmyWc6D4szJNVGtaR7zc', [], bytes.fromhex('0000001501530821671b100100000000000003e801108e90a57dba99d3a77b0a2470b1816edb'))
            # 00000015|01530821671b1001|00000000000003e8|01|10|8e90a57dba99d3a77b0a2470b1816edb
        }, {
            'comment': 'make sure compose catches asset name syntax errors',
            'in': (ADDR[0], None, 'BADASSETx.child1', 1000, True, ''),
            'error': (exceptions.AssetNameError, "('parent asset name contains invalid character:', 'x')")
        }, {
            'comment': 'make sure compose catches validation errors',
            'in': (ADDR[1], None, 'PARENT.child1', 1000, True, ''),
            'error': (exceptions.ComposeError, "['parent asset owned by another address']")
        }, {
            'comment': 'referencing parent asset by name composes a reissuance',
            'in': (ADDR[0], None, 'PARENT.already.issued', 1000, True, ''),
            'out': ('mn6q3dS2EnDUx3bmyWc6D4szJNVGtaR7zc', [], b'\x00\x00\x00\x14\x01S\x08!g\x1b\x10e\x00\x00\x00\x00\x00\x00\x03\xe8\x01\x00\x00\x00\x00\x00\x00\x00\x00\x00\x00')
        }, {
            'comment': 'basic child asset with compact message type id',
            'mock_protocol_changes': {'short_tx_type_id': True},
            'in': (ADDR[0], None, 'PARENT.child1', 100000000, True, ''),
            'out': ('mn6q3dS2EnDUx3bmyWc6D4szJNVGtaR7zc', [], bytes.fromhex('1501530821671b10010000000005f5e100010a57c6f36de23a1f5f4c46'))
            # 15|01530821671b1001|0000000005f5e100|01|0a|57c6f36de23a1f5f4c46
        }],
        'parse': [{
            'comment': 'first',
            'in': ({'supported': 1, 'tx_hash': 'db6d9052b576d973196363e11163d492f50926c2f1d1efd67b3d999817b0d04d', 'data': b'\x00\x00\x00\x14\x00\x00\x00\x00\x00\xbaOs\x00\x00\x00\x00\x00\x00\x03\xe8\x01\x00\x00\x00\x00\x00\x00\x00\x00\x00\x00', 'btc_amount': None, 'destination': None, 'block_time': 155409000, 'block_index': DP['default_block_index'], 'source': 'mn6q3dS2EnDUx3bmyWc6D4szJNVGtaR7zc', 'fee': 10000, 'tx_index': 502, 'block_hash': DP['default_block_hash']}, issuance.ID,),
            'records': [
                {'table': 'issuances', 'values': {
                    'asset': 'BASSET',
                    'block_index': DP['default_block_index'],
                    'description': '',
                    'divisible': 1,
                    'fee_paid': 50000000,
                    'issuer': 'mn6q3dS2EnDUx3bmyWc6D4szJNVGtaR7zc',
                    'locked': 0,
                    'quantity': 1000,
                    'source': 'mn6q3dS2EnDUx3bmyWc6D4szJNVGtaR7zc',
                    'status': 'valid',
                    'transfer': 0,
                    'tx_hash': 'db6d9052b576d973196363e11163d492f50926c2f1d1efd67b3d999817b0d04d',
                    'tx_index': 502,
                    'asset_longname': None,
                }},
                {'table': 'credits', 'values': {
                    'address': 'mn6q3dS2EnDUx3bmyWc6D4szJNVGtaR7zc',
                    'asset': 'BASSET',
                    'block_index': DP['default_block_index'],
                    'calling_function': 'issuance',
                    'event': 'db6d9052b576d973196363e11163d492f50926c2f1d1efd67b3d999817b0d04d',
                    'quantity': 1000,
                }},
                {'table': 'debits', 'values': {
                    'action': 'issuance fee',
                    'address': 'mn6q3dS2EnDUx3bmyWc6D4szJNVGtaR7zc',
                    'asset': config.XCP,
                    'block_index': DP['default_block_index'],
                    'event': 'db6d9052b576d973196363e11163d492f50926c2f1d1efd67b3d999817b0d04d',
                    'quantity': 50000000,
                }}
            ]
        }, {
            'in': ({'source': 'mn6q3dS2EnDUx3bmyWc6D4szJNVGtaR7zc', 'block_time': 155409000, 'btc_amount': 7800, 'supported': 1, 'tx_index': 502, 'block_index': DP['default_block_index'], 'data': b'\x00\x00\x00\x14\x00\x00\x00\xa2[\xe3Kf\x00\x00\x00\x00\x00\x00\x00\x00\x01\x00\x00\x00\x00\x00\x00\x00\x00\x00\x00', 'block_hash': DP['default_block_hash'], 'tx_hash': 'db6d9052b576d973196363e11163d492f50926c2f1d1efd67b3d999817b0d04d', 'fee': 10000, 'destination': 'mtQheFaSfWELRB2MyMBaiWjdDm6ux9Ezns'}, issuance.ID,),
            'records': [
                {'table': 'issuances', 'values': {
                    'asset': 'DIVISIBLE',
                    'asset_longname': None,
                    'block_index': DP['default_block_index'],
                    'description': '',
                    'divisible': 1,
                    'fee_paid': 0,
                    'issuer': 'mtQheFaSfWELRB2MyMBaiWjdDm6ux9Ezns',
                    'locked': 0,
                    'quantity': 0,
                    'source': 'mn6q3dS2EnDUx3bmyWc6D4szJNVGtaR7zc',
                    'status': 'valid',
                    'transfer': 1,
                    'tx_hash': 'db6d9052b576d973196363e11163d492f50926c2f1d1efd67b3d999817b0d04d',
                    'tx_index': 502,
                }}
            ]
        }, {
            'in': ({'tx_index': 502, 'source': 'mn6q3dS2EnDUx3bmyWc6D4szJNVGtaR7zc', 'tx_hash': 'db6d9052b576d973196363e11163d492f50926c2f1d1efd67b3d999817b0d04d', 'data': b'\x00\x00\x00\x14\x00\x00\x00\xa2[\xe3Kf\x00\x00\x00\x00\x00\x00\x00\x00\x01\x00\x00\x00\x00\x00\x00\x00\x00\x00\x04LOCK', 'block_time': 155409000, 'block_hash': DP['default_block_hash'], 'fee': 10000, 'destination': None, 'supported': 1, 'block_index': DP['default_block_index'], 'btc_amount': None}, issuance.ID,),
            'records': [
                {'table': 'issuances', 'values': {
                    'asset': 'DIVISIBLE',
                    'asset_longname': None,
                    'block_index': DP['default_block_index'],
                    'description': 'Divisible asset',
                    'divisible': 1,
                    'fee_paid': 0,
                    'issuer': 'mn6q3dS2EnDUx3bmyWc6D4szJNVGtaR7zc',
                    'locked': 1,
                    'quantity': 0,
                    'source': 'mn6q3dS2EnDUx3bmyWc6D4szJNVGtaR7zc',
                    'status': 'valid',
                    'transfer': 0,
                    'tx_hash': 'db6d9052b576d973196363e11163d492f50926c2f1d1efd67b3d999817b0d04d',
                    'tx_index': 502,
                }}
            ]
        }, {
            'in': ({'data': b'\x00\x00\x00\x14\x00\x00\x00\x00\x00\x0b\xfc\xe3\x00\x00\x00\x00\x00\x00\x03\xe8\x01\x00\x00\x00\x00\x00\x00\x00\x00\x00\x00', 'supported': 1, 'tx_hash': 'db6d9052b576d973196363e11163d492f50926c2f1d1efd67b3d999817b0d04d', 'block_index': DP['default_block_index'], 'destination': '', 'source': '1_mn6q3dS2EnDUx3bmyWc6D4szJNVGtaR7zc_mtQheFaSfWELRB2MyMBaiWjdDm6ux9Ezns_2', 'btc_amount': 0, 'tx_index': 502, 'block_hash': DP['default_block_hash'], 'block_time': 155409000, 'fee': 10000}, issuance.ID,),
            'records': [
                {'table': 'issuances', 'values': {
                    'asset': 'BSSET',
                    'asset_longname': None,
                    'block_index': DP['default_block_index'],
                    'description': '',
                    'divisible': 1,
                    'fee_paid': 50000000,
                    'issuer': '1_mn6q3dS2EnDUx3bmyWc6D4szJNVGtaR7zc_mtQheFaSfWELRB2MyMBaiWjdDm6ux9Ezns_2',
                    'locked': 0,
                    'quantity': 1000,
                    'source': '1_mn6q3dS2EnDUx3bmyWc6D4szJNVGtaR7zc_mtQheFaSfWELRB2MyMBaiWjdDm6ux9Ezns_2',
                    'status': 'valid',
                    'transfer': 0,
                    'tx_hash': 'db6d9052b576d973196363e11163d492f50926c2f1d1efd67b3d999817b0d04d',
                    'tx_index': 502,
                }},
                {'table': 'credits', 'values': {
                    'address': '1_mn6q3dS2EnDUx3bmyWc6D4szJNVGtaR7zc_mtQheFaSfWELRB2MyMBaiWjdDm6ux9Ezns_2',
                    'asset': 'BSSET',
                    'block_index': DP['default_block_index'],
                    'calling_function': 'issuance',
                    'event': 'db6d9052b576d973196363e11163d492f50926c2f1d1efd67b3d999817b0d04d',
                    'quantity': 1000,
                }},
                {'table': 'debits', 'values': {
                    'action': 'issuance fee',
                    'address': '1_mn6q3dS2EnDUx3bmyWc6D4szJNVGtaR7zc_mtQheFaSfWELRB2MyMBaiWjdDm6ux9Ezns_2',
                    'asset': config.XCP,
                    'block_index': DP['default_block_index'],
                    'event': 'db6d9052b576d973196363e11163d492f50926c2f1d1efd67b3d999817b0d04d',
                    'quantity': 50000000,
                }}
            ]
        }, {
            'in': ({'fee': 10000, 'block_time': 155409000, 'data': b'\x00\x00\x00\x14\x00\x00\x00\xa2[\xe3Kf\x00\x00\x00\x00\x00\x00\x00\x00\x01\x00\x00\x00\x00\x00\x00\x00\x00\x00\x00', 'block_index': DP['default_block_index'], 'block_hash': DP['default_block_hash'], 'tx_hash': 'db6d9052b576d973196363e11163d492f50926c2f1d1efd67b3d999817b0d04d', 'btc_amount': 7800, 'tx_index': 502, 'destination': '1_mn6q3dS2EnDUx3bmyWc6D4szJNVGtaR7zc_mtQheFaSfWELRB2MyMBaiWjdDm6ux9Ezns_2', 'supported': 1, 'source': 'mn6q3dS2EnDUx3bmyWc6D4szJNVGtaR7zc'}, issuance.ID,),
            'records': [
                {'table': 'issuances', 'values': {
                    'asset': 'DIVISIBLE',
                    'asset_longname': None,
                    'block_index': DP['default_block_index'],
                    'description': '',
                    'divisible': 1,
                    'fee_paid': 0,
                    'issuer': '1_mn6q3dS2EnDUx3bmyWc6D4szJNVGtaR7zc_mtQheFaSfWELRB2MyMBaiWjdDm6ux9Ezns_2',
                    'locked': 0,
                    'quantity': 0,
                    'source': 'mn6q3dS2EnDUx3bmyWc6D4szJNVGtaR7zc',
                    'status': 'valid',
                    'transfer': 1,
                    'tx_hash': 'db6d9052b576d973196363e11163d492f50926c2f1d1efd67b3d999817b0d04d',
                    'tx_index': 502,
                }},
                {'table': 'debits', 'values': {
                    'action': 'issuance fee',
                    'address': 'mn6q3dS2EnDUx3bmyWc6D4szJNVGtaR7zc',
                    'asset': config.XCP,
                    'block_index': DP['default_block_index'],
                    'event': 'db6d9052b576d973196363e11163d492f50926c2f1d1efd67b3d999817b0d04d',
                    'quantity': 0,
                }}
            ]
        }, {
            'in': ({'data': b'\x00\x00\x00\x14\x00\x00\x00\x00\xdd\x96\xd2t\x7f\xff\xff\xff\xff\xff\xff\xff\x01\x00\x00\x00\x00\x00\x00\x00\x00\x00\x10Maximum quantity', 'block_time': 155409000, 'source': 'mn6q3dS2EnDUx3bmyWc6D4szJNVGtaR7zc', 'block_hash': DP['default_block_hash'], 'block_index': DP['default_block_index'], 'btc_amount': 0, 'fee': 10000, 'supported': 1, 'tx_index': 502, 'destination': '', 'tx_hash': '71da4fac29d6442ef3ff13f291860f512a888161ae9e574f313562851912aace'}, issuance.ID,),
            'records': [
                {'table': 'issuances', 'values': {
                    'asset': 'MAXIMUM',
                    'asset_longname': None,
                    'block_index': DP['default_block_index'],
                    'description': 'Maximum quantity',
                    'fee_paid': 50000000,
                    'issuer': 'mn6q3dS2EnDUx3bmyWc6D4szJNVGtaR7zc',
                    'locked': 0,
                    'quantity': 9223372036854775807,
                    'source': 'mn6q3dS2EnDUx3bmyWc6D4szJNVGtaR7zc',
                    'status': 'valid',
                    'transfer': 0, 'divisible': 1,
                    'tx_hash': '71da4fac29d6442ef3ff13f291860f512a888161ae9e574f313562851912aace',
                    'tx_index': 502,
                }},
                {'table': 'credits', 'values': {
                    'address': 'mn6q3dS2EnDUx3bmyWc6D4szJNVGtaR7zc',
                    'asset': 'MAXIMUM',
                    'block_index': DP['default_block_index'],
                    'calling_function': 'issuance',
                    'event': '71da4fac29d6442ef3ff13f291860f512a888161ae9e574f313562851912aace',
                    'quantity': 9223372036854775807,
                }},
                {'table': 'debits', 'values': {
                    'action': 'issuance fee',
                    'address': 'mn6q3dS2EnDUx3bmyWc6D4szJNVGtaR7zc',
                    'asset': config.XCP,
                    'block_index': DP['default_block_index'],
                    'event': '71da4fac29d6442ef3ff13f291860f512a888161ae9e574f313562851912aace',
                    'quantity': 50000000,
                }}
            ]
        }, {
            'in': ({'data': b'\x00\x00\x00\x14\xff\xff\xff\xff\xff\xff\xff\xff\x00\x00\x00\x00\x00\x00\x03\xe8\x01\x00\x00\x00\x00\x00\x00\x00\x00\x00\x00', 'tx_index': 502, 'tx_hash': '4188c1f7aaae56ce3097ef256cdbcb644dd43c84e237b4add4f24fd4848cb2c7', 'destination': '', 'fee': 10000, 'btc_amount': 0, 'block_time': 2815010000000, 'source': 'mn6q3dS2EnDUx3bmyWc6D4szJNVGtaR7zc', 'supported': 1, 'block_index': DP['default_block_index'], 'block_hash': '8e80b430efbe3e1b7cc13d7ec51c1e47a16b0fa23d6dd3c939fb6c4d4cfa311e1f25072500f5f9872373b54c72424b3557fccd68915d00c0afb6523702e11b6a'}, issuance.ID,),
            'records': [
                {'table': 'issuances', 'values': {
                    'asset': 'A18446744073709551615',
                    'asset_longname': None,
                    'block_index': DP['default_block_index'],
                    'description': '',
                    'divisible': 1,
                    'fee_paid': 0,
                    'issuer': 'mn6q3dS2EnDUx3bmyWc6D4szJNVGtaR7zc',
                    'locked': 0,
                    'quantity': 1000,
                    'source': 'mn6q3dS2EnDUx3bmyWc6D4szJNVGtaR7zc',
                    'status': 'valid',
                    'transfer': 0,
                    'tx_hash': '4188c1f7aaae56ce3097ef256cdbcb644dd43c84e237b4add4f24fd4848cb2c7',
                    'tx_index': 502,
                }},
                {'table': 'credits', 'values': {
                    'address': 'mn6q3dS2EnDUx3bmyWc6D4szJNVGtaR7zc',
                    'asset': 'A18446744073709551615',
                    'block_index': DP['default_block_index'],
                    'calling_function': 'issuance',
                    'event': '4188c1f7aaae56ce3097ef256cdbcb644dd43c84e237b4add4f24fd4848cb2c7',
                    'quantity': 1000,
                }},
                {'table': 'debits', 'values': {
                    'action': 'issuance fee',
                    'address': 'mn6q3dS2EnDUx3bmyWc6D4szJNVGtaR7zc',
                    'asset': config.XCP,
                    'block_index': DP['default_block_index'],
                    'event': '4188c1f7aaae56ce3097ef256cdbcb644dd43c84e237b4add4f24fd4848cb2c7',
                    'quantity': 0,
                }}
            ]
        }, {
            'comment': 'too short asset length',
            # 00000014|00000000000002bf|0000000005f5e100|01
            #     |           |               |           |
            #     |           |               |           └─── divisible (1 byte)
            #     |           |               └───── quantity (8 bytes) - 100000000
            #     |           └────────────────── asset name (8 bytes) - BBB (invalid)
            #     └────────────────── Type ID (4 bytes) - type 20/issuance
            'in': ({'data': bytes.fromhex('0000001400000000000002bf0000000005f5e10001'), 'block_time': 155409000, 'source': 'mn6q3dS2EnDUx3bmyWc6D4szJNVGtaR7zc', 'block_hash': DP['default_block_hash'], 'block_index': DP['default_block_index'], 'btc_amount': 0, 'fee': 10000, 'supported': 1, 'tx_index': 502, 'destination': '', 'tx_hash': '71da4fac29d6442ef3ff13f291860f512a888161ae9e574f313562851912aace'}, issuance.ID,),
            'records': [
                {'table': 'issuances', 'values': {
                    'asset': None,
                    'asset_longname': None,
                    'block_index': DP['default_block_index'],
                    'description': None,
                    'fee_paid': 0,
                    'issuer': 'mn6q3dS2EnDUx3bmyWc6D4szJNVGtaR7zc',
                    'locked': 0,
                    'quantity': None,
                    'source': 'mn6q3dS2EnDUx3bmyWc6D4szJNVGtaR7zc',
                    'status': 'invalid: bad asset name',
                    'transfer': 0,
                    'divisible': None,
                    'tx_hash': '71da4fac29d6442ef3ff13f291860f512a888161ae9e574f313562851912aace',
                    'tx_index': 502,
                }}
            ]
        }, {
            'comment': 'first time issuance of subasset',
            'in': ({'data': bytes.fromhex('0000001501530821671b10010000000005f5e100010a57c6f36de23a1f5f4c46'), 'block_time': 155409000, 'source': 'mn6q3dS2EnDUx3bmyWc6D4szJNVGtaR7zc', 'block_hash': DP['default_block_hash'], 'block_index': DP['default_block_index'], 'btc_amount': 0, 'fee': 10000, 'supported': 1, 'tx_index': 502, 'destination': '', 'tx_hash': '71da4fac29d6442ef3ff13f291860f512a888161ae9e574f313562851912aace'}, issuance.SUBASSET_ID,),
            'records': [
                {'table': 'issuances', 'values': {
                    'asset': 'A{}'.format(26**12 + 1),
                    'asset_longname': 'PARENT.child1',
                    'block_index': DP['default_block_index'],
                    'description': '',
                    'fee_paid': 25000000,
                    'issuer': 'mn6q3dS2EnDUx3bmyWc6D4szJNVGtaR7zc',
                    'locked': 0,
                    'quantity': 100000000,
                    'source': 'mn6q3dS2EnDUx3bmyWc6D4szJNVGtaR7zc',
                    'status': 'valid',
                    'transfer': 0,
                    'divisible': 1,
                    'tx_hash': '71da4fac29d6442ef3ff13f291860f512a888161ae9e574f313562851912aace',
                    'tx_index': 502,
                }},
                {'table': 'credits', 'values': {
                    'address': 'mn6q3dS2EnDUx3bmyWc6D4szJNVGtaR7zc',
                    'asset': 'A{}'.format(26**12 + 1),
                    'block_index': DP['default_block_index'],
                    'calling_function': 'issuance',
                    'event': '71da4fac29d6442ef3ff13f291860f512a888161ae9e574f313562851912aace',
                    'quantity': 100000000,
                }},
                {'table': 'debits', 'values': {
                    'action': 'issuance fee',
                    'address': 'mn6q3dS2EnDUx3bmyWc6D4szJNVGtaR7zc',
                    'asset': config.XCP,
                    'block_index': DP['default_block_index'],
                    'event': '71da4fac29d6442ef3ff13f291860f512a888161ae9e574f313562851912aace',
                    'quantity': 25000000,
                }},
                {'table': 'assets', 'values': {
                    'asset_id': int(26**12 + 1),
                    'asset_name': 'A{}'.format(26**12 + 1),
                    'block_index': DP['default_block_index'],
                    'asset_longname': 'PARENT.child1',
                }}
            ]
        }, {
            'comment': 'first time issuance of subasset with description',
            'in': ({'data': bytes.fromhex('0000001501530821671b10010000000005f5e100010a57c6f36de23a1f5f4c4668656c6c6f20776f726c64'), 'block_time': 155409000, 'source': 'mn6q3dS2EnDUx3bmyWc6D4szJNVGtaR7zc', 'block_hash': DP['default_block_hash'], 'block_index': DP['default_block_index'], 'btc_amount': 0, 'fee': 10000, 'supported': 1, 'tx_index': 502, 'destination': '', 'tx_hash': '71da4fac29d6442ef3ff13f291860f512a888161ae9e574f313562851912aace'}, issuance.SUBASSET_ID,),
            'records': [
                {'table': 'issuances', 'values': {
                    'asset': 'A{}'.format(26**12 + 1),
                    'asset_longname': 'PARENT.child1',
                    'block_index': DP['default_block_index'],
                    'description': 'hello world',
                    'fee_paid': 25000000,
                    'issuer': 'mn6q3dS2EnDUx3bmyWc6D4szJNVGtaR7zc',
                    'locked': 0,
                    'quantity': 100000000,
                    'source': 'mn6q3dS2EnDUx3bmyWc6D4szJNVGtaR7zc',
                    'status': 'valid',
                    'transfer': 0,
                    'divisible': 1,
                    'tx_hash': '71da4fac29d6442ef3ff13f291860f512a888161ae9e574f313562851912aace',
                    'tx_index': 502,
                }},
                {'table': 'credits', 'values': {
                    'address': 'mn6q3dS2EnDUx3bmyWc6D4szJNVGtaR7zc',
                    'asset': 'A{}'.format(26**12 + 1),
                    'block_index': DP['default_block_index'],
                    'calling_function': 'issuance',
                    'event': '71da4fac29d6442ef3ff13f291860f512a888161ae9e574f313562851912aace',
                    'quantity': 100000000,
                }},
                {'table': 'debits', 'values': {
                    'action': 'issuance fee',
                    'address': 'mn6q3dS2EnDUx3bmyWc6D4szJNVGtaR7zc',
                    'asset': config.XCP,
                    'block_index': DP['default_block_index'],
                    'event': '71da4fac29d6442ef3ff13f291860f512a888161ae9e574f313562851912aace',
                    'quantity': 25000000,
                }},
                {'table': 'assets', 'values': {
                    'asset_id': int(26**12 + 1),
                    'asset_name': 'A{}'.format(26**12 + 1),
                    'block_index': DP['default_block_index'],
                    'asset_longname': 'PARENT.child1',
                }}
            ]
        }, {
            'comment': 'subassets not enabled yet',
            'in': ({'data': bytes.fromhex('0000001501530821671b10010000000005f5e100010a57c6f36de23a1f5f4c46'), 'block_time': 155409000, 'source': 'mn6q3dS2EnDUx3bmyWc6D4szJNVGtaR7zc', 'block_hash': DP['default_block_hash'], 'block_index': DP['default_block_index'], 'btc_amount': 0, 'fee': 10000, 'supported': 1, 'tx_index': 502, 'destination': '', 'tx_hash': '71da4fac29d6442ef3ff13f291860f512a888161ae9e574f313562851912aace'}, issuance.SUBASSET_ID,),
            'mock_protocol_changes': {'subassets': False},
            'records': [
                {'table': 'issuances', 'values': {
                    'asset': None,
                    'asset_longname': None,
                    'block_index': DP['default_block_index'],
                    'description': None,
                    'fee_paid': 0,
                    'issuer': 'mn6q3dS2EnDUx3bmyWc6D4szJNVGtaR7zc',
                    'locked': 0,
                    'quantity': None,
                    'source': 'mn6q3dS2EnDUx3bmyWc6D4szJNVGtaR7zc',
                    'status': 'invalid: could not unpack',
                    'transfer': 0,
                    'divisible': None,
                    'tx_hash': '71da4fac29d6442ef3ff13f291860f512a888161ae9e574f313562851912aace',
                    'tx_index': 502,
                }}
            ]
        }, {
            'comment': 'invalid subasset length',
            'in': ({'data': bytes.fromhex('0000001501530821671b10010000000005f5e10001f057c6f36de23a1f5f4c46'), 'block_time': 155409000, 'source': 'mn6q3dS2EnDUx3bmyWc6D4szJNVGtaR7zc', 'block_hash': DP['default_block_hash'], 'block_index': DP['default_block_index'], 'btc_amount': 0, 'fee': 10000, 'supported': 1, 'tx_index': 502, 'destination': '', 'tx_hash': '71da4fac29d6442ef3ff13f291860f512a888161ae9e574f313562851912aace'}, issuance.SUBASSET_ID,),
            'records': [
                {'table': 'issuances', 'values': {
                    'asset': None,
                    'asset_longname': None,
                    'block_index': DP['default_block_index'],
                    'description': None,
                    'fee_paid': 0,
                    'issuer': 'mn6q3dS2EnDUx3bmyWc6D4szJNVGtaR7zc',
                    'locked': 0,
                    'quantity': None,
                    'source': 'mn6q3dS2EnDUx3bmyWc6D4szJNVGtaR7zc',
                    'status': 'invalid: could not unpack',
                    'transfer': 0,
                    'divisible': None,
                    'tx_hash': '71da4fac29d6442ef3ff13f291860f512a888161ae9e574f313562851912aace',
                    'tx_index': 502,
                }}
            ]
        }, {
            'comment': 'first time issuance of subasset with description',
            'in': ({'data': bytes.fromhex('0000001501530821671b10010000000005f5e100010c0631798cf0c65f1507f66fdf'), 'block_time': 155409000, 'source': 'mn6q3dS2EnDUx3bmyWc6D4szJNVGtaR7zc', 'block_hash': DP['default_block_hash'], 'block_index': DP['default_block_index'], 'btc_amount': 0, 'fee': 10000, 'supported': 1, 'tx_index': 502, 'destination': '', 'tx_hash': '71da4fac29d6442ef3ff13f291860f512a888161ae9e574f313562851912aace'}, issuance.SUBASSET_ID,),
            'records': [
                {'table': 'issuances', 'values': {
                    'asset': None,
                    'asset_longname': None,
                    'block_index': DP['default_block_index'],
                    'description': None,
                    'fee_paid': 0,
                    'issuer': 'mn6q3dS2EnDUx3bmyWc6D4szJNVGtaR7zc',
                    'locked': 0,
                    'quantity': None,
                    'source': 'mn6q3dS2EnDUx3bmyWc6D4szJNVGtaR7zc',
                    'status': 'invalid: bad subasset name',
                    'transfer': 0,
                    'divisible': None,
                    'tx_hash': '71da4fac29d6442ef3ff13f291860f512a888161ae9e574f313562851912aace',
                    'tx_index': 502,
                }}
            ]
        }, {
            'comment': 'missing subasset name',
            'in': ({'data': bytes.fromhex('0000001501530821671b10010000000005f5e100010c'), 'block_time': 155409000, 'source': 'mn6q3dS2EnDUx3bmyWc6D4szJNVGtaR7zc', 'block_hash': DP['default_block_hash'], 'block_index': DP['default_block_index'], 'btc_amount': 0, 'fee': 10000, 'supported': 1, 'tx_index': 502, 'destination': '', 'tx_hash': '71da4fac29d6442ef3ff13f291860f512a888161ae9e574f313562851912aace'}, issuance.SUBASSET_ID,),
            'records': [
                {'table': 'issuances', 'values': {
                    'asset': None,
                    'asset_longname': None,
                    'block_index': DP['default_block_index'],
                    'description': None,
                    'fee_paid': 0,
                    'issuer': 'mn6q3dS2EnDUx3bmyWc6D4szJNVGtaR7zc',
                    'locked': 0,
                    'quantity': None,
                    'source': 'mn6q3dS2EnDUx3bmyWc6D4szJNVGtaR7zc',
                    'status': 'invalid: could not unpack',
                    'transfer': 0,
                    'divisible': None,
                    'tx_hash': '71da4fac29d6442ef3ff13f291860f512a888161ae9e574f313562851912aace',
                    'tx_index': 502,
                }}
            ]
        }, {
            'comment': 'subasset length of zero',
            'in': ({'data': bytes.fromhex('0000001501530821671b10010000000005f5e1000100'), 'block_time': 155409000, 'source': 'mn6q3dS2EnDUx3bmyWc6D4szJNVGtaR7zc', 'block_hash': DP['default_block_hash'], 'block_index': DP['default_block_index'], 'btc_amount': 0, 'fee': 10000, 'supported': 1, 'tx_index': 502, 'destination': '', 'tx_hash': '71da4fac29d6442ef3ff13f291860f512a888161ae9e574f313562851912aace'}, issuance.SUBASSET_ID,),
            'records': [
                {'table': 'issuances', 'values': {
                    'asset': None,
                    'asset_longname': None,
                    'block_index': DP['default_block_index'],
                    'description': None,
                    'fee_paid': 0,
                    'issuer': 'mn6q3dS2EnDUx3bmyWc6D4szJNVGtaR7zc',
                    'locked': 0,
                    'quantity': None,
                    'source': 'mn6q3dS2EnDUx3bmyWc6D4szJNVGtaR7zc',
                    'status': 'invalid: bad subasset name',
                    'transfer': 0,
                    'divisible': None,
                    'tx_hash': '71da4fac29d6442ef3ff13f291860f512a888161ae9e574f313562851912aace',
                    'tx_index': 502,
                }}
            ]
        }, {
            'comment': 'bad subasset B.bad',
            'in': ({'data': bytes.fromhex('0000001501530821671b10010000000005f5e100010509cad71adf'), 'block_time': 155409000, 'source': 'mn6q3dS2EnDUx3bmyWc6D4szJNVGtaR7zc', 'block_hash': DP['default_block_hash'], 'block_index': DP['default_block_index'], 'btc_amount': 0, 'fee': 10000, 'supported': 1, 'tx_index': 502, 'destination': '', 'tx_hash': '71da4fac29d6442ef3ff13f291860f512a888161ae9e574f313562851912aace'}, issuance.SUBASSET_ID,),
            'records': [
                {'table': 'issuances', 'values': {
                    'asset': None,
                    'asset_longname': None,
                    'block_index': DP['default_block_index'],
                    'description': None,
                    'fee_paid': 0,
                    'issuer': 'mn6q3dS2EnDUx3bmyWc6D4szJNVGtaR7zc',
                    'locked': 0,
                    'quantity': None,
                    'source': 'mn6q3dS2EnDUx3bmyWc6D4szJNVGtaR7zc',
                    'status': 'invalid: bad subasset name',
                    'transfer': 0,
                    'divisible': None,
                    'tx_hash': '71da4fac29d6442ef3ff13f291860f512a888161ae9e574f313562851912aace',
                    'tx_index': 502,
                }}
            ]
        }, {
            'comment': 'reissuance of subasset adds asset_longname to issuances table',
            'in': ({'data': b'\x00\x00\x00\x14\x01S\x08!g\x1b\x10e\x00\x00\x00\x02T\x0b\xe4\x00\x01\x00\x00\x00\x00\x00\x00\x00\x00\x00\x00', 'block_time': 155409000, 'source': 'mn6q3dS2EnDUx3bmyWc6D4szJNVGtaR7zc', 'block_hash': DP['default_block_hash'], 'block_index': DP['default_block_index'], 'btc_amount': 0, 'fee': 10000, 'supported': 1, 'tx_index': 502, 'destination': '', 'tx_hash': '71da4fac29d6442ef3ff13f291860f512a888161ae9e574f313562851912aace'}, issuance.ID,),
            'records': [
                {'table': 'issuances', 'values': {
                    'asset': 'A{}'.format(26**12 + 101),
                    'asset_longname': 'PARENT.already.issued',
                    'block_index': DP['default_block_index'],
                    'description': '',
                    'fee_paid': 0,
                    'issuer': 'mn6q3dS2EnDUx3bmyWc6D4szJNVGtaR7zc',
                    'locked': 0,
                    'quantity': 10000000000,
                    'source': 'mn6q3dS2EnDUx3bmyWc6D4szJNVGtaR7zc',
                    'status': 'valid',
                    'transfer': 0, 'divisible': 1,
                    'tx_hash': '71da4fac29d6442ef3ff13f291860f512a888161ae9e574f313562851912aace',
                    'tx_index': 502,
                }},
            ]
        }]
    },
    'dividend': {
        'validate': [{
            'in': (ADDR[0], DP['quantity'] * 1000, 'DIVISIBLE', config.XCP, DP['default_block_index']),
            'out': (1200000000000,
                    [
                        {'address_quantity': 100000000, 'dividend_quantity': 100000000000, 'address': 'mtQheFaSfWELRB2MyMBaiWjdDm6ux9Ezns'},
                        {'address_quantity': 1000000000, 'dividend_quantity': 1000000000000, 'address': '1_mn6q3dS2EnDUx3bmyWc6D4szJNVGtaR7zc_mtQheFaSfWELRB2MyMBaiWjdDm6ux9Ezns_2'},
                        {'address_quantity': 100000000, 'dividend_quantity': 100000000000, 'address': '2MyJHMUenMWonC35Yi6PHC7i2tkS7PuomCy'}
                    ],
                    ['insufficient funds (XCP)'],
                    0)
        }, {
            'in': (ADDR[0], DP['quantity'] * -1000, 'DIVISIBLE', config.XCP, DP['default_block_index']),
            'out': (-1200000000000,
                    [
                        {'address': 'mtQheFaSfWELRB2MyMBaiWjdDm6ux9Ezns', 'dividend_quantity': -100000000000, 'address_quantity': 100000000},
                        {'address': '1_mn6q3dS2EnDUx3bmyWc6D4szJNVGtaR7zc_mtQheFaSfWELRB2MyMBaiWjdDm6ux9Ezns_2', 'dividend_quantity': -1000000000000, 'address_quantity': 1000000000},
                        {'address': '2MyJHMUenMWonC35Yi6PHC7i2tkS7PuomCy', 'dividend_quantity': -100000000000, 'address_quantity': 100000000}
                    ],
                    ['non‐positive quantity per unit'],
                    0)
        }, {
            'comment': 'cannot pay dividends to holders of BTC',
            'in': (ADDR[0], DP['quantity'], config.BTC, config.XCP, DP['default_block_index']),
            'out': (None, None, ['cannot pay dividends to holders of BTC', 'no such asset, BTC.'], 0)
        }, {
            'comment': 'cannot pay dividends to holders of XCP',
            'in': (ADDR[0], DP['quantity'], config.XCP, config.XCP, DP['default_block_index']),
            'out': (None, None, ['cannot pay dividends to holders of XCP', 'no such asset, XCP.'], 0)
        }, {
            'comment': 'no such asset, NOASSET',
            'in': (ADDR[0], DP['quantity'], 'NOASSET', config.XCP, DP['default_block_index']),
            'out': (None, None, ['no such asset, NOASSET.'], 0)
        }, {
            'comment': 'non‐positive quantity per unit',
            'in': (ADDR[0], 0, 'DIVISIBLE', config.XCP, DP['default_block_index']),
            'out': (0,
                    [
                        {'dividend_quantity': 0, 'address': 'mtQheFaSfWELRB2MyMBaiWjdDm6ux9Ezns', 'address_quantity': 100000000},
                        {'dividend_quantity': 0, 'address': '1_mn6q3dS2EnDUx3bmyWc6D4szJNVGtaR7zc_mtQheFaSfWELRB2MyMBaiWjdDm6ux9Ezns_2', 'address_quantity': 1000000000},
                        {'dividend_quantity': 0, 'address': '2MyJHMUenMWonC35Yi6PHC7i2tkS7PuomCy', 'address_quantity': 100000000}
                    ],
                    ['non‐positive quantity per unit', 'zero dividend'],
                    0)
        }, {
            'in': (ADDR[1], DP['quantity'], 'DIVISIBLE', config.XCP, DP['default_block_index']),
            'out': (99900000000,
                    [
                        {'address_quantity': 98800000000, 'address': 'mn6q3dS2EnDUx3bmyWc6D4szJNVGtaR7zc', 'dividend_quantity': 98800000000},
                        {'address_quantity': 1000000000, 'address': '1_mn6q3dS2EnDUx3bmyWc6D4szJNVGtaR7zc_mtQheFaSfWELRB2MyMBaiWjdDm6ux9Ezns_2', 'dividend_quantity': 1000000000},
                        {'address_quantity': 100000000, 'address': '2MyJHMUenMWonC35Yi6PHC7i2tkS7PuomCy', 'dividend_quantity': 100000000}
                    ],
                    ['only issuer can pay dividends', 'insufficient funds (XCP)'],
                    0)
        }, {
            'in': (ADDR[0], DP['quantity'], 'DIVISIBLE', 'NOASSET', DP['default_block_index']),
            'out': (None, None, ['no such dividend asset, NOASSET.'], 0)
        }, {
            'in': (ADDR[0], 8359090909, 'DIVISIBLE', config.XCP, DP['default_block_index']),
            'out': (100309090908,
                    [
                        {'address': 'mtQheFaSfWELRB2MyMBaiWjdDm6ux9Ezns', 'dividend_quantity': 8359090909, 'address_quantity': 100000000},
                        {'address': '1_mn6q3dS2EnDUx3bmyWc6D4szJNVGtaR7zc_mtQheFaSfWELRB2MyMBaiWjdDm6ux9Ezns_2', 'dividend_quantity': 83590909090, 'address_quantity': 1000000000},
                        {'address': '2MyJHMUenMWonC35Yi6PHC7i2tkS7PuomCy', 'dividend_quantity': 8359090909, 'address_quantity': 100000000},
                    ],
                    ['insufficient funds (XCP)'],
                    0)
        }, {
            'in': (ADDR[2], 100000000, 'DIVIDEND', 'DIVIDEND', DP['default_block_index']),
            'out': (10,
                    [
                        {'address_quantity': 10, 'address': 'mqPCfvqTfYctXMUfmniXeG2nyaN8w6tPmj', 'dividend_quantity': 10},
                    ],
                    ['insufficient funds (XCP)'],
                    20000)
        }, {
            'in': (ADDR[2], 2 ** 63, 'DIVIDEND', 'DIVIDEND', DP['default_block_index']),
            'out': (922337203685,
                    [
                        {'address_quantity': 10, 'address': 'mqPCfvqTfYctXMUfmniXeG2nyaN8w6tPmj', 'dividend_quantity': 922337203685},
                    ],
                    ['integer overflow', 'insufficient funds (DIVIDEND)'],
                    0)
        }],
        'compose': [{
            'in': (ADDR[0], DP['quantity'], 'DIVISIBLE', config.XCP),
            'out': ('mn6q3dS2EnDUx3bmyWc6D4szJNVGtaR7zc', [], b'\x00\x00\x002\x00\x00\x00\x00\x05\xf5\xe1\x00\x00\x00\x00\xa2[\xe3Kf\x00\x00\x00\x00\x00\x00\x00\x01')
        }, {
            'in': (ADDR[0], 1, 'DIVISIBLE', 'PARENT.already.issued'),
            'out': ('mn6q3dS2EnDUx3bmyWc6D4szJNVGtaR7zc', [], bytes.fromhex('000000320000000000000001000000a25be34b6601530821671b1065'))
        }],
        'parse': [{
            'comment': 'dividend 1',
            'in': ({'tx_hash': '450c4ced564fa52a84746ecd79d64db6f124bddee19ff2c3cd926adea673ce4c',
                    'supported': 1,
                    'source': 'mn6q3dS2EnDUx3bmyWc6D4szJNVGtaR7zc',
                    'data': b'\x00\x00\x002\x00\x00\x00\x00\x05\xf5\xe1\x00\x00\x00\x00\xa2[\xe3Kf\x00\x00\x00\x00\x00\x00\x00\x01',
                    'tx_index': 502,
                    'block_hash': '2d62095b10a709084b1854b262de77cb9f4f7cd76ba569657df8803990ffbfc6c12bca3c18a44edae9498e1f0f054072e16eef32dfa5e3dd4be149009115b4b8',
                    'block_index': DP['default_block_index'],
                    'btc_amount': 0,
                    'fee': 10000,
                    'destination': '',
                    'block_time': 155409000
                   },),
            'records': [
                {'table': 'dividends', 'values': {
                    'asset': 'DIVISIBLE',
                    'block_index': DP['default_block_index'],
                    'dividend_asset': config.XCP,
                    'fee_paid': 60000,
                    'quantity_per_unit': 100000000,
                    'source': 'mn6q3dS2EnDUx3bmyWc6D4szJNVGtaR7zc',
                    'status': 'valid',
                    'tx_hash': '450c4ced564fa52a84746ecd79d64db6f124bddee19ff2c3cd926adea673ce4c',
                    'tx_index': 502,
                }},
                {'table': 'credits', 'values': {
                    'address': 'mtQheFaSfWELRB2MyMBaiWjdDm6ux9Ezns',
                    'asset': config.XCP,
                    'block_index': DP['default_block_index'],
                    'calling_function': 'dividend',
                    'event': '450c4ced564fa52a84746ecd79d64db6f124bddee19ff2c3cd926adea673ce4c',
                    'quantity': 100000000,
                }},
                {'table': 'credits', 'values': {
                    'address': '1_mn6q3dS2EnDUx3bmyWc6D4szJNVGtaR7zc_mtQheFaSfWELRB2MyMBaiWjdDm6ux9Ezns_2',
                    'asset': config.XCP,
                    'block_index': DP['default_block_index'],
                    'calling_function': 'dividend',
                    'event': '450c4ced564fa52a84746ecd79d64db6f124bddee19ff2c3cd926adea673ce4c',
                    'quantity': 1000000000,
                }},
                {'table': 'credits', 'values': {
                    'address': '2MyJHMUenMWonC35Yi6PHC7i2tkS7PuomCy',
                    'asset': config.XCP,
                    'block_index': DP['default_block_index'],
                    'calling_function': 'dividend',
                    'event': '450c4ced564fa52a84746ecd79d64db6f124bddee19ff2c3cd926adea673ce4c',
                    'quantity': 100000000,
                }},
                {'table': 'debits', 'values': {
                    'action': 'dividend',
                    'address': 'mn6q3dS2EnDUx3bmyWc6D4szJNVGtaR7zc',
                    'asset': config.XCP,
                    'block_index': DP['default_block_index'],
                    'event': '450c4ced564fa52a84746ecd79d64db6f124bddee19ff2c3cd926adea673ce4c',
                    'quantity': 1200000000,
                }},
                {'table': 'debits', 'values': {
                    'action': 'dividend fee',
                    'address': 'mn6q3dS2EnDUx3bmyWc6D4szJNVGtaR7zc',
                    'asset': config.XCP,
                    'block_index': DP['default_block_index'],
                    'event': '450c4ced564fa52a84746ecd79d64db6f124bddee19ff2c3cd926adea673ce4c',
                    'quantity': 60000,
                }}
            ]
        }, {
            'comment': 'dividend 2',
            'in': ({'tx_index': 502, 'btc_amount': 0, 'block_time': 155409000, 'source': 'mn6q3dS2EnDUx3bmyWc6D4szJNVGtaR7zc', 'tx_hash': '5a36e9d939e70917695065b11b728f7ccbc7b828ae3baca1115885d8889e67c7', 'fee': 10000, 'block_index': DP['default_block_index'], 'block_hash': '2d62095b10a709084b1854b262de77cb9f4f7cd76ba569657df8803990ffbfc6c12bca3c18a44edae9498e1f0f054072e16eef32dfa5e3dd4be149009115b4b8', 'supported': 1, 'destination': '', 'data': b'\x00\x00\x002\x00\x00\x00\x00\x00\x00\x00\x01\x00\x06\xca\xd8\xdc\x7f\x0bf\x00\x00\x00\x00\x00\x00\x00\x01'},),
            'records': [
                {'table': 'dividends', 'values': {
                    'asset': 'NODIVISIBLE',
                    'block_index': DP['default_block_index'],
                    'dividend_asset': config.XCP,
                    'fee_paid': 40000,
                    'quantity_per_unit': 1,
                    'source': 'mn6q3dS2EnDUx3bmyWc6D4szJNVGtaR7zc',
                    'status': 'valid',
                    'tx_hash': '5a36e9d939e70917695065b11b728f7ccbc7b828ae3baca1115885d8889e67c7',
                    'tx_index': 502,
                }},
                {'table': 'credits', 'values': {
                    'address': 'mtQheFaSfWELRB2MyMBaiWjdDm6ux9Ezns',
                    'asset': config.XCP,
                    'block_index': DP['default_block_index'],
                    'calling_function': 'dividend',
                    'event': '5a36e9d939e70917695065b11b728f7ccbc7b828ae3baca1115885d8889e67c7',
                    'quantity': 5,
                    }},
                {'table': 'credits', 'values': {
                    'address': '1_mn6q3dS2EnDUx3bmyWc6D4szJNVGtaR7zc_mtQheFaSfWELRB2MyMBaiWjdDm6ux9Ezns_2',
                    'asset': config.XCP,
                    'block_index': DP['default_block_index'],
                    'calling_function': 'dividend',
                    'event': '5a36e9d939e70917695065b11b728f7ccbc7b828ae3baca1115885d8889e67c7',
                    'quantity': 10,
                    }},
                {'table': 'debits', 'values': {
                    'action': 'dividend',
                    'address': 'mn6q3dS2EnDUx3bmyWc6D4szJNVGtaR7zc',
                    'asset': config.XCP,
                    'block_index': DP['default_block_index'],
                    'event': '5a36e9d939e70917695065b11b728f7ccbc7b828ae3baca1115885d8889e67c7',
                    'quantity': 15,
                }},
                {'table': 'debits', 'values': {
                    'action': 'dividend fee',
                    'address': 'mn6q3dS2EnDUx3bmyWc6D4szJNVGtaR7zc',
                    'asset': config.XCP,
                    'block_index': DP['default_block_index'],
                    'event': '5a36e9d939e70917695065b11b728f7ccbc7b828ae3baca1115885d8889e67c7',
                    'quantity': 40000,
                }}
            ]
        }]
    },
    'order': {
        'validate': [{
            'in': (ADDR[0], 'DIVISIBLE', DP['quantity'], config.XCP, DP['quantity'], 2000, 0, DP['default_block_index']),
            'out': ([])
        }, {
            'in': (P2SH_ADDR[0], 'DIVISIBLE', DP['quantity'], config.XCP, DP['quantity'], 2000, 0, DP['default_block_index']),
            'out': ([])
        }, {
            'in': (ADDR[0], 'DIVISIBLE', DP['quantity'], config.XCP, DP['quantity'], 2000, 0.5, DP['default_block_index']),
            'out': (['fee_required must be in satoshis'])
        }, {
            'in': (ADDR[0], config.BTC, DP['quantity'], config.BTC, DP['quantity'], 2000, 0, DP['default_block_index']),
            'out': (['cannot trade BTC for itself'])
        }, {
            'in': (ADDR[0], 'DIVISIBLE', DP['quantity'] / 3, config.XCP, DP['quantity'], 2000, 0, DP['default_block_index']),
            'out': (['give_quantity must be in satoshis'])
        }, {
            'in': (ADDR[0], 'DIVISIBLE', DP['quantity'], config.XCP, DP['quantity'] / 3, 2000, 0, DP['default_block_index']),
            'out': (['get_quantity must be in satoshis'])
        }, {
            'in': (ADDR[0], 'DIVISIBLE', DP['quantity'], config.XCP, DP['quantity'], 1.5, 0, DP['default_block_index']),
            'out': (['expiration must be expressed as an integer block delta'])
        }, {
            'in': (ADDR[0], 'DIVISIBLE', -DP['quantity'], config.XCP, -DP['quantity'], -2000, -10000, DP['default_block_index']),
            'out': (['non‐positive give quantity', 'non‐positive get quantity', 'negative fee_required', 'negative expiration'])
        }, {
            'in': (ADDR[0], 'DIVISIBLE', 0, config.XCP, DP['quantity'], 2000, 0, DP['default_block_index']),
            'out': (['non‐positive give quantity', 'zero give or zero get'])
        }, {
            'in': (ADDR[0], 'NOASSETA', DP['quantity'], 'NOASSETB', DP['quantity'], 2000, 0, DP['default_block_index']),
            'out': (['no such asset to give (NOASSETA)', 'no such asset to get (NOASSETB)'])
        }, {
            'in': (ADDR[0], 'DIVISIBLE', 2**63 + 10, config.XCP, DP['quantity'], 4 * 2016 + 10, 0, DP['default_block_index']),
            'out': (['integer overflow', 'expiration overflow'])
        }],
        'compose': [{
            'in': (ADDR[0], config.BTC, DP['small'], config.XCP, DP['small'] * 2, DP['expiration'], 0),
            'out': ('mn6q3dS2EnDUx3bmyWc6D4szJNVGtaR7zc', [], b'\x00\x00\x00\n\x00\x00\x00\x00\x00\x00\x00\x00\x00\x00\x00\x00\x02\xfa\xf0\x80\x00\x00\x00\x00\x00\x00\x00\x01\x00\x00\x00\x00\x05\xf5\xe1\x00\x00\n\x00\x00\x00\x00\x00\x00\x00\x00')
        }, {
            'in': (P2SH_ADDR[0], config.BTC, DP['small'], config.XCP, DP['small'] * 2, DP['expiration'], 0),
            'out': (P2SH_ADDR[0], [], b'\x00\x00\x00\n\x00\x00\x00\x00\x00\x00\x00\x00\x00\x00\x00\x00\x02\xfa\xf0\x80\x00\x00\x00\x00\x00\x00\x00\x01\x00\x00\x00\x00\x05\xf5\xe1\x00\x00\n\x00\x00\x00\x00\x00\x00\x00\x00')
        }, {
            'in': (ADDR[0], config.XCP, round(DP['small'] * 2.1), config.BTC, DP['small'], DP['expiration'], DP['fee_required']),
            'out': ('mn6q3dS2EnDUx3bmyWc6D4szJNVGtaR7zc', [], b'\x00\x00\x00\n\x00\x00\x00\x00\x00\x00\x00\x01\x00\x00\x00\x00\x06B,@\x00\x00\x00\x00\x00\x00\x00\x00\x00\x00\x00\x00\x02\xfa\xf0\x80\x00\n\x00\x00\x00\x00\x00\r\xbb\xa0')
        }, {
            'in': (MULTISIGADDR[0], config.BTC, DP['small'], config.XCP, DP['small'] * 2, DP['expiration'], 0),
            'out': ('1_mn6q3dS2EnDUx3bmyWc6D4szJNVGtaR7zc_mtQheFaSfWELRB2MyMBaiWjdDm6ux9Ezns_2', [], b'\x00\x00\x00\n\x00\x00\x00\x00\x00\x00\x00\x00\x00\x00\x00\x00\x02\xfa\xf0\x80\x00\x00\x00\x00\x00\x00\x00\x01\x00\x00\x00\x00\x05\xf5\xe1\x00\x00\n\x00\x00\x00\x00\x00\x00\x00\x00')
        }, {
            'in': (MULTISIGADDR[0], config.XCP, round(DP['small'] * 2.1), config.BTC, DP['small'], DP['expiration'], DP['fee_required']),
            'out': ('1_mn6q3dS2EnDUx3bmyWc6D4szJNVGtaR7zc_mtQheFaSfWELRB2MyMBaiWjdDm6ux9Ezns_2', [], b'\x00\x00\x00\n\x00\x00\x00\x00\x00\x00\x00\x01\x00\x00\x00\x00\x06B,@\x00\x00\x00\x00\x00\x00\x00\x00\x00\x00\x00\x00\x02\xfa\xf0\x80\x00\n\x00\x00\x00\x00\x00\r\xbb\xa0')
        }, {
            'in': (ADDR[0], 'MAXI', 2**63 - 1, config.XCP, DP['quantity'], DP['expiration'], DP['fee_required']),
            'out': ('mn6q3dS2EnDUx3bmyWc6D4szJNVGtaR7zc', [], b'\x00\x00\x00\n\x00\x00\x00\x00\x00\x03:>\x7f\xff\xff\xff\xff\xff\xff\xff\x00\x00\x00\x00\x00\x00\x00\x01\x00\x00\x00\x00\x05\xf5\xe1\x00\x00\n\x00\x00\x00\x00\x00\r\xbb\xa0')
        }, {
            'in': (ADDR[0], 'MAXI', 2**63 - 1, config.XCP, DP['quantity'], DP['expiration'], 2 ** 63),
            'error': (exceptions.ComposeError, "['integer overflow']")
        }, {
            'in': (ADDR[0], 'MAXI', 2**63, config.XCP, DP['quantity'], DP['expiration'], DP['fee_required']),
            'error': (exceptions.ComposeError, 'insufficient funds')
        }, {
            'comment': 'give subasset',
            'in': (ADDR[0], 'PARENT.already.issued', 100000000, config.XCP, DP['small'], DP['expiration'], DP['fee_required']),
            'out': ('mn6q3dS2EnDUx3bmyWc6D4szJNVGtaR7zc', [],
                bytes.fromhex('0000000a01530821671b10650000000005f5e10000000000000000010000000002faf080000a00000000000dbba0'))
        }, {
            'comment': 'get subasset',
            'in': (ADDR[0], config.XCP, DP['small'], 'PARENT.already.issued', 100000000, DP['expiration'], DP['fee_required']),
            'out': ('mn6q3dS2EnDUx3bmyWc6D4szJNVGtaR7zc', [],
                bytes.fromhex('0000000a00000000000000010000000002faf08001530821671b10650000000005f5e100000a00000000000dbba0'))
        }],
        'parse': [{
            'comment': '1',
            'in': ({'destination': None, 'tx_hash': 'db6d9052b576d973196363e11163d492f50926c2f1d1efd67b3d999817b0d04d', 'source': 'mtQheFaSfWELRB2MyMBaiWjdDm6ux9Ezns', 'block_time': 155409000, 'block_index': DP['default_block_index'], 'tx_index': 502,
                    'data': b'\x00\x00\x00\n\x00\x00\x00\xa2[\xe3Kf\x00\x00\x00\x00\x05\xf5\xe1\x00\x00\x00\x00\x00\x00\x00\x00\x01\x00\x00\x00\x00\x05\xf5\xe1\x00\x07\xd0\x00\x00\x00\x00\x00\x00\x00\x00',
                    'fee': 10000, 'btc_amount': None, 'supported': 1, 'block_hash': DP['default_block_hash']},),
            'records': [
                {'table': 'orders', 'values': {
                    'block_index': DP['default_block_index'],
                    'expiration': 2000,
                    'expire_index': DP['default_block_index'] + 2000,
                    'fee_provided': 10000,
                    'fee_provided_remaining': 10000,
                    'fee_required': 0,
                    'fee_required_remaining': 0,
                    'get_asset': config.XCP,
                    'get_quantity': 100000000,
                    'get_remaining': 0,
                    'give_asset': 'DIVISIBLE',
                    'give_quantity': 100000000,
                    'give_remaining': 0,
                    'source': 'mtQheFaSfWELRB2MyMBaiWjdDm6ux9Ezns',
                    'status': 'filled',
                    'tx_hash': 'db6d9052b576d973196363e11163d492f50926c2f1d1efd67b3d999817b0d04d',
                    'tx_index': 502,
                }},
                {'table': 'order_matches', 'values': {
                    'backward_asset': 'DIVISIBLE',
                    'backward_quantity': 100000000,
                    'block_index': DP['default_block_index'],
                    'fee_paid': 0,
                    'forward_asset': config.XCP,
                    'forward_quantity': 100000000,
                    'id': 'b0240284e3e44dfcae7bd3e6ea9d8152f8424bd55659df84c866e07a3f6566f3_db6d9052b576d973196363e11163d492f50926c2f1d1efd67b3d999817b0d04d',
                    'match_expire_index': DP['default_block_index'] + 20,
                    'status': 'completed',
                    'tx0_address': 'mn6q3dS2EnDUx3bmyWc6D4szJNVGtaR7zc',
                    'tx0_block_index': DP['default_block_index'] - 495,
                    'tx0_expiration': 2000,
                    'tx0_hash': 'b0240284e3e44dfcae7bd3e6ea9d8152f8424bd55659df84c866e07a3f6566f3',
                    'tx0_index': 7,
                    'tx1_address': 'mtQheFaSfWELRB2MyMBaiWjdDm6ux9Ezns',
                    'tx1_block_index': DP['default_block_index'],
                    'tx1_expiration': 2000,
                    'tx1_hash': 'db6d9052b576d973196363e11163d492f50926c2f1d1efd67b3d999817b0d04d',
                    'tx1_index': 502,
                }},
                {'table': 'credits', 'values': {
                    'address': 'mtQheFaSfWELRB2MyMBaiWjdDm6ux9Ezns',
                    'asset': config.XCP,
                    'block_index': DP['default_block_index'],
                    'calling_function': 'order match',
                    'event': 'b0240284e3e44dfcae7bd3e6ea9d8152f8424bd55659df84c866e07a3f6566f3_db6d9052b576d973196363e11163d492f50926c2f1d1efd67b3d999817b0d04d',
                    'quantity': 100000000,
                }},
                {'table': 'debits', 'values': {
                    'action': 'open order',
                    'address': 'mtQheFaSfWELRB2MyMBaiWjdDm6ux9Ezns',
                    'asset': 'DIVISIBLE',
                    'block_index': DP['default_block_index'],
                    'event': 'db6d9052b576d973196363e11163d492f50926c2f1d1efd67b3d999817b0d04d',
                    'quantity': 100000000,
                }},
                {'table': 'credits', 'values': {
                    'address': 'mn6q3dS2EnDUx3bmyWc6D4szJNVGtaR7zc',
                    'asset': 'DIVISIBLE',
                    'block_index': DP['default_block_index'],
                    'calling_function': 'order match',
                    'event': 'b0240284e3e44dfcae7bd3e6ea9d8152f8424bd55659df84c866e07a3f6566f3_db6d9052b576d973196363e11163d492f50926c2f1d1efd67b3d999817b0d04d',
                    'quantity': 100000000,
                }},
                {'table': 'credits', 'values': {
                    'address': 'mn6q3dS2EnDUx3bmyWc6D4szJNVGtaR7zc',
                    'asset': config.XCP,
                    'block_index': DP['default_block_index'],
                    'calling_function': 'filled',
                    'event': 'db6d9052b576d973196363e11163d492f50926c2f1d1efd67b3d999817b0d04d',
                    'quantity': 0,
                }},
                {'table': 'credits', 'values': {
                    'address': 'mtQheFaSfWELRB2MyMBaiWjdDm6ux9Ezns',
                    'asset': 'DIVISIBLE',
                    'block_index': DP['default_block_index'],
                    'calling_function': 'filled',
                    'event': 'b0240284e3e44dfcae7bd3e6ea9d8152f8424bd55659df84c866e07a3f6566f3',
                    'quantity': 0,
                }}
            ]
        }, {
            'comment': 'P2SH order',
            'in': ({
                       'block_hash': '2d62095b10a709084b1854b262de77cb9f4f7cd76ba569657df8803990ffbfc6c12bca3c18a44edae9498e1f0f054072e16eef32dfa5e3dd4be149009115b4b8',
                       'block_index': DP['default_block_index'],
                       'block_time': 155409000,
                       'btc_amount': None,
                       'data': b'\x00\x00\x00\n\x00\x00\x00\xa2[\xe3Kf\x00\x00\x00\x00\x05\xf5\xe1\x00\x00\x00\x00\x00\x00\x00\x00\x01\x00\x00\x00\x00\x05\xf5\xe1\x00\x07\xd0\x00\x00\x00\x00\x00\x00\x00\x00',
                       'destination': None,
                       'fee': 10000,
                       'source': P2SH_ADDR[0],
                       'supported': 1,
                       'tx_hash': 'db6d9052b576d973196363e11163d492f50926c2f1d1efd67b3d999817b0d04d',
                       'tx_index': 502,
                   },),
            'records': [
                {'table': 'orders', 'values': {
                    'block_index': DP['default_block_index'],
                    'expiration': 2000,
                    'expire_index': DP['default_block_index'] + 2000,
                    'fee_provided': 10000,
                    'fee_provided_remaining': 10000,
                    'fee_required': 0,
                    'fee_required_remaining': 0,
                    'get_asset': config.XCP,
                    'get_quantity': 100000000,
                    'get_remaining': 0,
                    'give_asset': 'DIVISIBLE',
                    'give_quantity': 100000000,
                    'give_remaining': 0,
                    'source': P2SH_ADDR[0],
                    'status': 'filled',
                    'tx_hash': 'db6d9052b576d973196363e11163d492f50926c2f1d1efd67b3d999817b0d04d',
                    'tx_index': 502,
                }},
                {'table': 'order_matches', 'values': {
                    'backward_asset': 'DIVISIBLE',
                    'backward_quantity': 100000000,
                    'block_index': DP['default_block_index'],
                    'fee_paid': 0,
                    'forward_asset': config.XCP,
                    'forward_quantity': 100000000,
                    'id': 'b0240284e3e44dfcae7bd3e6ea9d8152f8424bd55659df84c866e07a3f6566f3_db6d9052b576d973196363e11163d492f50926c2f1d1efd67b3d999817b0d04d',
                    'match_expire_index': DP['default_block_index'] + 20,
                    'status': 'completed',
                    'tx0_address': 'mn6q3dS2EnDUx3bmyWc6D4szJNVGtaR7zc',
                    'tx0_block_index': DP['default_block_index'] - 495,
                    'tx0_expiration': 2000,
                    'tx0_hash': 'b0240284e3e44dfcae7bd3e6ea9d8152f8424bd55659df84c866e07a3f6566f3',
                    'tx0_index': 7,
                    'tx1_address': P2SH_ADDR[0],
                    'tx1_block_index': DP['default_block_index'],
                    'tx1_expiration': 2000,
                    'tx1_hash': 'db6d9052b576d973196363e11163d492f50926c2f1d1efd67b3d999817b0d04d',
                    'tx1_index': 502,
                }},
                {'table': 'credits', 'values': {
                    'address': P2SH_ADDR[0],
                    'asset': config.XCP,
                    'block_index': DP['default_block_index'],
                    'calling_function': 'order match',
                    'event': 'b0240284e3e44dfcae7bd3e6ea9d8152f8424bd55659df84c866e07a3f6566f3_db6d9052b576d973196363e11163d492f50926c2f1d1efd67b3d999817b0d04d',
                    'quantity': 100000000,
                }},
                {'table': 'debits', 'values': {
                    'action': 'open order',
                    'address': P2SH_ADDR[0],
                    'asset': 'DIVISIBLE',
                    'block_index': DP['default_block_index'],
                    'event': 'db6d9052b576d973196363e11163d492f50926c2f1d1efd67b3d999817b0d04d',
                    'quantity': 100000000,
                }},
                {'table': 'credits', 'values': {
                    'address': 'mn6q3dS2EnDUx3bmyWc6D4szJNVGtaR7zc',
                    'asset': 'DIVISIBLE',
                    'block_index': DP['default_block_index'],
                    'calling_function': 'order match',
                    'event': 'b0240284e3e44dfcae7bd3e6ea9d8152f8424bd55659df84c866e07a3f6566f3_db6d9052b576d973196363e11163d492f50926c2f1d1efd67b3d999817b0d04d',
                    'quantity': 100000000,
                }},
                {'table': 'credits', 'values': {
                    'address': 'mn6q3dS2EnDUx3bmyWc6D4szJNVGtaR7zc',
                    'asset': config.XCP,
                    'block_index': DP['default_block_index'],
                    'calling_function': 'filled',
                    'event': 'db6d9052b576d973196363e11163d492f50926c2f1d1efd67b3d999817b0d04d',
                    'quantity': 0,
                }},
                {'table': 'credits', 'values': {
                    'address': P2SH_ADDR[0],
                    'asset': 'DIVISIBLE',
                    'block_index': DP['default_block_index'],
                    'calling_function': 'filled',
                    'event': 'b0240284e3e44dfcae7bd3e6ea9d8152f8424bd55659df84c866e07a3f6566f3',
                    'quantity': 0,
                }}
            ]
        }, {
            'comment': 'order 2',
            'in': ({'block_hash': '2d62095b10a709084b1854b262de77cb9f4f7cd76ba569657df8803990ffbfc6c12bca3c18a44edae9498e1f0f054072e16eef32dfa5e3dd4be149009115b4b8', 'btc_amount': None, 'tx_index': 502, 'supported': 1, 'source': 'mtQheFaSfWELRB2MyMBaiWjdDm6ux9Ezns', 'fee': 10000, 'block_time': 155409000, 'block_index': DP['default_block_index'], 'tx_hash': 'db6d9052b576d973196363e11163d492f50926c2f1d1efd67b3d999817b0d04d', 'data': b'\x00\x00\x00\n\x00\x00\x00\x00\x00\x00\x00\x00\x00\x00\x00\x00\x00\x0fB@\x00\x00\x00\x00\x00\x00\x00\x01\x00\x00\x00\x00\x05\xf5\xe1\x00\x07\xd0\x00\x00\x00\x00\x00\x00\x00\x00', 'destination': None},),
            'records': [
                {'table': 'orders', 'values': {
                    'block_index': DP['default_block_index'],
                    'expiration': 2000,
                    'expire_index': DP['default_block_index'] + 2000,
                    'fee_provided': 10000,
                    'fee_provided_remaining': 1000,
                    'fee_required': 0,
                    'fee_required_remaining': 0,
                    'get_asset': config.XCP,
                    'get_quantity': 100000000,
                    'get_remaining': 0,
                    'give_asset': config.BTC,
                    'give_quantity': 1000000,
                    'give_remaining': 0,
                    'source': 'mtQheFaSfWELRB2MyMBaiWjdDm6ux9Ezns',
                    'status': 'open',
                    'tx_hash': 'db6d9052b576d973196363e11163d492f50926c2f1d1efd67b3d999817b0d04d',
                    'tx_index': 502,
                }},
                {'table': 'order_matches', 'values': {
                    'backward_asset': config.BTC,
                    'backward_quantity': 1000000,
                    'block_index': DP['default_block_index'],
                    'fee_paid': 9000,
                    'forward_asset': config.XCP,
                    'forward_quantity': 100000000,
                    'id': 'c073532bca106afd5faa1c6fde8d6b4d9cb148a8940fc05a5ba66c7757365145_db6d9052b576d973196363e11163d492f50926c2f1d1efd67b3d999817b0d04d',
                    'match_expire_index': DP['default_block_index'] + 20,
                    'status': 'pending',
                    'tx0_address': 'mn6q3dS2EnDUx3bmyWc6D4szJNVGtaR7zc',
                    'tx0_block_index': DP['default_block_index'] - 491,
                    'tx0_expiration': 2000,
                    'tx0_hash': 'c073532bca106afd5faa1c6fde8d6b4d9cb148a8940fc05a5ba66c7757365145',
                    'tx0_index': 11,
                    'tx1_address': 'mtQheFaSfWELRB2MyMBaiWjdDm6ux9Ezns',
                    'tx1_block_index': DP['default_block_index'],
                    'tx1_expiration': 2000,
                    'tx1_hash': 'db6d9052b576d973196363e11163d492f50926c2f1d1efd67b3d999817b0d04d',
                    'tx1_index': 502,
                }}
            ]
        }, {
            'comment': '3',
            'in': ({'fee': 10000, 'block_time': 155409000, 'tx_hash': 'db6d9052b576d973196363e11163d492f50926c2f1d1efd67b3d999817b0d04d', 'source': 'mtQheFaSfWELRB2MyMBaiWjdDm6ux9Ezns', 'destination': None, 'supported': 1, 'tx_index': 502, 'data': b'\x00\x00\x00\n\x00\x00\x00\x00\x00\x00\x00\x01\x00\x00\x00\x00\x05\xf5\xe1\x00\x00\x00\x00\x00\x00\x00\x00\x00\x00\x00\x00\x00\x00\n,+\x07\xd0\x00\x00\x00\x00\x00\x00\x00\x00', 'block_hash': DP['default_block_hash'], 'btc_amount': None, 'block_index': DP['default_block_index']},),
            'records': [
                {'table': 'orders', 'values': {
                    'block_index': DP['default_block_index'],
                    'expiration': 2000,
                    'expire_index': 312501,
                    'fee_provided': 10000,
                    'fee_provided_remaining': 10000,
                    'fee_required': 0,
                    'fee_required_remaining': 0,
                    'get_asset': config.BTC,
                    'get_quantity': 666666,
                    'get_remaining': 0,
                    'give_asset': config.XCP,
                    'give_quantity': 99999990,
                    'give_remaining': 140,
                    'source': 'mtQheFaSfWELRB2MyMBaiWjdDm6ux9Ezns',
                    'status': 'open',
                    'tx_hash': 'db6d9052b576d973196363e11163d492f50926c2f1d1efd67b3d999817b0d04d',
                    'tx_index': 502,
                }},
                {'table': 'order_matches', 'values': {
                    'backward_asset': config.XCP,
                    'backward_quantity': 99999850,
                    'block_index': DP['default_block_index'],
                    'fee_paid': 0,
                    'forward_asset': config.BTC,
                    'forward_quantity': 666666,
                    'id': '601cf81f77b46d4921ccd22a1156d8ca75bd7106570d9514101934e5ca644f3e_db6d9052b576d973196363e11163d492f50926c2f1d1efd67b3d999817b0d04d',
                    'match_expire_index': DP['default_block_index'] + 20,
                    'status': 'pending',
                    'tx0_address': 'mn6q3dS2EnDUx3bmyWc6D4szJNVGtaR7zc',
                    'tx0_block_index': 310011,
                    'tx0_expiration': 2000,
                    'tx0_hash': '601cf81f77b46d4921ccd22a1156d8ca75bd7106570d9514101934e5ca644f3e',
                    'tx0_index': 12,
                    'tx1_address': 'mtQheFaSfWELRB2MyMBaiWjdDm6ux9Ezns',
                    'tx1_block_index': DP['default_block_index'],
                    'tx1_expiration': 2000,
                    'tx1_hash': 'db6d9052b576d973196363e11163d492f50926c2f1d1efd67b3d999817b0d04d',
                    'tx1_index': 502,
                }},
                {'table': 'debits', 'values': {
                    'action': 'open order',
                    'address': 'mtQheFaSfWELRB2MyMBaiWjdDm6ux9Ezns',
                    'asset': config.XCP,
                    'block_index': DP['default_block_index'],
                    'event': 'db6d9052b576d973196363e11163d492f50926c2f1d1efd67b3d999817b0d04d',
                    'quantity': 99999990,
                }}
            ]
        }, {
            'comment': 'order 3',
            'in': ({'block_time': 155409000, 'destination': None, 'btc_amount': None, 'tx_hash': 'db6d9052b576d973196363e11163d492f50926c2f1d1efd67b3d999817b0d04d', 'data': b'\x00\x00\x00\n\x00\x00\x00\x00\x00\x00\x00\x01\x00\x00\x00\x00\x05\xf5\xe1\x00\x00\x00\x00\x00\x00\x00\x00\x00\x00\x00\x00\x00\x00\x1e\x84\x80\x07\xd0\x00\x00\x00\x00\x00\x00\x00\x00', 'supported': 1, 'fee': 10000, 'source': 'mtQheFaSfWELRB2MyMBaiWjdDm6ux9Ezns', 'tx_index': 502, 'block_index': DP['default_block_index'], 'block_hash': '2d62095b10a709084b1854b262de77cb9f4f7cd76ba569657df8803990ffbfc6c12bca3c18a44edae9498e1f0f054072e16eef32dfa5e3dd4be149009115b4b8'},),
            'records': [
                {'table': 'orders', 'values': {
                    'block_index': DP['default_block_index'],
                    'expiration': 2000,
                    'expire_index': 312501,
                    'fee_provided': 10000,
                    'fee_provided_remaining': 10000,
                    'fee_required': 0,
                    'fee_required_remaining': 0,
                    'get_asset': config.BTC,
                    'get_quantity': 1999999,
                    'get_remaining': 1999999,
                    'give_asset': config.XCP,
                    'give_quantity': 99999990,
                    'give_remaining': 99999990,
                    'source': 'mtQheFaSfWELRB2MyMBaiWjdDm6ux9Ezns',
                    'status': 'open',
                    'tx_hash': 'db6d9052b576d973196363e11163d492f50926c2f1d1efd67b3d999817b0d04d',
                    'tx_index': 502,
                }},
                {'table': 'debits', 'values': {
                    'action': 'open order',
                    'address': 'mtQheFaSfWELRB2MyMBaiWjdDm6ux9Ezns',
                    'asset': config.XCP,
                    'block_index': DP['default_block_index'],
                    'event': 'db6d9052b576d973196363e11163d492f50926c2f1d1efd67b3d999817b0d04d',
                    'quantity': 99999990,
                }}
           ]
        }, {
            'comment': '5',
            'in': ({'data': b'\x00\x00\x00\n\x00\x00\x00\x00\x00\x00\x00\x00\x00\x00\x00\x00\x00\x07\xa1 \x00\x00\x00\x00\x00\x00\x00\x01\x00\x00\x00\x00\x05\xf5\xe1\x00\x07\xd0\x00\x00\x00\x00\x00\x00\x00\x00', 'tx_index': 502, 'destination': None, 'block_index': DP['default_block_index'], 'tx_hash': 'db6d9052b576d973196363e11163d492f50926c2f1d1efd67b3d999817b0d04d', 'btc_amount': None, 'block_time': 155409000, 'supported': 1, 'fee': 1000000, 'block_hash': DP['default_block_hash'], 'source': 'mtQheFaSfWELRB2MyMBaiWjdDm6ux9Ezns'},),
            'records': [
                {'table': 'orders', 'values': {
                    'block_index': DP['default_block_index'],
                    'expiration': 2000,
                    'expire_index': DP['default_block_index'] + 2000,
                    'fee_provided': 1000000,
                    'fee_provided_remaining': 1000000,
                    'fee_required': 0,
                    'fee_required_remaining': 0,
                    'get_asset': config.XCP,
                    'get_quantity': 100000000,
                    'get_remaining': 100000000,
                    'give_asset': config.BTC,
                    'give_quantity': 500000,
                    'give_remaining': 500000,
                    'source': 'mtQheFaSfWELRB2MyMBaiWjdDm6ux9Ezns',
                    'status': 'open',
                    'tx_hash': 'db6d9052b576d973196363e11163d492f50926c2f1d1efd67b3d999817b0d04d',
                    'tx_index': 502,
                }}
            ]
        }, {
            'comment': 'order 4',
            'in': ({'block_hash': '2d62095b10a709084b1854b262de77cb9f4f7cd76ba569657df8803990ffbfc6c12bca3c18a44edae9498e1f0f054072e16eef32dfa5e3dd4be149009115b4b8', 'btc_amount': None, 'tx_index': 502, 'supported': 1, 'source': 'mtQheFaSfWELRB2MyMBaiWjdDm6ux9Ezns', 'fee': 10000, 'block_time': 155409000, 'block_index': DP['default_block_index'], 'tx_hash': 'db6d9052b576d973196363e11163d492f50926c2f1d1efd67b3d999817b0d04d', 'data': b'\x00\x00\x00\n\x00\x00\x00\x00\x00 foo\x00\x00\x00\x00\x00\x00\x00\x00\x00\x00\x00\x00\x00\x00\x00\x00\x00\x00\x00\x00\x00\x00\x00\xe1\x00\x07\xd0\x00\x00\x00\x00\x00\x00\x00\x00', 'destination': None},),
            'records': [
                {'table': 'orders', 'values': {
                    'block_index': DP['default_block_index'],
                    'expiration': 0,
                    'expire_index': DP['default_block_index'],
                    'fee_provided': 10000,
                    'fee_provided_remaining': 10000,
                    'fee_required': 0,
                    'fee_required_remaining': 0,
                    'get_asset': '0',
                    'get_quantity': 0,
                    'get_remaining': 0,
                    'give_asset': '0',
                    'give_quantity': 0,
                    'give_remaining': 0,
                    'source': 'mtQheFaSfWELRB2MyMBaiWjdDm6ux9Ezns',
                    'status': 'invalid: could not unpack',
                    'tx_hash': 'db6d9052b576d973196363e11163d492f50926c2f1d1efd67b3d999817b0d04d',
                    'tx_index': 502,
                }},
            ]
        }, {
            'comment': '7',
            'in': ({'btc_amount': None, 'block_time': 155409000, 'tx_hash': 'db6d9052b576d973196363e11163d492f50926c2f1d1efd67b3d999817b0d04d', 'tx_index': 502, 'supported': 1, 'source': 'mn6q3dS2EnDUx3bmyWc6D4szJNVGtaR7zc', 'block_hash': DP['default_block_hash'], 'destination': None, 'block_index': DP['default_block_index'], 'data': b'\x00\x00\x00\n\x00\x06\xca\xd8\xdc\x7f\x0bf\x00\x00\x00\x00\x00\x00\x01\xf4\x00\x00\x00\x00\x00\x00\x00\x01\x00\x00\x00\x00\x05\xf5\xe1\x00\x07\xd0\x00\x00\x00\x00\x00\x00\x00\x00', 'fee': 10000},),
            'records': [
                {'table': 'orders', 'values': {
                    'block_index': DP['default_block_index'],
                    'expiration': 2000,
                    'expire_index': DP['default_block_index'] + 2000,
                    'fee_provided': 10000,
                    'fee_provided_remaining': 10000,
                    'fee_required': 0,
                    'fee_required_remaining': 0,
                    'get_asset': config.XCP,
                    'get_quantity': 100000000,
                    'get_remaining': 100000000,
                    'give_asset': 'NODIVISIBLE',
                    'give_quantity': 500,
                    'give_remaining': 500,
                    'source': 'mn6q3dS2EnDUx3bmyWc6D4szJNVGtaR7zc',
                    'status': 'open',
                    'tx_hash': 'db6d9052b576d973196363e11163d492f50926c2f1d1efd67b3d999817b0d04d',
                    'tx_index': 502,
                }},
                {'table': 'debits', 'values': {
                    'action': 'open order',
                    'address': 'mn6q3dS2EnDUx3bmyWc6D4szJNVGtaR7zc',
                    'asset': 'NODIVISIBLE',
                    'block_index': DP['default_block_index'],
                    'event': 'db6d9052b576d973196363e11163d492f50926c2f1d1efd67b3d999817b0d04d',
                    'quantity': 500,
                }}
            ]
        }, {
            'comment': 'order 5',
            'in': ({'block_index': DP['default_block_index'], 'data': b'\x00\x00\x00\n\x00\x00\x00\x00\x00\x00\x00\x00\x00\x00\x00\x00\x02\xfa\xf0\x80\x00\x00\x00\x00\x00\x00\x00\x01\x00\x00\x00\x00\x05\xf5\xe1\x00\x00\n\x00\x00\x00\x00\x00\x00\x00\x00', 'tx_hash': 'db6d9052b576d973196363e11163d492f50926c2f1d1efd67b3d999817b0d04d', 'block_hash': '2d62095b10a709084b1854b262de77cb9f4f7cd76ba569657df8803990ffbfc6c12bca3c18a44edae9498e1f0f054072e16eef32dfa5e3dd4be149009115b4b8', 'destination': '', 'fee': 10000, 'tx_index': 502, 'supported': 1, 'source': '1_mn6q3dS2EnDUx3bmyWc6D4szJNVGtaR7zc_mtQheFaSfWELRB2MyMBaiWjdDm6ux9Ezns_2', 'block_time': 155409000, 'btc_amount': 0},),
            'records': [
                {'table': 'orders', 'values': {
                    'block_index': DP['default_block_index'],
                    'expiration': 10,
                    'expire_index': DP['default_block_index'] + 10,
                    'fee_provided': 10000,
                    'fee_provided_remaining': 1000,
                    'fee_required': 0,
                    'fee_required_remaining': 0,
                    'get_asset': config.XCP,
                    'get_quantity': 100000000,
                    'get_remaining': 0,
                    'give_asset': config.BTC,
                    'give_quantity': 50000000,
                    'give_remaining': 49000000,
                    'source': '1_mn6q3dS2EnDUx3bmyWc6D4szJNVGtaR7zc_mtQheFaSfWELRB2MyMBaiWjdDm6ux9Ezns_2',
                    'status': 'open',
                    'tx_hash': 'db6d9052b576d973196363e11163d492f50926c2f1d1efd67b3d999817b0d04d',
                    'tx_index': 502,
                }},
                {'table': 'order_matches', 'values': {
                    'backward_asset': config.BTC,
                    'backward_quantity': 1000000,
                    'block_index': DP['default_block_index'],
                    'fee_paid': 9000,
                    'forward_asset': config.XCP,
                    'forward_quantity': 100000000,
                    'id': 'c073532bca106afd5faa1c6fde8d6b4d9cb148a8940fc05a5ba66c7757365145_db6d9052b576d973196363e11163d492f50926c2f1d1efd67b3d999817b0d04d',
                    'match_expire_index': DP['default_block_index'] + 20,
                    'status': 'pending',
                    'tx0_address': 'mn6q3dS2EnDUx3bmyWc6D4szJNVGtaR7zc',
                    'tx0_block_index': DP['default_block_index'] - 491,
                    'tx0_expiration': 2000,
                    'tx0_hash': 'c073532bca106afd5faa1c6fde8d6b4d9cb148a8940fc05a5ba66c7757365145',
                    'tx0_index': 11,
                    'tx1_address': '1_mn6q3dS2EnDUx3bmyWc6D4szJNVGtaR7zc_mtQheFaSfWELRB2MyMBaiWjdDm6ux9Ezns_2',
                    'tx1_block_index': DP['default_block_index'],
                    'tx1_expiration': 10,
                    'tx1_hash': 'db6d9052b576d973196363e11163d492f50926c2f1d1efd67b3d999817b0d04d',
                    'tx1_index': 502,
                }}
            ]
        }, {
            'comment': 'order 6',
            'in': ({'block_index': DP['default_block_index'], 'data': b'\x00\x00\x00\n\x00\x00\x00\x00\x00\x00\x00\x00\x00\x00\x00\x00\x02\xfa\xf0\x80\x00\x00\x00\x00\x00\x00\x00\x01\x00\x00\x00\x00\x05\xf5\xe1\x00\x00\n\x00\x00\x00\x00\x00\x00\x00\x00', 'tx_hash': 'db6d9052b576d973196363e11163d492f50926c2f1d1efd67b3d999817b0d04d', 'block_hash': '2d62095b10a709084b1854b262de77cb9f4f7cd76ba569657df8803990ffbfc6c12bca3c18a44edae9498e1f0f054072e16eef32dfa5e3dd4be149009115b4b8', 'destination': '', 'fee': 10000, 'tx_index': 502, 'supported': 1, 'source': '1_mn6q3dS2EnDUx3bmyWc6D4szJNVGtaR7zc_mtQheFaSfWELRB2MyMBaiWjdDm6ux9Ezns_2', 'block_time': 155409000, 'btc_amount': 0},),
            'records': [
                {'table': 'orders', 'values': {
                    'block_index': DP['default_block_index'],
                    'expiration': 10,
                    'expire_index': DP['default_block_index'] + 10,
                    'fee_provided': 10000,
                    'fee_provided_remaining': 1000,
                    'fee_required': 0,
                    'fee_required_remaining': 0,
                    'get_asset': config.XCP,
                    'get_quantity': 100000000,
                    'get_remaining': 0,
                    'give_asset': config.BTC,
                    'give_quantity': 50000000,
                    'give_remaining': 49000000,
                    'source': '1_mn6q3dS2EnDUx3bmyWc6D4szJNVGtaR7zc_mtQheFaSfWELRB2MyMBaiWjdDm6ux9Ezns_2',
                    'status': 'open',
                    'tx_hash': 'db6d9052b576d973196363e11163d492f50926c2f1d1efd67b3d999817b0d04d',
                    'tx_index': 502,
                }},
                {'table': 'order_matches', 'values': {
                    'backward_asset': config.BTC,
                    'backward_quantity': 1000000,
                    'block_index': DP['default_block_index'],
                    'fee_paid': 9000,
                    'forward_asset': config.XCP,
                    'forward_quantity': 100000000,
                    'id': 'c073532bca106afd5faa1c6fde8d6b4d9cb148a8940fc05a5ba66c7757365145_db6d9052b576d973196363e11163d492f50926c2f1d1efd67b3d999817b0d04d',
                    'match_expire_index': DP['default_block_index'] + 20,
                    'status': 'pending',
                    'tx0_address': 'mn6q3dS2EnDUx3bmyWc6D4szJNVGtaR7zc',
                    'tx0_block_index': DP['default_block_index'] - 491,
                    'tx0_expiration': 2000,
                    'tx0_hash': 'c073532bca106afd5faa1c6fde8d6b4d9cb148a8940fc05a5ba66c7757365145',
                    'tx0_index': 11,
                    'tx1_address': '1_mn6q3dS2EnDUx3bmyWc6D4szJNVGtaR7zc_mtQheFaSfWELRB2MyMBaiWjdDm6ux9Ezns_2',
                    'tx1_block_index': DP['default_block_index'],
                    'tx1_expiration': 10,
                    'tx1_hash': 'db6d9052b576d973196363e11163d492f50926c2f1d1efd67b3d999817b0d04d',
                    'tx1_index': 502,
                }}
            ]
        }, {
            'comment': 'order 7',
            'in': ({'fee': 10000, 'btc_amount': 0, 'tx_hash': 'db6d9052b576d973196363e11163d492f50926c2f1d1efd67b3d999817b0d04d', 'tx_index': 502, 'block_hash': '2d62095b10a709084b1854b262de77cb9f4f7cd76ba569657df8803990ffbfc6c12bca3c18a44edae9498e1f0f054072e16eef32dfa5e3dd4be149009115b4b8', 'source': '1_mn6q3dS2EnDUx3bmyWc6D4szJNVGtaR7zc_mtQheFaSfWELRB2MyMBaiWjdDm6ux9Ezns_2', 'supported': 1, 'block_time': 155409000, 'block_index': DP['default_block_index'], 'data': b'\x00\x00\x00\n\x00\x00\x00\x00\x00\x00\x00\x01\x00\x00\x00\x00\x06B,@\x00\x00\x00\x00\x00\x00\x00\x00\x00\x00\x00\x00\x02\xfa\xf0\x80\x00\n\x00\x00\x00\x00\x00\r\xbb\xa0', 'destination': ''},),
            'records': [
                {'table': 'orders', 'values': {
                    'block_index': DP['default_block_index'],
                    'expire_index': DP['default_block_index'] + 10,
                    'fee_provided': 10000,
                    'fee_provided_remaining': 10000,
                    'fee_required': 900000,
                    'fee_required_remaining': 900000,
                    'get_asset': config.BTC,
                    'get_quantity': 50000000,
                    'get_remaining': 50000000,
                    'give_asset': config.XCP,
                    'give_quantity': 105000000,
                    'give_remaining': 105000000,
                    'source': '1_mn6q3dS2EnDUx3bmyWc6D4szJNVGtaR7zc_mtQheFaSfWELRB2MyMBaiWjdDm6ux9Ezns_2',
                    'status': 'open',
                    'tx_hash': 'db6d9052b576d973196363e11163d492f50926c2f1d1efd67b3d999817b0d04d',
                    'tx_index': 502, 'expiration': 10,
                }},
                {'table': 'debits', 'values': {
                    'action': 'open order',
                    'address': '1_mn6q3dS2EnDUx3bmyWc6D4szJNVGtaR7zc_mtQheFaSfWELRB2MyMBaiWjdDm6ux9Ezns_2',
                    'asset': config.XCP, 'quantity': 105000000,
                    'block_index': DP['default_block_index'],
                    'event': 'db6d9052b576d973196363e11163d492f50926c2f1d1efd67b3d999817b0d04d',
                }}
            ]
        }, {
            'comment': 'order 8',
            'in': ({'btc_amount': 0, 'fee': 10000, 'source': 'mn6q3dS2EnDUx3bmyWc6D4szJNVGtaR7zc', 'destination': '', 'tx_hash': '0ec7da68a67e165693afd6c97566f8f509d302bceec8d1be0100335718a40fe5', 'tx_index': 502, 'data': b'\x00\x00\x00\n\x00\x00\x00\x00\x00\x03:>\x7f\xff\xff\xff\xff\xff\xff\xff\x00\x00\x00\x00\x00\x00\x00\x01\x00\x00\x00\x00\x05\xf5\xe1\x00\x00\n\x00\x00\x00\x00\x00\r\xbb\xa0', 'block_hash': '2d62095b10a709084b1854b262de77cb9f4f7cd76ba569657df8803990ffbfc6c12bca3c18a44edae9498e1f0f054072e16eef32dfa5e3dd4be149009115b4b8', 'supported': 1, 'block_time': 155409000, 'block_index': DP['default_block_index']},),
            'records': [
                {'table': 'orders', 'values': {
                    'block_index': DP['default_block_index'],
                    'expiration': 10,
                    'expire_index': DP['default_block_index'] + 10,
                    'fee_provided': 10000,
                    'fee_provided_remaining': 10000,
                    'fee_required': 900000,
                    'fee_required_remaining': 900000,
                    'get_asset': config.XCP,
                    'get_quantity': 100000000,
                    'get_remaining': 100000000,
                    'give_asset': 'MAXI',
                    'give_quantity': 9223372036854775807,
                    'give_remaining': 9223372036854775807,
                    'source': 'mn6q3dS2EnDUx3bmyWc6D4szJNVGtaR7zc',
                    'status': 'open',
                    'tx_hash': '0ec7da68a67e165693afd6c97566f8f509d302bceec8d1be0100335718a40fe5',
                    'tx_index': 502,
                }},
                {'table': 'debits', 'values': {
                    'action': 'open order',
                    'address': 'mn6q3dS2EnDUx3bmyWc6D4szJNVGtaR7zc',
                    'asset': 'MAXI',
                    'block_index': DP['default_block_index'],
                    'event': '0ec7da68a67e165693afd6c97566f8f509d302bceec8d1be0100335718a40fe5',
                    'quantity': 9223372036854775807,
                }}
            ]
        }, {
            'comment': "order shouldn't be inserted because fee_required is > MAX_INT",
            'in': ({'btc_amount': 0, 'fee': 10000, 'source': 'mn6q3dS2EnDUx3bmyWc6D4szJNVGtaR7zc', 'destination': '',
                    'tx_hash': '0ec7da68a67e165693afd6c97566f8f509d302bceec8d1be0100335718a40fe5', 'tx_index': 502,
                    'data': b'\x00\x00\x00\n\x00\x00\x00\x00\x00\x03:>\x7f\xff\xff\xff\xff\xff\xff\xff\x00\x00\x00\x00\x00\x00\x00\x01\x00\x00\x00\x00\x05\xf5\xe1\x00\x00\n\x80\x00\x00\x00\x00\x00\x00\x00',
                    'block_hash': '2d62095b10a709084b1854b262de77cb9f4f7cd76ba569657df8803990ffbfc6c12bca3c18a44edae9498e1f0f054072e16eef32dfa5e3dd4be149009115b4b8', 'supported': 1, 'block_time': 155409000, 'block_index': DP['default_block_index']},),
            'records': [
                {'not': True,  # NOT
                 'table': 'orders', 'values': {
                    'tx_hash': '0ec7da68a67e165693afd6c97566f8f509d302bceec8d1be0100335718a40fe5'
                }},
            ]
        }],
        'expire': [{
            'in': (DP['default_block_index'] - 1,),
            'out': None
        }]
    },
    'sweep': {
        'validate': [
            {
                'in': (ADDR[6], ADDR[5], 1, None, DP['burn_start']),
                'out': []
            },
            {
                'in': (ADDR[6], ADDR[5], 2, None, DP['burn_start']),
                'out': []
            },
            {
                'in': (ADDR[6], ADDR[5], 3, None, DP['burn_start']),
                'out': []
            },
            {
                'in': (ADDR[6], ADDR[5], 1, 'test', DP['burn_start']),
                'out': []
            },
            {
                'in': (ADDR[6], ADDR[5], 1, b'test', DP['burn_start']),
                'out': []
            },
            {
                'in': (ADDR[6], ADDR[5], 0, None, DP['burn_start']),
                'out': ['must specify which kind of transfer in flags']
            },
            {
                'in': (ADDR[6], ADDR[6], 1, None, DP['burn_start']),
                'out': ['destination cannot be the same as source']
            },
            {
                'in': (ADDR[6], ADDR[5], 8, None, DP['burn_start']),
                'out': ['invalid flags 8']
            },
            {
                'in': (ADDR[6], ADDR[5], 1, '012345678900123456789001234567890012345', DP['burn_start']),
                'out': ['memo too long']
            },
            {
                'in': (ADDR[7], ADDR[5], 1, None, DP['burn_start']),
                'out': ['insufficient XCP balance for sweep. Need 0.5 XCP for antispam fee']
            },
            {
                'in': (ADDR[8], ADDR[5], 1, None, DP['burn_start']),
                'out': ['insufficient XCP balance for sweep. Need 0.5 XCP for antispam fee']
            }
        ],
        'compose': [
            {
                'in': (ADDR[6], ADDR[5], 1, None),
                'out': ('mwtPsLQxW9xpm7gdLmwWvJK5ABdPUVJm42', [], b'\x00\x00\x00\x03o\x9c\x8d\x1fT\x05E\x1d\xe6\x07\x0b\xf1\xdb\x86\xabj\xcc\xb4\x95\xb6%\x01')
            },
            {
                'in': (ADDR[6], ADDR[5], 2, None),
                'out': ('mwtPsLQxW9xpm7gdLmwWvJK5ABdPUVJm42', [], b'\x00\x00\x00\x03o\x9c\x8d\x1fT\x05E\x1d\xe6\x07\x0b\xf1\xdb\x86\xabj\xcc\xb4\x95\xb6%\x02')
            },
            {
                'in': (ADDR[6], ADDR[5], 3, None),
                'out': ('mwtPsLQxW9xpm7gdLmwWvJK5ABdPUVJm42', [], b'\x00\x00\x00\x03o\x9c\x8d\x1fT\x05E\x1d\xe6\x07\x0b\xf1\xdb\x86\xabj\xcc\xb4\x95\xb6%\x03')
            },
            {
                'in': (ADDR[6], ADDR[5], 3, 'test'),
                'out': ('mwtPsLQxW9xpm7gdLmwWvJK5ABdPUVJm42', [], b'\x00\x00\x00\x03o\x9c\x8d\x1fT\x05E\x1d\xe6\x07\x0b\xf1\xdb\x86\xabj\xcc\xb4\x95\xb6%\x03test')
            },
            {
                'in': (ADDR[6], ADDR[5], 7, 'cafebabe'),
                'out': ('mwtPsLQxW9xpm7gdLmwWvJK5ABdPUVJm42', [], b'\x00\x00\x00\x03o\x9c\x8d\x1fT\x05E\x1d\xe6\x07\x0b\xf1\xdb\x86\xabj\xcc\xb4\x95\xb6%\x07\xca\xfe\xba\xbe')
            },
            {
                'in': (ADDR[8], ADDR[5], 1, None),
                'error': (exceptions.ComposeError, "['insufficient XCP balance for sweep. Need 0.5 XCP for antispam fee']")
            }
        ],
        'unpack': [
            {
                'in': (b'o\x9c\x8d\x1fT\x05E\x1d\xe6\x07\x0b\xf1\xdb\x86\xabj\xcc\xb4\x95\xb6%\x01', DP['default_block_index']),
                'out': {
                    'destination': ADDR[5],
                    'flags': 1,
                    'memo': None
                }
            },
            {
                'in': (b'o\x9c\x8d\x1fT\x05E\x1d\xe6\x07\x0b\xf1\xdb\x86\xabj\xcc\xb4\x95\xb6%\x02', DP['default_block_index']),
                'out': {
                    'destination': ADDR[5],
                    'flags': 2,
                    'memo': None
                }
            },
            {
                'in': (b'o\x9c\x8d\x1fT\x05E\x1d\xe6\x07\x0b\xf1\xdb\x86\xabj\xcc\xb4\x95\xb6%\x03test', DP['default_block_index']),
                'out': {
                    'destination': ADDR[5],
                    'flags': 3,
                    'memo': 'test'
                }
            },
            {
                'in': (b'o\x9c\x8d\x1fT\x05E\x1d\xe6\x07\x0b\xf1\xdb\x86\xabj\xcc\xb4\x95\xb6%\x07\xca\xfe\xba\xbe', DP['default_block_index']),
                'out': {
                    'destination': ADDR[5],
                    'flags': 7,
                    'memo': b'\xca\xfe\xba\xbe'
                }
            }
        ],
        'parse': [
            {
                'mock_protocol_changes': { 'sweep_send': True },
                'in': (
                    {
                        'tx_hash': 'db6d9052b576d973196363e11163d492f50926c2f1d1efd67b3d999817b0d04d',
                        'source': ADDR[6], 'supported': 1, 'block_index': DP['default_block_index'],
                        'fee': 10000, 'block_time': 155409000, 'block_hash': DP['default_block_hash'],
                        'btc_amount': 17630, 'tx_index': 503, 'destination': ADDR[5],
                        'data': b'\x00\x00\x00\x03o\x9c\x8d\x1fT\x05E\x1d\xe6\x07\x0b\xf1\xdb\x86\xabj\xcc\xb4\x95\xb6%\x01'
                    },
                ),
                'records': [
                    {'table': 'sweeps', 'values': {
                        'block_index': DP['default_block_index'],
                        'destination': ADDR[5],
                        'source': ADDR[6],
                        'status': 'valid',
                        'flags': 1,
                        'tx_hash': 'db6d9052b576d973196363e11163d492f50926c2f1d1efd67b3d999817b0d04d',
                        'tx_index': 503,
                    }},
                    {'table': 'credits', 'values': {
                        'address': ADDR[5],
                        'asset': 'XCP',
                        'block_index': DP['default_block_index'],
                        'calling_function': 'sweep',
                        'event': 'db6d9052b576d973196363e11163d492f50926c2f1d1efd67b3d999817b0d04d',
                        'quantity': 92899122099,
                    }},
                    {'table': 'debits', 'values': {
                        'action': 'sweep',
                        'address': ADDR[6],
                        'asset': 'XCP',
                        'block_index': DP['default_block_index'],
                        'event': 'db6d9052b576d973196363e11163d492f50926c2f1d1efd67b3d999817b0d04d',
                        'quantity': 92899122099,
                    }},
                    {'table': 'credits', 'values': {
                        'address': ADDR[5],
                        'asset': 'LOCKEDPREV',
                        'block_index': DP['default_block_index'],
                        'calling_function': 'sweep',
                        'event': 'db6d9052b576d973196363e11163d492f50926c2f1d1efd67b3d999817b0d04d',
                        'quantity': 1000,
                    }},
                    {'table': 'debits', 'values': {
                        'action': 'sweep',
                        'address': ADDR[6],
                        'asset': 'LOCKEDPREV',
                        'block_index': DP['default_block_index'],
                        'event': 'db6d9052b576d973196363e11163d492f50926c2f1d1efd67b3d999817b0d04d',
                        'quantity': 1000,
                    }}
                ]
            },
            {
                'mock_protocol_changes': { 'sweep_send': True },
                'in': (
                    {
                        'tx_hash': 'db6d9052b576d973196363e11163d492f50926c2f1d1efd67b3d999817b0d04d',
                        'source': ADDR[6], 'supported': 1, 'block_index': DP['default_block_index'],
                        'fee': 10000, 'block_time': 155409000, 'block_hash': DP['default_block_hash'],
                        'btc_amount': 17630, 'tx_index': 503, 'destination': ADDR[5],
                        'data': b'\x00\x00\x00\x03o\x9c\x8d\x1fT\x05E\x1d\xe6\x07\x0b\xf1\xdb\x86\xabj\xcc\xb4\x95\xb6%\x02'
                    },
                ),
                'records': [
                    {'table': 'sweeps', 'values': {
                        'block_index': DP['default_block_index'],
                        'destination': ADDR[5],
                        'source': ADDR[6],
                        'status': 'valid',
                        'flags': 2,
                        'tx_hash': 'db6d9052b576d973196363e11163d492f50926c2f1d1efd67b3d999817b0d04d',
                        'tx_index': 503,
                    }},
                    {'table': 'issuances', 'values': {
                        'quantity': 0,
                        'asset_longname': None,
                        'issuer': ADDR[5],
                        'status': 'valid',
                        'locked': 0,
                        'asset': 'LOCKEDPREV',
                        'fee_paid': 0,
                        'callable': 0, 'call_date': 0, 'call_price': 0.0,
                        'tx_hash': 'db6d9052b576d973196363e11163d492f50926c2f1d1efd67b3d999817b0d04d',
                        'description': 'changed',
                        'divisible': 1,
                        'source': ADDR[6],
                        'block_index': 310501,
                        'tx_index': 503,
                        'transfer': True}}
                ]
            }
        ]
    },
    'dispenser': {
        'validate': [
            {
                'in': (ADDR[0], config.XCP, 100, 100, 100, 0, DP['burn_start']),
                'out': (1, None)
            },
            {
                'in': (ADDR[0], config.XCP, 200, 100, 100, 0, DP['burn_start']),
                'out': (None, ['escrow_quantity must be greater or equal than give_quantity'])
            },
            {
                'in': (ADDR[0], config.BTC, 100, 100, 100, 0, DP['burn_start']),
                'out': (None, ['cannot dispense %s' % config.BTC])
            },
            {
                'in': (ADDR[0], config.XCP, 100, 100, 100, 5, DP['burn_start']),
                'out': (None, ['invalid status 5'])
            },
            {
                'in': (ADDR[0], 'PARENT', 100, 1000000000, 100, 0, DP['burn_start']),
                'out': (None, ["address doesn't has enough balance of PARENT (100000000 < 1000000000)"])
            },
            {
                'in': (ADDR[5], config.XCP, 100, 100, 120, 0, DP['burn_start']),
                'out': (None, ['address has a dispenser already opened for asset %s with a different mainchainrate' % config.XCP])
            },
            {
                'in': (ADDR[5], config.XCP, 120, 120, 100, 0, DP['burn_start']),
                'out': (None, ['address has a dispenser already opened for asset %s with a different give_quantity' % config.XCP])
            },
            {
                'in': (ADDR[0], 'PARENT', 0, 0, 0, 10, DP['burn_start']),
                'out': (None, ['address doesnt has an open dispenser for asset PARENT'])
            }
        ],
        'compose': [
            {
                'in': (ADDR[0], config.XCP, 100, 100, 100, 0),
                'out': (ADDR[0], [], b'\x00\x00\x00\x0c\x00\x00\x00\x00\x00\x00\x00\x01\x00\x00\x00\x00\x00\x00\x00d\x00\x00\x00\x00\x00\x00\x00d\x00\x00\x00\x00\x00\x00\x00d\x00')
            },
            {
                'in': (ADDR[5], config.XCP, 0, 0, 0, 10),
                'out': (ADDR[5], [], b'\x00\x00\x00\x0c\x00\x00\x00\x00\x00\x00\x00\x01\x00\x00\x00\x00\x00\x00\x00\x00\x00\x00\x00\x00\x00\x00\x00\x00\x00\x00\x00\x00\x00\x00\x00\x00\n')
            },
            {
                'in': (ADDR[0], 'PARENT', 100, 10000, 2345, 0),
                'out': (ADDR[0], [], b'\x00\x00\x00\x0c\x00\x00\x00\x00\n\xa4\t}\x00\x00\x00\x00\x00\x00\x00d\x00\x00\x00\x00\x00\x00\'\x10\x00\x00\x00\x00\x00\x00\t)\x00')
            }
        ],
        'parse': [
            {
                'mock_protocol_changes': { 'dispensers': True },
                'in': ({
                    'tx_hash': 'db6d9052b576d973196363e11163d492f50926c2f1d1efd67b3d999817b0d04d',
                    'source': ADDR[0], 'supported': 1, 'block_index': DP['default_block_index'],
                    'fee': 10000, 'block_time': 155409000, 'block_hash': DP['default_block_hash'],
                    'btc_amount': 17630, 'tx_index': 503, 'destination': ADDR[0],
                    'data': b'\x00\x00\x00\x0c\x00\x00\x00\x00\x00\x00\x00\x01\x00\x00\x00\x00\x00\x00\x00d\x00\x00\x00\x00\x00\x00\x00d\x00\x00\x00\x00\x00\x00\x00d\x00'
                },),
                'records': [
                    { 'table': 'dispensers', 'values': {
                        'tx_index': 503,
                        'tx_hash': 'db6d9052b576d973196363e11163d492f50926c2f1d1efd67b3d999817b0d04d',
                        'block_index': DP['default_block_index'],
                        'source': ADDR[0],
                        'asset': config.XCP,
                        'give_quantity': 100,
                        'escrow_quantity': 100,
                        'satoshirate': 100,
                        'status': 0,
                        'give_remaining': 100
                    }},
                    { 'table': 'debits', 'values': {
                        'action': 'open dispenser',
                        'address': ADDR[0],
                        'asset': config.XCP,
                        'block_index': DP['default_block_index'],
                        'event': 'db6d9052b576d973196363e11163d492f50926c2f1d1efd67b3d999817b0d04d',
                        'quantity': 100,
                    }}
                ]
            },
            {
                'mock_protocol_changes': { 'dispensers': True },
                'in': ({
                    'tx_hash': 'db6d9052b576d973196363e11163d492f50926c2f1d1efd67b3d999817b0d04d',
                    'source': ADDR[5], 'supported': 1, 'block_index': DP['default_block_index'],
                    'fee': 10000, 'block_time': 155409000, 'block_hash': DP['default_block_hash'],
                    'btc_amount': 17630, 'tx_index': 503, 'destination': ADDR[5],
                    'data': b'\x00\x00\x00\x0c\x00\x00\x00\x00\x00\x00\x00\x01\x00\x00\x00\x00\x00\x00\x00\x00\x00\x00\x00\x00\x00\x00\x00\x00\x00\x00\x00\x00\x00\x00\x00\x00\n'
                },),
                'records': [
                    { 'table': 'dispensers', 'values': { # Some values here correspond to the original TX that opened the dispenser
                        'tx_index': 108,
                        'tx_hash': '9834219d2825b4d85ca7ee0d75a5372d9d42ce75eb9144951fca1af5a25915ec',
                        'block_index': 310107,
                        'source': ADDR[5],
                        'asset': config.XCP,
                        'give_quantity': 100,
                        'escrow_quantity': 100,
                        'satoshirate': 100,
                        'status': 10,
                        'give_remaining': 0
                    }},
                    { 'table': 'credits', 'values': {
                        'calling_function': 'close dispenser',
                        'address': ADDR[5],
                        'asset': config.XCP,
                        'block_index': DP['default_block_index'],
                        'event': 'db6d9052b576d973196363e11163d492f50926c2f1d1efd67b3d999817b0d04d',
                        'quantity': 100,
                    }}
                ]
            },
        ],
        'is_dispensable': [
            {
                'mock_protocol_changes': { 'dispensers': True },
                'in': (ADDR[5], 200),
                'out': True
            },
            {
                'mock_protocol_changes': { 'dispensers': True },
                'in': (ADDR[0], 200),
                'out': False
            },
        ],
        'dispense': [
            {
                'mock_protocol_changes': { 'dispensers': True },
                'in': ({
                    'tx_hash': 'db6d9052b576d973196363e11163d492f50926c2f1d1efd67b3d999817b0d04d',
                    'source': ADDR[0], 'supported': 1, 'block_index': DP['default_block_index'],
                    'fee': 10000, 'block_time': 155409000, 'block_hash': DP['default_block_hash'],
                    'btc_amount': 100, 'tx_index': 503, 'destination': ADDR[5],
                    'data': b''
                },),
                'records': [
                    { 'table': 'dispensers', 'values': { # Some values here correspond to the original TX that opened the dispenser
                        'tx_index': 108,
                        'tx_hash': '9834219d2825b4d85ca7ee0d75a5372d9d42ce75eb9144951fca1af5a25915ec',
                        'block_index': 310107,
                        'source': ADDR[5],
                        'asset': config.XCP,
                        'give_quantity': 100,
                        'escrow_quantity': 100,
                        'satoshirate': 100,
                        'status': 10,
                        'give_remaining': 0
                    }},
                    { 'table': 'credits', 'values': {
                        'calling_function': 'dispense',
                        'address': ADDR[0],
                        'asset': config.XCP,
                        'block_index': DP['default_block_index'] - 1,
                        'event': 'db6d9052b576d973196363e11163d492f50926c2f1d1efd67b3d999817b0d04d',
                        'quantity': 100,
                    }}
                ]
            },
            {
                'mock_protocol_changes': { 'dispensers': True }, # Same test as above, but with excess BTC, should give out the same amount of XCP
                'in': ({
                    'tx_hash': 'db6d9052b576d973196363e11163d492f50926c2f1d1efd67b3d999817b0d04d',
                    'source': ADDR[0], 'supported': 1, 'block_index': DP['default_block_index'],
                    'fee': 10000, 'block_time': 155409000, 'block_hash': DP['default_block_hash'],
                    'btc_amount': 300, 'tx_index': 503, 'destination': ADDR[5],
                    'data': b''
                },),
                'records': [
                    { 'table': 'dispensers', 'values': { # Some values here correspond to the original TX that opened the dispenser
                        'tx_index': 108,
                        'tx_hash': '9834219d2825b4d85ca7ee0d75a5372d9d42ce75eb9144951fca1af5a25915ec',
                        'block_index': 310107,
                        'source': ADDR[5],
                        'asset': config.XCP,
                        'give_quantity': 100,
                        'escrow_quantity': 100,
                        'satoshirate': 100,
                        'status': 10,
                        'give_remaining': 0
                    }},
                    { 'table': 'credits', 'values': {
                        'calling_function': 'dispense',
                        'address': ADDR[0],
                        'asset': config.XCP,
                        'block_index': DP['default_block_index'] - 1,
                        'event': 'db6d9052b576d973196363e11163d492f50926c2f1d1efd67b3d999817b0d04d',
                        'quantity': 100,
                    }}
                ]
            }
        ]
    },
    'transaction_helper.serializer': {
        'var_int': [{
            'in': (252,),
            'out': b'\xfc'
        }, {
            'in': (65535,),
            'out': b'\xfd\xff\xff'
        }, {
            'in': (4294967295,),
            'out': b'\xfe\xff\xff\xff\xff'
        }, {
            'in': (4294967296,),
            'out': b'\xff\x00\x00\x00\x00\x01\x00\x00\x00'
        }],
        'op_push': [{
            'in': (75,),
            'out': b'K'
        }, {
            'in': (255,),
            'out': b'L\xff'
        }, {
            'in': (65535,),
            'out': b'M\xff\xff'
        }, {
            'in': (65536,),
            'out': b'N\x00\x00\x01\x00'
        }],
        'get_multisig_script': [{
            'in': ('1_0282b886c087eb37dc8182f14ba6cc3e9485ed618b95804d44aecc17c300b585b0_0319f6e07b0b8d756156394b9dcf3b011fe9ac19f2700bd6b69a6a1783dbb8b977_2',),
            'out': (b'Q!\x02\x82\xb8\x86\xc0\x87\xeb7\xdc\x81\x82\xf1K\xa6\xcc>\x94\x85\xeda\x8b\x95\x80MD\xae\xcc\x17\xc3\x00\xb5\x85\xb0!\x03\x19\xf6\xe0{\x0b\x8duaV9K\x9d\xcf;\x01\x1f\xe9\xac\x19\xf2p\x0b\xd6\xb6\x9aj\x17\x83\xdb\xb8\xb9wR\xae', None)
        }],
        'get_monosig_script': [{
            'in': (ADDR[1],),
            'out': (b'v\xa9\x14\x8dj\xe8\xa3\xb3\x81f1\x18\xb4\xe1\xef\xf4\xcf\xc7\xd0\x95M\xd6\xec\x88\xac', None)
        }],
        'get_p2sh_script': [{
            'in': (P2SH_ADDR[0],),
            'out': (b'\xa9\x14Bd\xcf\xd7\xebe\xf8\xcb\xbd\xba\x98\xbd\x98\x15\xd5F\x1f\xad\x8d~\x87', None)
        }],
        'get_script': [{
            'in': ('1_0282b886c087eb37dc8182f14ba6cc3e9485ed618b95804d44aecc17c300b585b0_0319f6e07b0b8d756156394b9dcf3b011fe9ac19f2700bd6b69a6a1783dbb8b977_2',),
            'out': (b'Q!\x02\x82\xb8\x86\xc0\x87\xeb7\xdc\x81\x82\xf1K\xa6\xcc>\x94\x85\xeda\x8b\x95\x80MD\xae\xcc\x17\xc3\x00\xb5\x85\xb0!\x03\x19\xf6\xe0{\x0b\x8duaV9K\x9d\xcf;\x01\x1f\xe9\xac\x19\xf2p\x0b\xd6\xb6\x9aj\x17\x83\xdb\xb8\xb9wR\xae', None)
        }, {
            'in': (ADDR[1],),
            'out': (b'v\xa9\x14\x8dj\xe8\xa3\xb3\x81f1\x18\xb4\xe1\xef\xf4\xcf\xc7\xd0\x95M\xd6\xec\x88\xac', None)
        }, {
            'in': (P2SH_ADDR[0],),
            'out': (b'\xa9\x14Bd\xcf\xd7\xebe\xf8\xcb\xbd\xba\x98\xbd\x98\x15\xd5F\x1f\xad\x8d~\x87', None)
        }, {
            'in': (P2WPKH_ADDR[0],),
            'out': (b'\xa9\x14u\x1ev\xe8\x19\x91\x96\xd4T\x94\x1cE\xd1\xb3\xa3#\xf1C;\xd6\x87', b'\x00\x14u\x1ev\xe8\x19\x91\x96\xd4T\x94\x1cE\xd1\xb3\xa3#\xf1C;\xd6')
        }],
        'make_fully_valid': [{
            'in': (b'T\xdaT\x0f\xb2f;u\xe6\xc3\xcca\x19\n\xd0\xc2C\x16C\xba\xb2\x8c\xedx<\xd9@y\xbb\xe7$',),
            'out': b'\x02T\xdaT\x0f\xb2f;u\xe6\xc3\xcca\x19\n\xd0\xc2C\x16C\xba\xb2\x8c\xedx<\xd9@y\xbb\xe7$G'
        }],
        'serialise': [{
            'in': ('multisig', [{'confirmations': 74, 'amount': 1.9990914, 'vout': 0, 'account': '', 'scriptPubKey': '76a9144838d8b3588c4c7ba7c1d06f866e9b3739c6303788ac', 'txid': 'ae241be7be83ebb14902757ad94854f787d9730fc553d6f695346c9375c0d8c1', 'address': 'mn6q3dS2EnDUx3bmyWc6D4szJNVGtaR7zc', 'txhex': '0100000002eff195acdf2bbd215daa8aca24eb667b563a731d34a9ab75c8d8df5df08be29b000000006c493046022100ec6fa8316a4f5cfd69816e31011022acce0933bd3b01248caa8b49e60de1b98a022100987ba974b2a4f9976a8d61d94009cb7f7986a827dc5730e999de1fb748d2046c01210282b886c087eb37dc8182f14ba6cc3e9485ed618b95804d44aecc17c300b585b0ffffffffeff195acdf2bbd215daa8aca24eb667b563a731d34a9ab75c8d8df5df08be29b010000006a47304402201f8fb2d62df22592cb8d37c68ab26563dbb8e270f7f8409ac0f6d7b24ddb5c940220314e5c767fd12b20116528c028eab2bfbad30eb963bd849993410049cf14a83d01210282b886c087eb37dc8182f14ba6cc3e9485ed618b95804d44aecc17c300b585b0ffffffff02145fea0b000000001976a9144838d8b3588c4c7ba7c1d06f866e9b3739c6303788ac0000000000000000346a32544553540000000a00000000000000010000000005f5e1000000000000000000000000000bebc2000032000000000000271000000000'}], [('mtQheFaSfWELRB2MyMBaiWjdDm6ux9Ezns', 5430)], ([b'\x00\x00\x00\x00\x00\x00\x00\x00\x00\x00\x00\x01\x00\x00\x00\x00\x02\xfa\xf0\x80'], 7800), ('mn6q3dS2EnDUx3bmyWc6D4szJNVGtaR7zc', 199885910), b'\x02\x82\xb8\x86\xc0\x87\xeb7\xdc\x81\x82\xf1K\xa6\xcc>\x94\x85\xeda\x8b\x95\x80MD\xae\xcc\x17\xc3\x00\xb5\x85\xb0'),
            'out': b'\x01\x00\x00\x00\x01\xc1\xd8\xc0u\x93l4\x95\xf6\xd6S\xc5\x0fs\xd9\x87\xf7TH\xd9zu\x02I\xb1\xeb\x83\xbe\xe7\x1b$\xae\x00\x00\x00\x00\x19v\xa9\x14H8\xd8\xb3X\x8cL{\xa7\xc1\xd0o\x86n\x9b79\xc607\x88\xac\xff\xff\xff\xff\x036\x15\x00\x00\x00\x00\x00\x00\x19v\xa9\x14\x8dj\xe8\xa3\xb3\x81f1\x18\xb4\xe1\xef\xf4\xcf\xc7\xd0\x95M\xd6\xec\x88\xacx\x1e\x00\x00\x00\x00\x00\x00iQ!\x02bA[\xf0J\xf84B==\xd7\xad\xa4\xdcrz\x03\x08eu\x9f\x9f\xbaZ\xeex\xc9\xeaq\xe5\x87\x98!\x02T\xdaT\x0f\xb2f;u\xe6\xc3\xcca\x19\n\xd0\xc2C\x16C\xba\xb2\x8c\xedx<\xd9@y\xbb\xe7$G!\x02\x82\xb8\x86\xc0\x87\xeb7\xdc\x81\x82\xf1K\xa6\xcc>\x94\x85\xeda\x8b\x95\x80MD\xae\xcc\x17\xc3\x00\xb5\x85\xb0S\xaeV\x04\xea\x0b\x00\x00\x00\x00\x19v\xa9\x14H8\xd8\xb3X\x8cL{\xa7\xc1\xd0o\x86n\x9b79\xc607\x88\xac\x00\x00\x00\x00'
        }, {
            'in': ('multisig', [{'txid': 'e43c357b78baf473fd21cbc1481ac450746b60cf1d2702ce3a73a8811811e3eb', 'txhex': '0100000001980b1a29634f263b00e5301519c153edd65c9149445c9dfdf175b07782388a84000000006a4730440220438f0878ec34cbb676ad8d8badcf81d93a7748a7b85c5841c5bed024b0ad287602203bd635a7d15ccabe235da9cf5086e9a2611242b0e894bd2f9f66a1d4de3fff3d01210276e73c0c0b5af814085f9a9bec7421bc97bc84c4f5bbdf4f6973bd04e16765e7ffffffff0100e1f505000000001976a9148d6ae8a3b381663118b4e1eff4cfc7d0954dd6ec88ac00000000', 'amount': 1.0, 'vout': 0, 'scriptPubKey': '76a9148d6ae8a3b381663118b4e1eff4cfc7d0954dd6ec88ac', 'address': 'mtQheFaSfWELRB2MyMBaiWjdDm6ux9Ezns', 'confirmations': 2}], [('mvCounterpartyXXXXXXXXXXXXXXW24Hef', 62000000)], None, ('mtQheFaSfWELRB2MyMBaiWjdDm6ux9Ezns', 37990000), None),
            'out': b'\x01\x00\x00\x00\x01\xeb\xe3\x11\x18\x81\xa8s:\xce\x02\'\x1d\xcf`ktP\xc4\x1aH\xc1\xcb!\xfds\xf4\xbax{5<\xe4\x00\x00\x00\x00\x19v\xa9\x14\x8dj\xe8\xa3\xb3\x81f1\x18\xb4\xe1\xef\xf4\xcf\xc7\xd0\x95M\xd6\xec\x88\xac\xff\xff\xff\xff\x02\x80\x0b\xb2\x03\x00\x00\x00\x00\x19v\xa9\x14\xa1\x1bf\xa6{?\xf6\x96q\xc8\xf8"T\t\x9f\xaf7K\x80\x0e\x88\xacp\xaeC\x02\x00\x00\x00\x00\x19v\xa9\x14\x8dj\xe8\xa3\xb3\x81f1\x18\xb4\xe1\xef\xf4\xcf\xc7\xd0\x95M\xd6\xec\x88\xac\x00\x00\x00\x00'
        }],
    },
    'transaction': {
        'get_dust_return_pubkey': [{
            'in': (ADDR[1], None, 'multisig'),
            'out': None
        }, {
            'in': (ADDR[1], [],'multisig'),
            'out': b'\x03\x19\xf6\xe0{\x0b\x8duaV9K\x9d\xcf;\x01\x1f\xe9\xac\x19\xf2p\x0b\xd6\xb6\x9aj\x17\x83\xdb\xb8\xb9w'
        }],
        'construct': [{
            'in': (('mtQheFaSfWELRB2MyMBaiWjdDm6ux9Ezns', [('mvCounterpartyXXXXXXXXXXXXXXW24Hef', 62000000)], None), {'encoding': 'multisig', 'exact_fee': 1.0}),
            'error': (exceptions.TransactionError, 'Exact fees must be in satoshis.')
        }, {
            'in': (('mtQheFaSfWELRB2MyMBaiWjdDm6ux9Ezns', [('mvCounterpartyXXXXXXXXXXXXXXW24Hef', 62000000)], None), {'encoding': 'multisig', 'fee_provided': 1.0}),
            'error': (exceptions.TransactionError, 'Fee provided must be in satoshis.')
        }, {
            'in': (('mtQheFaSfWELRB2MyMBaiWjdDm6ux9Ezns', [('mvCounterpartyXXXXXXXXXXXXXXW24Hef', 5429)], None), {'encoding': 'singlesig'}),
            'error': (exceptions.TransactionError, 'Destination output is dust.')
        }, {
            'in': (('mtQheFaSfWELRB2MyMBaiWjdDm6ux9Ezns', [('1_mn6q3dS2EnDUx3bmyWc6D4szJNVGtaR7zc_mtQheFaSfWELRB2MyMBaiWjdDm6ux9Ezns_2', 7799)], None), {'encoding': 'multisig'}),
            'error': (exceptions.TransactionError, 'Destination output is dust.')
        }, {
            'in': (('mtQheFaSfWELRB2MyMBaiWjdDm6ux9Ezns', [('mvCounterpartyXXXXXXXXXXXXXXW24Hef', 62000000)], b'\x00\x00\x00\x00\x00\x00\x00\x00\x00\x00\x00\x01\x00\x00\x00\x00\x02\xfa\xf0\x80'), {'encoding': 'foobar'}),
            'error': (exceptions.TransactionError, 'Unknown encoding‐scheme.')
        }, {
            'comment': 'opreturn encoding with more data that fits in 80 bytes opreturn (73 bytes of data + 8 bytes for PREFIX)',
            'in': (('mtQheFaSfWELRB2MyMBaiWjdDm6ux9Ezns', [('mvCounterpartyXXXXXXXXXXXXXXW24Hef', 62000000)], b'\x00' * 73), {'encoding': 'opreturn'}),
            'error': (exceptions.TransactionError, 'One `OP_RETURN` output per transaction.')
        }, {
            'in': (('mtQheFaSfWELRB2MyMBaiWjdDm6ux9Ezns', [('mvCounterpartyXXXXXXXXXXXXXXW24Hef', 2**30)], b'\x00\x00\x00\x00\x00\x00\x00\x00\x00\x00\x00\x01\x00\x00\x00\x00\x02\xfa\xf0\x80'), {'encoding': 'multisig'}),
            'error': (exceptions.BalanceError,  'Insufficient BTC at address mtQheFaSfWELRB2MyMBaiWjdDm6ux9Ezns. (Need approximately 10.73761799 BTC.) To spend unconfirmed coins, use the flag `--unconfirmed`. (Unconfirmed coins cannot be spent from multi‐sig addresses.)')
        }, {
            'comment': 'opreturn encoding with maximum possible data that fits in 80 bytes opreturn (72 bytes of data + 8 bytes for PREFIX)',
            'in': (('mtQheFaSfWELRB2MyMBaiWjdDm6ux9Ezns', [('mvCounterpartyXXXXXXXXXXXXXXW24Hef', 62000000)], b'\x00' * 72), {'encoding': 'opreturn'}),
            'out': '0100000001ebe3111881a8733ace02271dcf606b7450c41a48c1cb21fd73f4ba787b353ce4000000001976a9148d6ae8a3b381663118b4e1eff4cfc7d0954dd6ec88acffffffff03800bb203000000001976a914a11b66a67b3ff69671c8f82254099faf374b800e88ac0000000000000000536a4c503ab408a679f108a19e35886815c4c468ca75a06799f864a1fad6bc0813f5fe3260e421a30202f2e76f46acdb292c652371ca48b97460f7928ade8ecb02ea9fadc20c0b453de6676872c9e41fad801e8bbdb64302000000001976a9148d6ae8a3b381663118b4e1eff4cfc7d0954dd6ec88ac00000000'
        }, {
            'comment': 'burn',
            'in': (('mtQheFaSfWELRB2MyMBaiWjdDm6ux9Ezns', [('mvCounterpartyXXXXXXXXXXXXXXW24Hef', 62000000)], None), {'encoding': 'multisig'}),
            'out': '0100000001ebe3111881a8733ace02271dcf606b7450c41a48c1cb21fd73f4ba787b353ce4000000001976a9148d6ae8a3b381663118b4e1eff4cfc7d0954dd6ec88acffffffff02800bb203000000001976a914a11b66a67b3ff69671c8f82254099faf374b800e88ac87bf4302000000001976a9148d6ae8a3b381663118b4e1eff4cfc7d0954dd6ec88ac00000000'
        }, {
            'comment': 'burn P2SH',
            'in': ((P2SH_ADDR[0], [('mvCounterpartyXXXXXXXXXXXXXXW24Hef', 62000000)], None), {'encoding': 'multisig'}),
            'out': '01000000015001af2c4c3bc2c43b6233261394910d10fb157a082d9b3038c65f2d01e4ff200000000017a9144264cfd7eb65f8cbbdba98bd9815d5461fad8d7e87ffffffff02800bb203000000001976a914a11b66a67b3ff69671c8f82254099faf374b800e88ac87bf43020000000017a9144264cfd7eb65f8cbbdba98bd9815d5461fad8d7e8700000000'
        }, {
            'comment': 'multisig burn',
            'in': (('1_mn6q3dS2EnDUx3bmyWc6D4szJNVGtaR7zc_mtQheFaSfWELRB2MyMBaiWjdDm6ux9Ezns_2', [('mvCounterpartyXXXXXXXXXXXXXXW24Hef', 50000000)], None), {'encoding': 'multisig'}),
            'out': '0100000001051511b66ba309e3dbff1fde22aefaff4190675235a010a5c6acb1e43da8005f000000004751210282b886c087eb37dc8182f14ba6cc3e9485ed618b95804d44aecc17c300b585b0210319f6e07b0b8d756156394b9dcf3b011fe9ac19f2700bd6b69a6a1783dbb8b97752aeffffffff0280f0fa02000000001976a914a11b66a67b3ff69671c8f82254099faf374b800e88ac87dafa02000000004751210282b886c087eb37dc8182f14ba6cc3e9485ed618b95804d44aecc17c300b585b0210319f6e07b0b8d756156394b9dcf3b011fe9ac19f2700bd6b69a6a1783dbb8b97752ae00000000'
        }, {
            'comment': 'send',
            'in': (('mn6q3dS2EnDUx3bmyWc6D4szJNVGtaR7zc', [('mtQheFaSfWELRB2MyMBaiWjdDm6ux9Ezns', None)], b'\x00\x00\x00\x00\x00\x00\x00\x00\x00\x00\x00\x01\x00\x00\x00\x00\x02\xfa\xf0\x80'), {'encoding': 'multisig'}),
            'out': '0100000001c1d8c075936c3495f6d653c50f73d987f75448d97a750249b1eb83bee71b24ae000000001976a9144838d8b3588c4c7ba7c1d06f866e9b3739c6303788acffffffff0336150000000000001976a9148d6ae8a3b381663118b4e1eff4cfc7d0954dd6ec88ac781e0000000000006951210262415bf04af834423d3dd7ada4dc727a030865759f9fba5aee78c9ea71e58798210254da540fb2663b75e6c3cc61190ad0c2431643bab28ced783cd94079bbe72447210282b886c087eb37dc8182f14ba6cc3e9485ed618b95804d44aecc17c300b585b053ae840dea0b000000001976a9144838d8b3588c4c7ba7c1d06f866e9b3739c6303788ac00000000'
        }, {
            'comment': 'send with custom input which is too low',
            'in': (('mn6q3dS2EnDUx3bmyWc6D4szJNVGtaR7zc', [('mtQheFaSfWELRB2MyMBaiWjdDm6ux9Ezns', None)], b'\x00\x00\x00\x00\x00\x00\x00\x00\x00\x00\x00\x01\x00\x00\x00\x00\x02\xfa\xf0\x80'),
                   {'encoding': 'multisig',
                    'custom_inputs': [{'address': 'mn6q3dS2EnDUx3bmyWc6D4szJNVGtaR7zc', 'txhex': '0100000002eff195acdf2bbd215daa8aca24eb667b563a731d34a9ab75c8d8df5df08be29b000000006c493046022100ec6fa8316a4f5cfd69816e31011022acce0933bd3b01248caa8b49e60de1b98a022100987ba974b2a4f9976a8d61d94009cb7f7986a827dc5730e999de1fb748d2046c01210282b886c087eb37dc8182f14ba6cc3e9485ed618b95804d44aecc17c300b585b0ffffffffeff195acdf2bbd215daa8aca24eb667b563a731d34a9ab75c8d8df5df08be29b010000006a47304402201f8fb2d62df22592cb8d37c68ab26563dbb8e270f7f8409ac0f6d7b24ddb5c940220314e5c767fd12b20116528c028eab2bfbad30eb963bd849993410049cf14a83d01210282b886c087eb37dc8182f14ba6cc3e9485ed618b95804d44aecc17c300b585b0ffffffff02145fea0b000000001976a9144838d8b3588c4c7ba7c1d06f866e9b3739c6303788ac0000000000000000346a32544553540000000a00000000000000010000000005f5e1000000000000000000000000000bebc2000032000000000000271000000000', 'confirmations': 74, 'vout': 0, 'scriptPubKey': '76a9144838d8b3588c4c7ba7c1d06f866e9b3739c6303788ac', 'txid': 'ae241be7be83ebb14902757ad94854f787d9730fc553d6f695346c9375c0d8c1', 'amount': 0.00001, 'account': ''}]}),
            'error': (exceptions.BalanceError, 'Insufficient BTC at address mn6q3dS2EnDUx3bmyWc6D4szJNVGtaR7zc. (Need approximately 0.0002088 BTC.) To spend unconfirmed coins, use the flag `--unconfirmed`. (Unconfirmed coins cannot be spent from multi‐sig addresses.)')
        }, {
            'comment': 'send with custom input',
            'in': (('mn6q3dS2EnDUx3bmyWc6D4szJNVGtaR7zc', [('mtQheFaSfWELRB2MyMBaiWjdDm6ux9Ezns', None)], b'\x00\x00\x00\x00\x00\x00\x00\x00\x00\x00\x00\x01\x00\x00\x00\x00\x02\xfa\xf0\x80'),
                   {'encoding': 'multisig',
                    'custom_inputs': [{'address': 'mn6q3dS2EnDUx3bmyWc6D4szJNVGtaR7zc', 'txhex': '0100000002eff195acdf2bbd215daa8aca24eb667b563a731d34a9ab75c8d8df5df08be29b000000006c493046022100ec6fa8316a4f5cfd69816e31011022acce0933bd3b01248caa8b49e60de1b98a022100987ba974b2a4f9976a8d61d94009cb7f7986a827dc5730e999de1fb748d2046c01210282b886c087eb37dc8182f14ba6cc3e9485ed618b95804d44aecc17c300b585b0ffffffffeff195acdf2bbd215daa8aca24eb667b563a731d34a9ab75c8d8df5df08be29b010000006a47304402201f8fb2d62df22592cb8d37c68ab26563dbb8e270f7f8409ac0f6d7b24ddb5c940220314e5c767fd12b20116528c028eab2bfbad30eb963bd849993410049cf14a83d01210282b886c087eb37dc8182f14ba6cc3e9485ed618b95804d44aecc17c300b585b0ffffffff02145fea0b000000001976a9144838d8b3588c4c7ba7c1d06f866e9b3739c6303788ac0000000000000000346a32544553540000000a00000000000000010000000005f5e1000000000000000000000000000bebc2000032000000000000271000000000', 'confirmations': 74, 'vout': 0, 'scriptPubKey': '76a9144838d8b3588c4c7ba7c1d06f866e9b3739c6303788ac', 'txid': 'ae241be7be83ebb14902757ad94854f787d9730fc553d6f695346c9375c0d8c1', 'amount': 1.9990914, 'account': ''}]}),
            'out': '0100000001c1d8c075936c3495f6d653c50f73d987f75448d97a750249b1eb83bee71b24ae000000001976a9144838d8b3588c4c7ba7c1d06f866e9b3739c6303788acffffffff0336150000000000001976a9148d6ae8a3b381663118b4e1eff4cfc7d0954dd6ec88ac781e0000000000006951210262415bf04af834423d3dd7ada4dc727a030865759f9fba5aee78c9ea71e58798210254da540fb2663b75e6c3cc61190ad0c2431643bab28ced783cd94079bbe72447210282b886c087eb37dc8182f14ba6cc3e9485ed618b95804d44aecc17c300b585b053ae840dea0b000000001976a9144838d8b3588c4c7ba7c1d06f866e9b3739c6303788ac00000000'
        }, {
            'comment': 'send with multisig encoding and bytespersigop enabled for address with multiple UTXOs',
            'mock_protocol_changes': {'bytespersigop': True},
            'in': (('mtQheFaSfWELRB2MyMBaiWjdDm6ux9Ezns', [('mn6q3dS2EnDUx3bmyWc6D4szJNVGtaR7zc', None)], b'\x00\x00\x00\x00\x00\x00\x00\x00\x00\x00\x00\x01\x00\x00\x00\x00\x02\xfa\xf0\x80'), {'encoding': 'multisig'}),
            'out': '0100000002ebe3111881a8733ace02271dcf606b7450c41a48c1cb21fd73f4ba787b353ce4000000001976a9148d6ae8a3b381663118b4e1eff4cfc7d0954dd6ec88acffffffff85497c27fbc3ecfbfb41f49cbf983e252a91636ec92f2863cb7eb755a33afcb9000000001976a9148d6ae8a3b381663118b4e1eff4cfc7d0954dd6ec88acffffffff0336150000000000001976a9144838d8b3588c4c7ba7c1d06f866e9b3739c6303788ac781e0000000000006951210372a51ea175f108a1c635886815c4c468ca75a06798f864a1fad446f893f5fef121023260e421a30202f2e76f46acdb292c652371ca48b97460f7928ade8ecb02ea66210319f6e07b0b8d756156394b9dcf3b011fe9ac19f2700bd6b69a6a1783dbb8b97753aec2319f06000000001976a9148d6ae8a3b381663118b4e1eff4cfc7d0954dd6ec88ac00000000'
        }, {
            'comment': 'send, different dust pubkey',
            'in': (('mn6q3dS2EnDUx3bmyWc6D4szJNVGtaR7zc', [('mtQheFaSfWELRB2MyMBaiWjdDm6ux9Ezns', None)], b'\x00\x00\x00\x00\x00\x00\x00\x00\x00\x00\x00\x01\x00\x00\x00\x00\x02\xfa\xf0\x80'), {'encoding': 'multisig', 'dust_return_pubkey': '0319f6e07b0b8d756156394b9dcf3b011fe9ac19f2700bd6b69a6a1783dbb8b977'}),
            'out': '0100000001c1d8c075936c3495f6d653c50f73d987f75448d97a750249b1eb83bee71b24ae000000001976a9144838d8b3588c4c7ba7c1d06f866e9b3739c6303788acffffffff0336150000000000001976a9148d6ae8a3b381663118b4e1eff4cfc7d0954dd6ec88ac781e0000000000006951210262415bf04af834423d3dd7ada4dc727a030865759f9fba5aee78c9ea71e58798210254da540fb2663b75e6c3cc61190ad0c2431643bab28ced783cd94079bbe72447210319f6e07b0b8d756156394b9dcf3b011fe9ac19f2700bd6b69a6a1783dbb8b97753ae840dea0b000000001976a9144838d8b3588c4c7ba7c1d06f866e9b3739c6303788ac00000000'
        }, {
            'comment': 'send, burn dust pubkey',
            'in': (('mn6q3dS2EnDUx3bmyWc6D4szJNVGtaR7zc', [('mtQheFaSfWELRB2MyMBaiWjdDm6ux9Ezns', None)], b'\x00\x00\x00\x00\x00\x00\x00\x00\x00\x00\x00\x01\x00\x00\x00\x00\x02\xfa\xf0\x80'), {'encoding': 'multisig', 'dust_return_pubkey': False}),
            'out': '0100000001c1d8c075936c3495f6d653c50f73d987f75448d97a750249b1eb83bee71b24ae000000001976a9144838d8b3588c4c7ba7c1d06f866e9b3739c6303788acffffffff0336150000000000001976a9148d6ae8a3b381663118b4e1eff4cfc7d0954dd6ec88ac781e0000000000006951210262415bf04af834423d3dd7ada4dc727a030865759f9fba5aee78c9ea71e58798210254da540fb2663b75e6c3cc61190ad0c2431643bab28ced783cd94079bbe724472111111111111111111111111111111111111111111111111111111111111111111153ae840dea0b000000001976a9144838d8b3588c4c7ba7c1d06f866e9b3739c6303788ac00000000'
        }, {
             'comment': 'send from P2SH address, multsig encoding, no dust pubkey',
             'in': ((P2SH_ADDR[0], [('mtQheFaSfWELRB2MyMBaiWjdDm6ux9Ezns', None)], b'\x00\x00\x00\x00\x00\x00\x00\x00\x00\x00\x00\x01\x00\x00\x00\x00\x02\xfa\xf0\x80'), {'encoding': 'multisig', 'dust_return_pubkey': False}),
             'out': '01000000015001af2c4c3bc2c43b6233261394910d10fb157a082d9b3038c65f2d01e4ff200000000017a9144264cfd7eb65f8cbbdba98bd9815d5461fad8d7e87ffffffff0336150000000000001976a9148d6ae8a3b381663118b4e1eff4cfc7d0954dd6ec88ac781e0000000000006951210397b51de78b0f3a171f5ed27fff56d17dcba739c8b00035c8bbb9c380fdc4ed1321036932bcbeac2a4d8846b7feb4bf93b2b88efd02f2d8dc1fc0067bcc972257e3912111111111111111111111111111111111111111111111111111111111111111111153ae708ff5050000000017a9144264cfd7eb65f8cbbdba98bd9815d5461fad8d7e8700000000'
        }, {
            'comment': 'send to P2SH address',
            'in': (('mn6q3dS2EnDUx3bmyWc6D4szJNVGtaR7zc', [(P2SH_ADDR[0], None)], b'\x00\x00\x00\x00\x00\x00\x00\x00\x00\x00\x00\x01\x00\x00\x00\x00\x02\xfa\xf0\x80'), {'encoding': 'multisig'}),
            'out': '0100000001c1d8c075936c3495f6d653c50f73d987f75448d97a750249b1eb83bee71b24ae000000001976a9144838d8b3588c4c7ba7c1d06f866e9b3739c6303788acffffffff03361500000000000017a9144264cfd7eb65f8cbbdba98bd9815d5461fad8d7e87781e0000000000006951210262415bf04af834423d3dd7ada4dc727a030865759f9fba5aee78c9ea71e58798210254da540fb2663b75e6c3cc61190ad0c2431643bab28ced783cd94079bbe72447210282b886c087eb37dc8182f14ba6cc3e9485ed618b95804d44aecc17c300b585b053ae840dea0b000000001976a9144838d8b3588c4c7ba7c1d06f866e9b3739c6303788ac00000000'
        }, {
            'comment': 'send dest multisig',
            'in': (('mn6q3dS2EnDUx3bmyWc6D4szJNVGtaR7zc', [('1_mn6q3dS2EnDUx3bmyWc6D4szJNVGtaR7zc_mtQheFaSfWELRB2MyMBaiWjdDm6ux9Ezns_2', None)], b'\x00\x00\x00\x00\x00\x00\x00\x00\x00\x00\x00\x01\x00\x00\x00\x00\x05\xf5\xe1\x00'), {'encoding': 'multisig'}),
            'out': '0100000001c1d8c075936c3495f6d653c50f73d987f75448d97a750249b1eb83bee71b24ae000000001976a9144838d8b3588c4c7ba7c1d06f866e9b3739c6303788acffffffff03781e0000000000004751210282b886c087eb37dc8182f14ba6cc3e9485ed618b95804d44aecc17c300b585b0210319f6e07b0b8d756156394b9dcf3b011fe9ac19f2700bd6b69a6a1783dbb8b97752ae781e0000000000006951210362415bf04af834423d3dd7ada4dc727a030865759f9fba5aee7fc6fbf1e5875a210254da540fb2663b75e6c3cc61190ad0c2431643bab28ced783cd94079bbe72447210282b886c087eb37dc8182f14ba6cc3e9485ed618b95804d44aecc17c300b585b053ae4204ea0b000000001976a9144838d8b3588c4c7ba7c1d06f866e9b3739c6303788ac00000000'
        }, {
            'comment': 'send dest multisig exact_fee',
            'in': (('mn6q3dS2EnDUx3bmyWc6D4szJNVGtaR7zc', [('1_mn6q3dS2EnDUx3bmyWc6D4szJNVGtaR7zc_mtQheFaSfWELRB2MyMBaiWjdDm6ux9Ezns_2', None)], b'\x00\x00\x00\x00\x00\x00\x00\x00\x00\x00\x00\x01\x00\x00\x00\x00\x05\xf5\xe1\x00'), {'encoding': 'multisig', 'exact_fee': 1}),
            'out': '0100000001c1d8c075936c3495f6d653c50f73d987f75448d97a750249b1eb83bee71b24ae000000001976a9144838d8b3588c4c7ba7c1d06f866e9b3739c6303788acffffffff03781e0000000000004751210282b886c087eb37dc8182f14ba6cc3e9485ed618b95804d44aecc17c300b585b0210319f6e07b0b8d756156394b9dcf3b011fe9ac19f2700bd6b69a6a1783dbb8b97752ae781e0000000000006951210362415bf04af834423d3dd7ada4dc727a030865759f9fba5aee7fc6fbf1e5875a210254da540fb2663b75e6c3cc61190ad0c2431643bab28ced783cd94079bbe72447210282b886c087eb37dc8182f14ba6cc3e9485ed618b95804d44aecc17c300b585b053ae2322ea0b000000001976a9144838d8b3588c4c7ba7c1d06f866e9b3739c6303788ac00000000'
        }, {
            'comment': 'send dest opreturn',
            'in': (('mn6q3dS2EnDUx3bmyWc6D4szJNVGtaR7zc', [('1_mn6q3dS2EnDUx3bmyWc6D4szJNVGtaR7zc_mtQheFaSfWELRB2MyMBaiWjdDm6ux9Ezns_2', None)], b'\x00\x00\x00\x00\x00\x00\x00\x00\x00\x00\x00\x01\x00\x00\x00\x00\x05\xf5\xe1\x00'), {'encoding': 'opreturn'}),
            'out': '0100000001c1d8c075936c3495f6d653c50f73d987f75448d97a750249b1eb83bee71b24ae000000001976a9144838d8b3588c4c7ba7c1d06f866e9b3739c6303788acffffffff03781e0000000000004751210282b886c087eb37dc8182f14ba6cc3e9485ed618b95804d44aecc17c300b585b0210319f6e07b0b8d756156394b9dcf3b011fe9ac19f2700bd6b69a6a1783dbb8b97752ae00000000000000001e6a1c2a504df746f83442653dd7ada4dc727a030865749e9fba5aeb8fd21aed26ea0b000000001976a9144838d8b3588c4c7ba7c1d06f866e9b3739c6303788ac00000000'
        }, {
            'comment': 'send dest pubkeyhash',
            'in': (('mn6q3dS2EnDUx3bmyWc6D4szJNVGtaR7zc', [('1_mn6q3dS2EnDUx3bmyWc6D4szJNVGtaR7zc_mtQheFaSfWELRB2MyMBaiWjdDm6ux9Ezns_2', None)], b'\x00\x00\x00\x00\x00\x00\x00\x00\x00\x00\x00\x01\x00\x00\x00\x00\x05\xf5\xe1\x00'), {'encoding': 'pubkeyhash'}),
            'out': '0100000001c1d8c075936c3495f6d653c50f73d987f75448d97a750249b1eb83bee71b24ae000000001976a9144838d8b3588c4c7ba7c1d06f866e9b3739c6303788acffffffff04781e0000000000004751210282b886c087eb37dc8182f14ba6cc3e9485ed618b95804d44aecc17c300b585b0210319f6e07b0b8d756156394b9dcf3b011fe9ac19f2700bd6b69a6a1783dbb8b97752ae36150000000000001976a9146d415bf04af834423d3dd7ada4dc727a0308657588ac36150000000000001976a9146f415bf04af834423d3cd7ada4dc778fe208657588ac93f9e90b000000001976a9144838d8b3588c4c7ba7c1d06f866e9b3739c6303788ac00000000'
        }, {
            'comment': 'send dest 1-of-1',
            'in': (('mn6q3dS2EnDUx3bmyWc6D4szJNVGtaR7zc', [('1_mn6q3dS2EnDUx3bmyWc6D4szJNVGtaR7zc_1', None)], b'\x00\x00\x00\x00\x00\x00\x00\xa2[\xe3Kf\x00\x00\x00\x00\x00\x00\x00\x00'), {'encoding': 'multisig'}),
            'error': (script.MultiSigAddressError, 'Invalid signatures_possible.')
        }, {
            'comment': 'send source multisig',
            'in': (('1_mn6q3dS2EnDUx3bmyWc6D4szJNVGtaR7zc_mtQheFaSfWELRB2MyMBaiWjdDm6ux9Ezns_2', [('mn6q3dS2EnDUx3bmyWc6D4szJNVGtaR7zc', None)], b'\x00\x00\x00\x00\x00\x00\x00\x00\x00\x00\x00\x01\x00\x00\x00\x00\x05\xf5\xe1\x00'), {'encoding': 'multisig'}),
            'out': '0100000001051511b66ba309e3dbff1fde22aefaff4190675235a010a5c6acb1e43da8005f000000004751210282b886c087eb37dc8182f14ba6cc3e9485ed618b95804d44aecc17c300b585b0210319f6e07b0b8d756156394b9dcf3b011fe9ac19f2700bd6b69a6a1783dbb8b97752aeffffffff0336150000000000001976a9144838d8b3588c4c7ba7c1d06f866e9b3739c6303788ac781e0000000000006951210334caf7ca87f0fd78a01d9a0d68221e55beef3722da8be72d254dd351c26108892102bc14528340c27d005aa9e2913fd8c032ffa94625307a450077125d580099b57d210282b886c087eb37dc8182f14ba6cc3e9485ed618b95804d44aecc17c300b585b053ae708ff505000000004751210282b886c087eb37dc8182f14ba6cc3e9485ed618b95804d44aecc17c300b585b0210319f6e07b0b8d756156394b9dcf3b011fe9ac19f2700bd6b69a6a1783dbb8b97752ae00000000'
        }, {
            'comment': 'send source and dest multisig',
            'in': (('1_mn6q3dS2EnDUx3bmyWc6D4szJNVGtaR7zc_mtQheFaSfWELRB2MyMBaiWjdDm6ux9Ezns_2', [('1_mnfAHmddVibnZNSkh8DvKaQoiEfNsxjXzH_mtQheFaSfWELRB2MyMBaiWjdDm6ux9Ezns_2', None)], b'\x00\x00\x00\x00\x00\x00\x00\x00\x00\x00\x00\x01\x00\x00\x00\x00\x05\xf5\xe1\x00'), {'encoding': 'multisig'}),
            'out': '0100000001051511b66ba309e3dbff1fde22aefaff4190675235a010a5c6acb1e43da8005f000000004751210282b886c087eb37dc8182f14ba6cc3e9485ed618b95804d44aecc17c300b585b0210319f6e07b0b8d756156394b9dcf3b011fe9ac19f2700bd6b69a6a1783dbb8b97752aeffffffff03781e0000000000004751210319f6e07b0b8d756156394b9dcf3b011fe9ac19f2700bd6b69a6a1783dbb8b977210378ee11c3fb97054877a809ce083db292b16d971bcdc6aa4c8f92087133729d8b52ae781e0000000000006951210334caf7ca87f0fd78a01d9a0d68221e55beef3722da8be72d254dd351c26108892102bc14528340c27d005aa9e2913fd8c032ffa94625307a450077125d580099b57d210282b886c087eb37dc8182f14ba6cc3e9485ed618b95804d44aecc17c300b585b053ae2e86f505000000004751210282b886c087eb37dc8182f14ba6cc3e9485ed618b95804d44aecc17c300b585b0210319f6e07b0b8d756156394b9dcf3b011fe9ac19f2700bd6b69a6a1783dbb8b97752ae00000000'
        }, {
            'comment': 'maximum quantity send',
            'in': (('mn6q3dS2EnDUx3bmyWc6D4szJNVGtaR7zc', [('mtQheFaSfWELRB2MyMBaiWjdDm6ux9Ezns', None)], b'\x00\x00\x00\x00\x00\x00\x00\x00\x00\x03:>\x7f\xff\xff\xff\xff\xff\xff\xff'), {'encoding': 'multisig'}),
            'out': '0100000001c1d8c075936c3495f6d653c50f73d987f75448d97a750249b1eb83bee71b24ae000000001976a9144838d8b3588c4c7ba7c1d06f866e9b3739c6303788acffffffff0336150000000000001976a9148d6ae8a3b381663118b4e1eff4cfc7d0954dd6ec88ac781e0000000000006951210362415bf04af834423d3dd7ada4dc727a0308664fa0e045a51185cce50ee58717210254da540fb2663b75e6c3cc61190ad0c2431643bab28ced783cd94079bbe72447210282b886c087eb37dc8182f14ba6cc3e9485ed618b95804d44aecc17c300b585b053ae840dea0b000000001976a9144838d8b3588c4c7ba7c1d06f866e9b3739c6303788ac00000000'
        }, {
            'comment': 'issuance',
            'in': (('mn6q3dS2EnDUx3bmyWc6D4szJNVGtaR7zc', [], b'\x00\x00\x00\x14\x00\x00\x00\x00\x00\x0b\xfc\xe3\x00\x00\x00\x00\x00\x00\x03\xe8\x01\x00\x00\x00\x00\x00\x00\x00\x00\x00\x00'), {'encoding': 'multisig'}),
            'out': '0100000001c1d8c075936c3495f6d653c50f73d987f75448d97a750249b1eb83bee71b24ae000000001976a9144838d8b3588c4c7ba7c1d06f866e9b3739c6303788acffffffff02781e0000000000006951210359415bf04af834423d3dd7adb0dc727a03086e897d9fba5aee7a331919e4871d210254da540fb2663b75e6c3cc61190ad0c2431643bab28ced783cd94079bbe72447210282b886c087eb37dc8182f14ba6cc3e9485ed618b95804d44aecc17c300b585b053ae0c26ea0b000000001976a9144838d8b3588c4c7ba7c1d06f866e9b3739c6303788ac00000000'
        }, {
            'comment': 'issuance',
            'in': (('mn6q3dS2EnDUx3bmyWc6D4szJNVGtaR7zc', [('mtQheFaSfWELRB2MyMBaiWjdDm6ux9Ezns', None)], b'\x00\x00\x00\x14\x00\x00\x00\xa2[\xe3Kf\x00\x00\x00\x00\x00\x00\x00\x00\x01\x00\x00\x00\x00\x00\x00\x00\x00\x00\x00'), {'encoding': 'multisig'}),
            'out': '0100000001c1d8c075936c3495f6d653c50f73d987f75448d97a750249b1eb83bee71b24ae000000001976a9144838d8b3588c4c7ba7c1d06f866e9b3739c6303788acffffffff0336150000000000001976a9148d6ae8a3b381663118b4e1eff4cfc7d0954dd6ec88ac781e0000000000006951210259415bf04af834423d3dd7adb0dc727aa153863ef89fba5aee7a331af1e4873a210254da540fb2663b75e6c3cc61190ad0c2431643bab28ced783cd94079bbe72447210282b886c087eb37dc8182f14ba6cc3e9485ed618b95804d44aecc17c300b585b053ae840dea0b000000001976a9144838d8b3588c4c7ba7c1d06f866e9b3739c6303788ac00000000'
        }, {
            'comment': 'multisig issuance',
            'in': (('1_mn6q3dS2EnDUx3bmyWc6D4szJNVGtaR7zc_mtQheFaSfWELRB2MyMBaiWjdDm6ux9Ezns_2', [], b'\x00\x00\x00\x14\x00\x00\x00\x00\x00\x0b\xfc\xe3\x00\x00\x00\x00\x00\x00\x03\xe8\x01\x00\x00\x00\x00\x00\x00\x00\x00\x00\x00'), {'encoding': 'multisig'}),
            'out': '0100000001051511b66ba309e3dbff1fde22aefaff4190675235a010a5c6acb1e43da8005f000000004751210282b886c087eb37dc8182f14ba6cc3e9485ed618b95804d44aecc17c300b585b0210319f6e07b0b8d756156394b9dcf3b011fe9ac19f2700bd6b69a6a1783dbb8b97752aeffffffff02781e000000000000695121030fcaf7ca87f0fd78a01d9a0d7c221e55beef3cde388be72d254826b32a6008cb2102bc14528340c27d005aa9e2913fd8c032ffa94625307a450077125d580099b57d210282b886c087eb37dc8182f14ba6cc3e9485ed618b95804d44aecc17c300b585b053aef8a7f505000000004751210282b886c087eb37dc8182f14ba6cc3e9485ed618b95804d44aecc17c300b585b0210319f6e07b0b8d756156394b9dcf3b011fe9ac19f2700bd6b69a6a1783dbb8b97752ae00000000'
        }, {
            'comment': 'maximum quantity issuance',
            'in': (('mn6q3dS2EnDUx3bmyWc6D4szJNVGtaR7zc', [], b'\x00\x00\x00\x14\x00\x00\x00\x00\xdd\x96\xd2t\x7f\xff\xff\xff\xff\xff\xff\xff\x01\x00\x00\x00\x00\x00\x00\x00\x00\x00\x10Maximum quantity'), {'encoding': 'multisig'}),
            'out': '0100000001c1d8c075936c3495f6d653c50f73d987f75448d97a750249b1eb83bee71b24ae000000001976a9144838d8b3588c4c7ba7c1d06f866e9b3739c6303788acffffffff02781e0000000000006951210249415bf04af834423d3dd7adb0dc727a03d5f3a7eae045a51185cce50ee4877e210354da540fb2663b75f68ead197067a5af636736dbdcf8840c45d94079bbe724cb210282b886c087eb37dc8182f14ba6cc3e9485ed618b95804d44aecc17c300b585b053ae0c26ea0b000000001976a9144838d8b3588c4c7ba7c1d06f866e9b3739c6303788ac00000000'
        }, {
            'comment': 'transfer asset to multisig',
            'in': (('mn6q3dS2EnDUx3bmyWc6D4szJNVGtaR7zc', [('1_mn6q3dS2EnDUx3bmyWc6D4szJNVGtaR7zc_mtQheFaSfWELRB2MyMBaiWjdDm6ux9Ezns_2', None)], b'\x00\x00\x00\x14\x00\x00\x00\xa2[\xe3Kf\x00\x00\x00\x00\x00\x00\x00\x00\x01\x00\x00\x00\x00\x00\x00\x00\x00\x00\x00'), {'encoding': 'multisig'}),
            'out': '0100000001c1d8c075936c3495f6d653c50f73d987f75448d97a750249b1eb83bee71b24ae000000001976a9144838d8b3588c4c7ba7c1d06f866e9b3739c6303788acffffffff03781e0000000000004751210282b886c087eb37dc8182f14ba6cc3e9485ed618b95804d44aecc17c300b585b0210319f6e07b0b8d756156394b9dcf3b011fe9ac19f2700bd6b69a6a1783dbb8b97752ae781e0000000000006951210259415bf04af834423d3dd7adb0dc727aa153863ef89fba5aee7a331af1e4873a210254da540fb2663b75e6c3cc61190ad0c2431643bab28ced783cd94079bbe72447210282b886c087eb37dc8182f14ba6cc3e9485ed618b95804d44aecc17c300b585b053ae4204ea0b000000001976a9144838d8b3588c4c7ba7c1d06f866e9b3739c6303788ac00000000'
        }, {
            'comment': 'order',
            'in': (('mn6q3dS2EnDUx3bmyWc6D4szJNVGtaR7zc', [], b'\x00\x00\x00\n\x00\x00\x00\x00\x00\x00\x00\x00\x00\x00\x00\x00\x02\xfa\xf0\x80\x00\x00\x00\x00\x00\x00\x00\x01\x00\x00\x00\x00\x05\xf5\xe1\x00\x00\n\x00\x00\x00\x00\x00\x00\x00\x00'), {'encoding': 'multisig','fee_provided': DP['fee_provided']}),
            'out': '0100000001c1d8c075936c3495f6d653c50f73d987f75448d97a750249b1eb83bee71b24ae000000001976a9144838d8b3588c4c7ba7c1d06f866e9b3739c6303788acffffffff02781e0000000000006951210348415bf04af834423d3dd7adaedc727a030865759e9fba5aee78c9ea71e5870f210354da540fb2673b75e6c3c994f80ad0c8431643bab28ced783cd94079bbe72445210282b886c087eb37dc8182f14ba6cc3e9485ed618b95804d44aecc17c300b585b053ae5cfeda0b000000001976a9144838d8b3588c4c7ba7c1d06f866e9b3739c6303788ac00000000'
        }, {
            'comment': 'multisig order',
            'in': (('1_mn6q3dS2EnDUx3bmyWc6D4szJNVGtaR7zc_mtQheFaSfWELRB2MyMBaiWjdDm6ux9Ezns_2', [], b'\x00\x00\x00\n\x00\x00\x00\x00\x00\x00\x00\x00\x00\x00\x00\x00\x02\xfa\xf0\x80\x00\x00\x00\x00\x00\x00\x00\x01\x00\x00\x00\x00\x05\xf5\xe1\x00\x00\n\x00\x00\x00\x00\x00\x00\x00\x00'), {'encoding': 'multisig','fee_provided': DP['fee_provided']}),
            'out': '0100000001051511b66ba309e3dbff1fde22aefaff4190675235a010a5c6acb1e43da8005f000000004751210282b886c087eb37dc8182f14ba6cc3e9485ed618b95804d44aecc17c300b585b0210319f6e07b0b8d756156394b9dcf3b011fe9ac19f2700bd6b69a6a1783dbb8b97752aeffffffff02781e000000000000695121021ecaf7ca87f0fd78a01d9a0d62221e55beef3722db8be72d254adc40426108d02103bc14528340c37d005aa9e764ded8c038ffa94625307a450077125d580099b53b210282b886c087eb37dc8182f14ba6cc3e9485ed618b95804d44aecc17c300b585b053ae4880e605000000004751210282b886c087eb37dc8182f14ba6cc3e9485ed618b95804d44aecc17c300b585b0210319f6e07b0b8d756156394b9dcf3b011fe9ac19f2700bd6b69a6a1783dbb8b97752ae00000000'
        }, {
            'comment': 'multisig order',
            'in': (('1_mn6q3dS2EnDUx3bmyWc6D4szJNVGtaR7zc_mtQheFaSfWELRB2MyMBaiWjdDm6ux9Ezns_2', [], b'\x00\x00\x00\n\x00\x00\x00\x00\x00\x00\x00\x01\x00\x00\x00\x00\x06B,@\x00\x00\x00\x00\x00\x00\x00\x00\x00\x00\x00\x00\x02\xfa\xf0\x80\x00\n\x00\x00\x00\x00\x00\r\xbb\xa0'), {'encoding': 'multisig'}),
            'out': '0100000001051511b66ba309e3dbff1fde22aefaff4190675235a010a5c6acb1e43da8005f000000004751210282b886c087eb37dc8182f14ba6cc3e9485ed618b95804d44aecc17c300b585b0210319f6e07b0b8d756156394b9dcf3b011fe9ac19f2700bd6b69a6a1783dbb8b97752aeffffffff02781e000000000000695121031ecaf7ca87f0fd78a01d9a0d62221e55beef3722da8be72d254e649c8261083d2102bc14528340c27d005aa9e06bcf58c038ffa946253077fea077125d580099b5bb210282b886c087eb37dc8182f14ba6cc3e9485ed618b95804d44aecc17c300b585b053aef8a7f505000000004751210282b886c087eb37dc8182f14ba6cc3e9485ed618b95804d44aecc17c300b585b0210319f6e07b0b8d756156394b9dcf3b011fe9ac19f2700bd6b69a6a1783dbb8b97752ae00000000'
        }, {
            'comment': 'maximum quantity order',
            'in': (('mn6q3dS2EnDUx3bmyWc6D4szJNVGtaR7zc', [], b'\x00\x00\x00\n\x00\x00\x00\x00\x00\x03:>\x7f\xff\xff\xff\xff\xff\xff\xff\x00\x00\x00\x00\x00\x00\x00\x01\x00\x00\x00\x00\x05\xf5\xe1\x00\x00\n\x00\x00\x00\x00\x00\r\xbb\xa0'), {'encoding': 'multisig'}),
            'out': '0100000001c1d8c075936c3495f6d653c50f73d987f75448d97a750249b1eb83bee71b24ae000000001976a9144838d8b3588c4c7ba7c1d06f866e9b3739c6303788acffffffff02781e0000000000006951210248415bf04af834423d3dd7adaedc727a0308664fa0e045a51185cce50ee58759210354da540fb2673b75e6c3c994f80ad0c8431643bab28156d83cd94079bbe72452210282b886c087eb37dc8182f14ba6cc3e9485ed618b95804d44aecc17c300b585b053ae0c26ea0b000000001976a9144838d8b3588c4c7ba7c1d06f866e9b3739c6303788ac00000000'
        }, {
            'comment': 'dividend',
            'in': (('mn6q3dS2EnDUx3bmyWc6D4szJNVGtaR7zc', [], b'\x00\x00\x002\x00\x00\x00\x00\x05\xf5\xe1\x00\x00\x00\x00\xa2[\xe3Kf\x00\x00\x00\x00\x00\x00\x00\x01'), {'encoding': 'multisig'}),
            'out': '0100000001c1d8c075936c3495f6d653c50f73d987f75448d97a750249b1eb83bee71b24ae000000001976a9144838d8b3588c4c7ba7c1d06f866e9b3739c6303788acffffffff02781e000000000000695121035a415bf04af834423d3dd7ad96dc727a030d90949e9fba5a4c21d05197e58735210254da540fb2673b75e6c3cc61190ad0c2431643bab28ced783cd94079bbe7246f210282b886c087eb37dc8182f14ba6cc3e9485ed618b95804d44aecc17c300b585b053ae0c26ea0b000000001976a9144838d8b3588c4c7ba7c1d06f866e9b3739c6303788ac00000000'
        }, {
            'comment': 'dividend',
            'in': (('mn6q3dS2EnDUx3bmyWc6D4szJNVGtaR7zc', [], b'\x00\x00\x002\x00\x00\x00\x00\x00\x00\x00\x01\x00\x06\xca\xd8\xdc\x7f\x0bf\x00\x00\x00\x00\x00\x00\x00\x01'), {'encoding': 'multisig'}),
            'out': '0100000001c1d8c075936c3495f6d653c50f73d987f75448d97a750249b1eb83bee71b24ae000000001976a9144838d8b3588c4c7ba7c1d06f866e9b3739c6303788acffffffff02781e000000000000695121025a415bf04af834423d3dd7ad96dc727a030865759f9fbc9036a64c1197e587c8210254da540fb2673b75e6c3cc61190ad0c2431643bab28ced783cd94079bbe7246f210282b886c087eb37dc8182f14ba6cc3e9485ed618b95804d44aecc17c300b585b053ae0c26ea0b000000001976a9144838d8b3588c4c7ba7c1d06f866e9b3739c6303788ac00000000'
        }, {
            'comment': 'free issuance',
            'in': (('mn6q3dS2EnDUx3bmyWc6D4szJNVGtaR7zc', [], b'\x00\x00\x00\x14\xff\xff\xff\xff\xff\xff\xff\xff\x00\x00\x00\x00\x00\x00\x03\xe8\x01\x00\x00\x00\x00\x00\x00\x00\x00\x00\x00'), {'encoding': 'multisig'}),
            'out': '0100000001c1d8c075936c3495f6d653c50f73d987f75448d97a750249b1eb83bee71b24ae000000001976a9144838d8b3588c4c7ba7c1d06f866e9b3739c6303788acffffffff02781e0000000000006951210259415bf04af834423d3dd7adb0238d85fcf79a8a619fba5aee7a331919e487e8210254da540fb2663b75e6c3cc61190ad0c2431643bab28ced783cd94079bbe72447210282b886c087eb37dc8182f14ba6cc3e9485ed618b95804d44aecc17c300b585b053ae0c26ea0b000000001976a9144838d8b3588c4c7ba7c1d06f866e9b3739c6303788ac00000000'
        }, {
            'comment': 'large broadcast',
            'in': (('mn6q3dS2EnDUx3bmyWc6D4szJNVGtaR7zc', [], b'\x00\x00\x00\x1e^\xa6\xf5\x00?\xf0\x00\x00\x00\x00\x00\x00\x00LK@lOver 80 characters test test test test test test test test test test test test test test test test test test'), {}),
            'out': '0100000001c1d8c075936c3495f6d653c50f73d987f75448d97a750249b1eb83bee71b24ae000000001976a9144838d8b3588c4c7ba7c1d06f866e9b3739c6303788acffffffff04781e0000000000006951210343415bf04af834423d3dd7adba82d48f033795759e9fba5aee7a7f51b189c8c0210322bf262f8a561b168ea2be007a7eb5b0303637dfc1f8cd0c59aa3459cf825784210282b886c087eb37dc8182f14ba6cc3e9485ed618b95804d44aecc17c300b585b053ae781e0000000000006951210343415bf04af834423d49f7d9c1af065a776d1601beebdf299a5a477f8291a7c4210220bf277b92125e0692e3b8046a7ef0b62665379ac6e99e0c1cad250acfc750c9210282b886c087eb37dc8182f14ba6cc3e9485ed618b95804d44aecc17c300b585b053ae781e0000000000006951210361415bf04af834423d58a4d984a8170977281110edeb9a2e8b09473a8580f45d210220da540fb2663b75e6c3cc61190ad0c2431643bab28ced783cd94079bbe724dc210282b886c087eb37dc8182f14ba6cc3e9485ed618b95804d44aecc17c300b585b053ae4ad9e90b000000001976a9144838d8b3588c4c7ba7c1d06f866e9b3739c6303788ac00000000'
        }],
    },
    'api': {
        'get_rows': [{
            'in': ('balances', None, 'AND', None, None, None, None, None, 1000, 0, True),
            'out': None
        }, {
            'in': ('balances', None, 'barfoo', None, None, None, None, None, 1000, 0, True),
            'error': (APIError, 'Invalid filter operator (OR, AND)')
        }, {
            'in': (None, None, 'AND', None, None, None, None, None, 1000, 0, True),
            'error': (APIError, 'Unknown table')
        }, {
            'in': ('balances', None, 'AND', None, 'barfoo', None, None, None, 1000, 0, True),
            'error': (APIError, 'Invalid order direction (ASC, DESC)')
        }, {
            'in': ('balances', None, 'AND', None, None, None, None, None, 1000.0, 0, True),
            'error': (APIError, 'Invalid limit')
        }, {
            'in': ('balances', None, 'AND', None, None, None, None, None, 1001, 0, True),
            'error': (APIError, 'Limit should be lower or equal to 1000')
        }, {
            'in': ('balances', None, 'AND', None, None, None, None, None, 1000, 0.0, True),
            'error': (APIError, 'Invalid offset')
        }, {
            'in': ('balances', None, 'AND', '*', None, None, None, None, 1000, 0, True),
            'error': (APIError, 'Invalid order_by, must be a field name')
        }, {
            'in': ('balances', [0], 'AND', None, None, None, None, None, 1000, 0, True),
            'error': (APIError, 'Unknown filter type')
        }, {
            'in': ('balances', {'field': 'bar', 'op': '='}, 'AND', None, None, None, None, None, 1000, 0, True),
            'error': (APIError, "A specified filter is missing the 'value' field")
        }, {
            'in': ('balances', {'field': 'bar', 'op': '=', 'value': {}}, 'AND', None, None, None, None, None, 1000, 0, True),
            'error': (APIError, "Invalid value for the field 'bar'")
        }, {
            'in': ('balances', {'field': 'bar', 'op': '=', 'value': [0,2]}, 'AND', None, None, None, None, None, 1000, 0, True),
            'error': (APIError, "Invalid value for the field 'bar'")
        }, {
            'in': ('balances', {'field': 'bar', 'op': 'AND', 'value': 0}, 'AND', None, None, None, None, None, 1000, 0, True),
            'error': (APIError, "Invalid operator for the field 'bar'")
        }, {
            'in': ('balances', {'field': 'bar', 'op': '=', 'value': 0, 'case_sensitive': 0}, 'AND', None, None, None, None, None, 1000, 0, True),
            'error': (APIError, "case_sensitive must be a boolean")
        }, {
            'comment': 'standard send with no memo',
            'in': ('sends', [{'field':'block_index','op':'=','value':'310496'}], 'AND', None, None, None, None, None, 1000, 0, True),
<<<<<<< HEAD
            'out': [{'tx_index': 497, 'tx_hash': '1410217c3b1b38ea0b90940f20b874a2375c457b0828de9f9808e4fd63fd54e6', 'block_index': 310496, 'source': 'mnfAHmddVibnZNSkh8DvKaQoiEfNsxjXzH', 'destination': 'mqPCfvqTfYctXMUfmniXeG2nyaN8w6tPmj', 'asset': config.XCP, 'quantity': 92945878046, 'status': 'valid', 'memo': None, 'memo_hex': None}]
        }, {
            'comment': 'with memo',
            'in': ('sends', [{'field':'block_index','op':'=','value':'310481'}], 'AND', None, None, None, None, None, 1000, 0, True),
            'out': [{'tx_index': 482, 'tx_hash': 'b00bdf03402d81a2cbdbeac4b0df90cff5ab6bf9688f653383d49fe42b8422a5', 'block_index': 310481, 'source': 'mn6q3dS2EnDUx3bmyWc6D4szJNVGtaR7zc', 'destination': 'mtQheFaSfWELRB2MyMBaiWjdDm6ux9Ezns', 'asset': config.XCP, 'quantity': 100000000, 'status': 'valid', 'memo': 'hello', 'memo_hex': '68656c6c6f'}]
        }, {
            'comment': 'search by memo (text)',
            'in': ('sends', [{'field':'memo','op':'=','value':'hello'}], 'AND', None, None, None, None, None, 1000, 0, True),
            'out': [{'tx_index': 482, 'tx_hash': 'b00bdf03402d81a2cbdbeac4b0df90cff5ab6bf9688f653383d49fe42b8422a5', 'block_index': 310481, 'source': 'mn6q3dS2EnDUx3bmyWc6D4szJNVGtaR7zc', 'destination': 'mtQheFaSfWELRB2MyMBaiWjdDm6ux9Ezns', 'asset': config.XCP, 'quantity': 100000000, 'status': 'valid', 'memo': 'hello', 'memo_hex': '68656c6c6f'}]
        }, {
            'comment': 'search by memo (LIKE text)',
            'in': ('sends', [{'field':'memo','op':'LIKE','value':'%ell%'}], 'AND', None, None, None, None, None, 1000, 0, True),
            'out': [{'tx_index': 482, 'tx_hash': 'b00bdf03402d81a2cbdbeac4b0df90cff5ab6bf9688f653383d49fe42b8422a5', 'block_index': 310481, 'source': 'mn6q3dS2EnDUx3bmyWc6D4szJNVGtaR7zc', 'destination': 'mtQheFaSfWELRB2MyMBaiWjdDm6ux9Ezns', 'asset': config.XCP, 'quantity': 100000000, 'status': 'valid', 'memo': 'hello', 'memo_hex': '68656c6c6f'}]
        }, {
            'comment': 'search by memo hex',
            'in': ('sends', [{'field':'memo_hex','op':'=','value':'68656C6C6F'}], 'AND', None, None, None, None, None, 1000, 0, True),
            'out': [{'tx_index': 482, 'tx_hash': 'b00bdf03402d81a2cbdbeac4b0df90cff5ab6bf9688f653383d49fe42b8422a5', 'block_index': 310481, 'source': 'mn6q3dS2EnDUx3bmyWc6D4szJNVGtaR7zc', 'destination': 'mtQheFaSfWELRB2MyMBaiWjdDm6ux9Ezns', 'asset': config.XCP, 'quantity': 100000000, 'status': 'valid', 'memo': 'hello', 'memo_hex': '68656c6c6f'}]
        }, {
            'comment': 'search by memo hex',
            'in': ('sends', [{'field':'memo_hex','op':'=','value':'68656c6c6f'}], 'AND', None, None, None, None, None, 1000, 0, True),
            'out': [{'tx_index': 482, 'tx_hash': 'b00bdf03402d81a2cbdbeac4b0df90cff5ab6bf9688f653383d49fe42b8422a5', 'block_index': 310481, 'source': 'mn6q3dS2EnDUx3bmyWc6D4szJNVGtaR7zc', 'destination': 'mtQheFaSfWELRB2MyMBaiWjdDm6ux9Ezns', 'asset': config.XCP, 'quantity': 100000000, 'status': 'valid', 'memo': 'hello', 'memo_hex': '68656c6c6f'}]
=======
            'out': [{'tx_index': 497, 'tx_hash': '1410217c3b1b38ea0b90940f20b874a2375c457b0828de9f9808e4fd63fd54e6', 'block_index': 310496, 'source': 'mnfAHmddVibnZNSkh8DvKaQoiEfNsxjXzH', 'destination': 'mqPCfvqTfYctXMUfmniXeG2nyaN8w6tPmj', 'asset': 'XCP', 'quantity': 92945878046, 'status': 'valid', 'memo': None, 'memo_hex': None, 'msg_index': 0}]
        }, {
            'comment': 'with memo',
            'in': ('sends', [{'field':'block_index','op':'=','value':'310481'}], 'AND', None, None, None, None, None, 1000, 0, True),
            'out': [{'tx_index': 482, 'tx_hash': 'b00bdf03402d81a2cbdbeac4b0df90cff5ab6bf9688f653383d49fe42b8422a5', 'block_index': 310481, 'source': 'mn6q3dS2EnDUx3bmyWc6D4szJNVGtaR7zc', 'destination': 'mtQheFaSfWELRB2MyMBaiWjdDm6ux9Ezns', 'asset': 'XCP', 'quantity': 100000000, 'status': 'valid', 'memo': 'hello', 'memo_hex': '68656c6c6f', 'msg_index': 0}]
        }, {
            'comment': 'search by memo (text)',
            'in': ('sends', [{'field':'memo','op':'=','value':'hello'}], 'AND', None, None, None, None, None, 1000, 0, True),
            'out': [{'tx_index': 482, 'tx_hash': 'b00bdf03402d81a2cbdbeac4b0df90cff5ab6bf9688f653383d49fe42b8422a5', 'block_index': 310481, 'source': 'mn6q3dS2EnDUx3bmyWc6D4szJNVGtaR7zc', 'destination': 'mtQheFaSfWELRB2MyMBaiWjdDm6ux9Ezns', 'asset': 'XCP', 'quantity': 100000000, 'status': 'valid', 'memo': 'hello', 'memo_hex': '68656c6c6f', 'msg_index': 0}]
        }, {
            'comment': 'search by memo (LIKE text)',
            'in': ('sends', [{'field':'memo','op':'LIKE','value':'%ell%'}], 'AND', None, None, None, None, None, 1000, 0, True),
            'out': [{'tx_index': 482, 'tx_hash': 'b00bdf03402d81a2cbdbeac4b0df90cff5ab6bf9688f653383d49fe42b8422a5', 'block_index': 310481, 'source': 'mn6q3dS2EnDUx3bmyWc6D4szJNVGtaR7zc', 'destination': 'mtQheFaSfWELRB2MyMBaiWjdDm6ux9Ezns', 'asset': 'XCP', 'quantity': 100000000, 'status': 'valid', 'memo': 'hello', 'memo_hex': '68656c6c6f', 'msg_index': 0}]
        }, {
            'comment': 'search by memo hex',
            'in': ('sends', [{'field':'memo_hex','op':'=','value':'68656C6C6F'}], 'AND', None, None, None, None, None, 1000, 0, True),
            'out': [{'tx_index': 482, 'tx_hash': 'b00bdf03402d81a2cbdbeac4b0df90cff5ab6bf9688f653383d49fe42b8422a5', 'block_index': 310481, 'source': 'mn6q3dS2EnDUx3bmyWc6D4szJNVGtaR7zc', 'destination': 'mtQheFaSfWELRB2MyMBaiWjdDm6ux9Ezns', 'asset': 'XCP', 'quantity': 100000000, 'status': 'valid', 'memo': 'hello', 'memo_hex': '68656c6c6f', 'msg_index': 0}]
        }, {
            'comment': 'search by memo hex',
            'in': ('sends', [{'field':'memo_hex','op':'=','value':'68656c6c6f'}], 'AND', None, None, None, None, None, 1000, 0, True),
            'out': [{'tx_index': 482, 'tx_hash': 'b00bdf03402d81a2cbdbeac4b0df90cff5ab6bf9688f653383d49fe42b8422a5', 'block_index': 310481, 'source': 'mn6q3dS2EnDUx3bmyWc6D4szJNVGtaR7zc', 'destination': 'mtQheFaSfWELRB2MyMBaiWjdDm6ux9Ezns', 'asset': 'XCP', 'quantity': 100000000, 'status': 'valid', 'memo': 'hello', 'memo_hex': '68656c6c6f', 'msg_index': 0}]
>>>>>>> 0831dfbf
        }, {
            'comment': 'search with invalid memo hex',
            'in': ('sends', [{'field':'memo_hex','op':'=','value':'badx'}], 'AND', None, None, None, None, None, 1000, 0, True),
            'error': (APIError, 'Invalid memo_hex value')
        }, {
            'comment': 'search by memo hex',
            'in': ('sends', [{'field':'memo_hex','op':'=','value':'fade0001'}], 'AND', None, None, None, None, None, 1000, 0, True),
<<<<<<< HEAD
            'out': [{'tx_index': 483, 'tx_hash': 'c8716524f33646b9af94d6f5e52494ff3b34466497094b1db2ab920e4f79bc34', 'block_index': 310482, 'source': 'mtQheFaSfWELRB2MyMBaiWjdDm6ux9Ezns', 'destination': 'mn6q3dS2EnDUx3bmyWc6D4szJNVGtaR7zc', 'asset': config.XCP, 'quantity': 100000000, 'status': 'valid', 'memo': '', 'memo_hex': 'fade0001'}]
=======
            'out': [{'tx_index': 483, 'tx_hash': 'c8716524f33646b9af94d6f5e52494ff3b34466497094b1db2ab920e4f79bc34', 'block_index': 310482, 'source': 'mtQheFaSfWELRB2MyMBaiWjdDm6ux9Ezns', 'destination': 'mn6q3dS2EnDUx3bmyWc6D4szJNVGtaR7zc', 'asset': 'XCP', 'quantity': 100000000, 'status': 'valid', 'memo': '', 'memo_hex': 'fade0001', 'msg_index': 0}]
>>>>>>> 0831dfbf
        }],
    },
    'script': {
        'validate': [{
            'comment': 'valid bitcoin address',
            'in': ('mnMrocns5kBjPZxRxXb5A1gx7gAoRZWPP6',),
            'out': None
        }, {
            'comment': 'valid bitcoin P2SH address',
            'in': (P2SH_ADDR[0],),
            'out': None
        }, {
            'comment': 'invalid bitcoin address: bad checksum',
            'in': ('mnMrocns5kBjPZxRxXb5A1gx7gAoRZWPP7',),
            'error': (script.Base58ChecksumError, 'Checksum mismatch: 0x00285aa2 ≠ 0x00285aa1')
        }, {
            'comment': 'valid multi‐sig',
            'in': ('1_mnMrocns5kBjPZxRxXb5A1gx7gAoRZWPP6_mnMrocns5kBjPZxRxXb5A1gx7gAoRZWPP6_2',),
            'out': None
        }, {
            'comment': 'invalid multi‐sig with P2SH addres',
            'in': ('1_' + P2SH_ADDR[0] + '_mnMrocns5kBjPZxRxXb5A1gx7gAoRZWPP6_2',),
            'error': (script.MultiSigAddressError, 'Invalid PubKeyHashes. Multi‐signature address must use PubKeyHashes, not public keys.')
        }],
        'scriptpubkey_to_address': [
            # "OP_DUP OP_HASH160 4838d8b3588c4c7ba7c1d06f866e9b3739c63037 OP_EQUALVERIFY OP_CHECKSIG"
            {
                'in': (bitcoinlib.core.CScript(bitcoinlib.core.x('76a9144838d8b3588c4c7ba7c1d06f866e9b3739c6303788ac')),),
                'out': "mn6q3dS2EnDUx3bmyWc6D4szJNVGtaR7zc"
            },
            # "OP_DUP OP_HASH160 8d6ae8a3b381663118b4e1eff4cfc7d0954dd6ec OP_EQUALVERIFY OP_CHECKSIG"
            {
                'in': (bitcoinlib.core.CScript(bitcoinlib.core.x('76a9148d6ae8a3b381663118b4e1eff4cfc7d0954dd6ec88ac')),),
                'out': "mtQheFaSfWELRB2MyMBaiWjdDm6ux9Ezns"
            },
            # "1 035ca51ea175f108a1c63588683dc4c43a7146c46799f864a300263c0813f5fe35 02309a14a1a30202f2e76f46acdb2917752371ca42b97460f7928ade8ecb02ea17 0319f6e07b0b8d756156394b9dcf3b011fe9ac19f2700bd6b69a6a1783dbb8b977 3 OP_CHECKMULTISIG"
            {
                'in': (bitcoinlib.core.CScript(bitcoinlib.core.x('5121035ca51ea175f108a1c63588683dc4c43a7146c46799f864a300263c0813f5fe352102309a14a1a30202f2e76f46acdb2917752371ca42b97460f7928ade8ecb02ea17210319f6e07b0b8d756156394b9dcf3b011fe9ac19f2700bd6b69a6a1783dbb8b97753ae')),),
                'out': "1_mjH9amw2tJrsrw76PVvCkCQ18V4pZCVtm5_mtQheFaSfWELRB2MyMBaiWjdDm6ux9Ezns_mvgph5nejRWUVvbzyq7TU9ENpJyV97ua37_3"
            },
            # when input is already an address, return None (don't raise)
            {
                'in': ('mnfAHmddVibnZNSkh8DvKaQoiEfNsxjXzH',),
                'out': None
            },
            # when input is a list of addresses, return None (don't raise)
            {
                'in': (['mnfAHmddVibnZNSkh8DvKaQoiEfNsxjXzH', 'mnfAHmddVibnZNSkh8DvKaQoiEfNsxjXzH'],),
                'out': None
            },
            # when input is op_return with garbage data (a message with incorrect OP_PUSH), return None (don't raise)
            {
                'in': (bitcoinlib.core.CScript(bitcoinlib.core.x('6a53657466697665207361797320686921')),),
                'error': (exceptions.PushDataDecodeError, 'invalid pushdata due to truncation')
            }, {
                'comment': 'p2pkh',
                'in': (bitcoinlib.core.CScript(bitcoinlib.core.x('76a9144838d8b3588c4c7ba7c1d06f866e9b3739c6303788ac')),),
                'out': 'mn6q3dS2EnDUx3bmyWc6D4szJNVGtaR7zc'
            }, {
                'comment': 'p2sh',
                'in': (bitcoinlib.core.CScript(bitcoinlib.core.x('a9144264cfd7eb65f8cbbdba98bd9815d5461fad8d7e87')),),
                'out': '2MyJHMUenMWonC35Yi6PHC7i2tkS7PuomCy'
        }],
        'get_asm': [{
            'in': ([],),
            'error': (exceptions.DecodeError, 'empty output')
        }],
        'base58_encode': [{
            'comment': 'random bytes',
            'in': (b'\x82\xe3\x069\x16\x17I\x12S\x81\xeaQC\xa6J\xac',),
            'out': 'HARXEpbq7gJQGcSVUtubYo'
        }, {
            'in': (b"\x01\tfw`\x06\x95=UgC\x9e^9\xf8j\r';\xee",),
            'out': 'qb3y62fmEEVTPySXPQ77WXok6H'
        }],
        'base58_check_encode': [{
            'comment': 'valid mainnet bitcoin address',
            'in': ('010966776006953d5567439e5e39f86a0d273bee', b'\x00'),
            'out': '16UwLL9Risc3QfPqBUvKofHmBQ7wMtjvM'
        }, {
            'comment': 'valid mainnet bitcoin P2SH address',
            'in': ('010966776006953d5567439e5e39f86a0d273bee', b'\x05'),
            'out': '31nVrspaydBz8aMpxH9WkS2DuhgqS1fCuG'
        # TODO }, {
        #    'invalid mainnet bitcoin address: leading zero byte,
        #    'in': ('SOMETHING', b'\x00'),
        #    'error': (script.AddressError, 'encoded address does not decode properly')
        }],
        'base58_check_decode': [{
            'comment': 'valid mainnet bitcoin address',
            'in': ('16UwLL9Risc3QfPqBUvKofHmBQ7wMtjvM', b'\x00'),
            'out': b"\x01\tfw`\x06\x95=UgC\x9e^9\xf8j\r';\xee"
        }, {
            'comment': 'valid mainnet bitcoin address that contains a padding byte',
            'in': ('13PGb7v3nmTDugLDStRJWXw6TzsNLUKJKC', b'\x00'),
            'out': b'\x1a&jGxV\xea\xd2\x9e\xcb\xe6\xaeQ\xad:,\x8dG<\xf4'
        }, {
            'comment': 'valid mainnet bitcoin P2SH address',
            'in': ('31nVrspaydBz8aMpxH9WkS2DuhgqS1fCuG', b'\x05'),
            'out': b"\x01\tfw`\x06\x95=UgC\x9e^9\xf8j\r';\xee"
        }, {
            'comment': 'valid mainnet bitcoin address that contains a padding byte, checked against incorrect version byte',
            'in': ('13PGb7v3nmTDugLDStRJWXw6TzsNLUKJKC', b'\x05'),
            'error': (script.VersionByteError, 'incorrect version byte')
        }, {
            'comment': 'valid mainnet bitcoin P2SH address, checked against incorrect version byte',
            'in': ('31nVrspaydBz8aMpxH9WkS2DuhgqS1fCuG', b'\x00'),
            'error': (script.VersionByteError, 'incorrect version byte')
        }, {
            'comment': 'wrong version byte',
            'in': ('26UwLL9Risc3QfPqBUvKofHmBQ7wMtjvM', b'\x00'),
            'error': (script.VersionByteError, 'incorrect version byte')
        }, {
            'comment': 'invalid mainnet bitcoin address: bad checksum',
            'in': ('16UwLL9Risc3QfPqBUvKofHmBQ7wMtjvN', b'\x00'),
            'error': (script.Base58ChecksumError, 'Checksum mismatch: 0xd61967f7 ≠ 0xd61967f6')
        }, {
            'comment': 'valid testnet bitcoin address that we use in many tests',
            'in': (ADDR[0], b'\x6f'),
            'out': b'H8\xd8\xb3X\x8cL{\xa7\xc1\xd0o\x86n\x9b79\xc607'
        }, {
            'comment': 'invalid mainnet bitcoin address: invalid character',
            'in': ('16UwLL9Risc3QfPqBUvKofHmBQ7wMtjv0', b'\x00'),
            'error': (script.Base58Error, "Not a valid Base58 character: ‘0’")
        }],
        # base58_decode is the raw decoding, we use the test cases from base58_check_decode
        'base58_decode': [{
            'comment': 'valid mainnet bitcoin address',
            'in': ('16UwLL9Risc3QfPqBUvKofHmBQ7wMtjvM', ),
            'out': b"\x00\x01\tfw`\x06\x95=UgC\x9e^9\xf8j\r';\xee\xd6\x19g\xf6"
        }, {
            'comment': 'valid mainnet bitcoin address that contains a padding byte',
            'in': ('13PGb7v3nmTDugLDStRJWXw6TzsNLUKJKC', ),
            'out': b'\x00\x1a&jGxV\xea\xd2\x9e\xcb\xe6\xaeQ\xad:,\x8dG<\xf4\x07eG#'
        }, {
            'comment': 'wrong version byte',
            'in': ('26UwLL9Risc3QfPqBUvKofHmBQ7wMtjvM', ),
            'out': b'\x0c\x01\x86\xaa\xbd\xa1\xd2\xdaJ\xf2\xd4\xbb\xe5=N\xe2\x08\xa6\x8eo\xd6\x19g\xf6'
        }, {
            'comment': 'invalid mainnet bitcoin address: bad checksum',
            'in': ('16UwLL9Risc3QfPqBUvKofHmBQ7wMtjvN', ),
            'out': b"\x00\x01\tfw`\x06\x95=UgC\x9e^9\xf8j\r';\xee\xd6\x19g\xf7"
        }, {
            'comment': 'valid testnet bitcoin address that we use in many tests',
            'in': (ADDR[0], ),
            'out': b'oH8\xd8\xb3X\x8cL{\xa7\xc1\xd0o\x86n\x9b79\xc607\x98!\xc4U'
        }, {
            'comment': 'invalid mainnet bitcoin address: invalid character',
            'in': ('16UwLL9Risc3QfPqBUvKofHmBQ7wMtjv0', ),
            'error': (script.Base58Error, "Not a valid Base58 character: ‘0’")
        }],
        # base58_check_decode_parts is the raw decoding and splitting, we use the test cases from base58_check_decode
        'base58_check_decode_parts': [{
            'comment': 'valid mainnet bitcoin address',
            'in': ('16UwLL9Risc3QfPqBUvKofHmBQ7wMtjvM', ),
            'out': (b'\x00', b"\x01\tfw`\x06\x95=UgC\x9e^9\xf8j\r';\xee", b'\xd6\x19g\xf6')
        }, {
            'comment': 'valid mainnet bitcoin address that contains a padding byte',
            'in': ('13PGb7v3nmTDugLDStRJWXw6TzsNLUKJKC', ),
            'out': (b'\x00', b'\x1a&jGxV\xea\xd2\x9e\xcb\xe6\xaeQ\xad:,\x8dG<\xf4', b'\x07eG#')
        }, {
            'comment': 'wrong version byte',
            'in': ('26UwLL9Risc3QfPqBUvKofHmBQ7wMtjvM', ),
            'out': (b'\x0c', b'\x01\x86\xaa\xbd\xa1\xd2\xdaJ\xf2\xd4\xbb\xe5=N\xe2\x08\xa6\x8eo', b'\xd6\x19g\xf6')
        }, {
            'comment': 'invalid mainnet bitcoin address: bad checksum',
            'in': ('16UwLL9Risc3QfPqBUvKofHmBQ7wMtjvN', ),
            'out': (b'\x00', b"\x01\tfw`\x06\x95=UgC\x9e^9\xf8j\r';\xee", b'\xd6\x19g\xf7')
        }, {
            'comment': 'valid testnet bitcoin address that we use in many tests',
            'in': (ADDR[0], ),
            'out':  (b'o', b'H8\xd8\xb3X\x8cL{\xa7\xc1\xd0o\x86n\x9b79\xc607', b'\x98!\xc4U')
        }, {
            'comment': 'invalid mainnet bitcoin address: invalid character',
            'in': ('16UwLL9Risc3QfPqBUvKofHmBQ7wMtjv0', ),
            'error': (script.Base58Error, "Not a valid Base58 character: ‘0’")
        }],
        'is_multisig': [{
            'comment': 'mono‐sig',
            'in': ('16UwLL9Risc3QfPqBUvKofHmBQ7wMtjvM',),
            'out': False
        }, {
            'comment': 'multi‐sig',
            'in': ('1_mnMrocns5kBjPZxRxXb5A1gx7gAoRZWPP6_mnMrocns5kBjPZxRxXb5A1gx7gAoRZWPP6_2',),
            'out': True
        }],
        'is_fully_valid': [{
            'comment': 'fully valid compressed public key',
            'in': (b'\x03T\xdaT\x0f\xb2g;u\xe6\xc3\xc9\x94\xf8\n\xd0\xc8C\x16C\xba\xb2\x8c\xedx<\xd9@y\xbb\xe7$E',),
            'out': True
        }, {
            'comment': 'not fully valid compressed public key: last byte decremented; not on curve',
            'in': (b'\x03T\xdaT\x0f\xb2g;u\xe6\xc3\xc9\x94\xf8\n\xd0\xc8C\x16C\xba\xb2\x8c\xedx<\xd9@y\xbb\xe7$D',),
            'out': False
        }, {
            'comment': 'invalid compressed public key: first byte not `\x02` or `\x03`',
            'in': (b'\x01T\xdaT\x0f\xb2g;u\xe6\xc3\xc9\x94\xf8\n\xd0\xc8C\x16C\xba\xb2\x8c\xedx<\xd9@y\xbb\xe7$E',),
            'out': False
        }],
        'make_canonical': [{
            'in': ('1_mtQheFaSfWELRB2MyMBaiWjdDm6ux9Ezns_mn6q3dS2EnDUx3bmyWc6D4szJNVGtaR7zc_2',),                   # TODO: Pubkeys out of order
            'out': '1_mn6q3dS2EnDUx3bmyWc6D4szJNVGtaR7zc_mtQheFaSfWELRB2MyMBaiWjdDm6ux9Ezns_2'
        }, {
            'in': ('1_mn6q3dS2EnDUx3bmyWc6D4szJNVGtaR7zc_mtQheFaSfWELRB2MyMBaiWjdDm6ux9Ezns_2',),                   # TODO: Pubkeys out of order
            'out': '1_mn6q3dS2EnDUx3bmyWc6D4szJNVGtaR7zc_mtQheFaSfWELRB2MyMBaiWjdDm6ux9Ezns_2'
        }, {
            'comment': 'mono‐sig',
            'in': ('mn6q3dS2EnDUx3bmyWc6D4szJNVGtaR7zc',),
            'out': 'mn6q3dS2EnDUx3bmyWc6D4szJNVGtaR7zc'
        }, {
            'comment': 'mono‐sig P2SH',
            'in': (P2SH_ADDR[0],),
            'out': P2SH_ADDR[0]
        }, {
            'in': ('1_02513522cbf07b0bd553b0d8f8414c476c9275334fd3edfa368386412e3a193558_mnMrocns5kBjPZxRxXb5A1gx7gAoRZWPP6_2',),
            'error': (script.MultiSigAddressError, 'Multi‐signature address must use PubKeyHashes, not public keys.')
        }],
        'test_array': [{
            'in': ('1', ['mtQheFaSfWELRB2MyMBaiWjdDm6ux9Ezns', 'mn6q3dS2EnDUx3bmyWc6D4szJNVGtaR7zc'], 2),
            'out': None
        }, {
            'in': ('Q', ['mtQheFaSfWELRB2MyMBaiWjdDm6ux9Ezns', 'mn6q3dS2EnDUx3bmyWc6D4szJNVGtaR7zc'], 2),
            'error': (script.MultiSigAddressError, 'Signature values not integers.')
        }, {
            'in': ('1', ['mtQheFaSfWELRB2MyMBaiWjdDm6ux9Ezns', 'mn6q3dS2EnDUx3bmyWc6D4szJNVGtaR7zc'], None),
            'error': (script.MultiSigAddressError, 'Signature values not integers.')
        }, {
            'in': ('0', ['mtQheFaSfWELRB2MyMBaiWjdDm6ux9Ezns', 'mn6q3dS2EnDUx3bmyWc6D4szJNVGtaR7zc'], 2),
            'error': (script.MultiSigAddressError, 'Invalid signatures_required.')
        }, {
            'in': ('4', ['mtQheFaSfWELRB2MyMBaiWjdDm6ux9Ezns', 'mn6q3dS2EnDUx3bmyWc6D4szJNVGtaR7zc'], 2),
            'error': (script.MultiSigAddressError, 'Invalid signatures_required.')
        }, {
            'in': ('1', ['mtQheFaSfWELRB2MyMBaiWjdDm6ux9Ezns', 'mn6q3dS2EnDUx3bmyWc6D4szJNVGtaR7zc'], 1),
            'error': (script.MultiSigAddressError, 'Invalid signatures_possible.')
        }, {
            'in': ('2', ['mtQheFaSfWELRB2MyMBaiWjdDm6ux9Ezns', 'mn6q3dS2EnDUx3bmyWc6D4szJNVGtaR7zc'], 4),
            'error': (script.MultiSigAddressError, 'Invalid signatures_possible.')
        }, {
            'in': ('1', ['mtQheFaSfWELRB2MyMBaiWjdDm6ux9Ezns', 'mn6q3dS2EnDUx3bmyWc6D4szJNVGtaR7zc_2'], 2),
            'error': (script.MultiSigAddressError, 'Invalid characters in pubkeys/pubkeyhashes.')
        }, {
            'in': ('3', ['mtQheFaSfWELRB2MyMBaiWjdDm6ux9Ezns', 'mn6q3dS2EnDUx3bmyWc6D4szJNVGtaR7zc'], 3),
            'error': (script.InputError, 'Incorrect number of pubkeys/pubkeyhashes in multi‐signature address.')
        }],
        'construct_array': [{
            'in': ('1', ['mtQheFaSfWELRB2MyMBaiWjdDm6ux9Ezns', 'mn6q3dS2EnDUx3bmyWc6D4szJNVGtaR7zc'], 2),
            'out': '1_mn6q3dS2EnDUx3bmyWc6D4szJNVGtaR7zc_mtQheFaSfWELRB2MyMBaiWjdDm6ux9Ezns_2'
        }],
        'extract_array': [{
            'in': ('1_mn6q3dS2EnDUx3bmyWc6D4szJNVGtaR7zc_mtQheFaSfWELRB2MyMBaiWjdDm6ux9Ezns_2',),
            'out': (1, ['mn6q3dS2EnDUx3bmyWc6D4szJNVGtaR7zc', 'mtQheFaSfWELRB2MyMBaiWjdDm6ux9Ezns'], 2)
        }],
        'pubkeyhash_array': [{
            'in': ('1_xxxxxxxxxxxWRONGxxxxxxxxxxxxxxxxxx_mtQheFaSfWELRB2MyMBaiWjdDm6ux9Ezns_2',),
            'error': (script.MultiSigAddressError, 'Invalid PubKeyHashes. Multi‐signature address must use PubKeyHashes, not public keys.')
        }, {
            'in': ('1_mn6q3dS2EnDUx3bmyWc6D4szJNVGtaR7zc_mtQheFaSfWELRB2MyMBaiWjdDm6ux9Ezns_2',),
            'out': ['mn6q3dS2EnDUx3bmyWc6D4szJNVGtaR7zc', 'mtQheFaSfWELRB2MyMBaiWjdDm6ux9Ezns']
        }],
        'is_pubkeyhash': [{
            'comment': 'valid bitcoin address',
            'in': ('mnMrocns5kBjPZxRxXb5A1gx7gAoRZWPP6',),
            'out': True
        }, {
            'comment': 'valid P2SH bitcoin address, but is_pubkeyhash specifically checks for valid P2PKH address',
            'in': (P2SH_ADDR[0],),
            'out': False
        }, {
            'comment': 'invalid checksum',
            'in': ('mnMrocns5kBjPZxRxXb5A1gx7gAoRZWPP7',),
            'out': False
        }, {
            'comment': 'invalid version byte',
            'in': ('LnMrocns5kBjPZxRxXb5A1gx7gAoRZWPP6',),
            'out': False
        }],
        'make_pubkeyhash': [{
            'comment': 'mono‐sig',
            'in': ('02513522cbf07b0bd553b0d8f8414c476c9275334fd3edfa368386412e3a193558',),
            'out': 'mnMrocns5kBjPZxRxXb5A1gx7gAoRZWPP6'
        }, {
            'comment': 'multi‐sig, with pubkey in first position and pubkeyhash in second',
            'in': ('1_02513522cbf07b0bd553b0d8f8414c476c9275334fd3edfa368386412e3a193558_mnMrocns5kBjPZxRxXb5A1gx7gAoRZWPP6_2',),
            'out': '1_mnMrocns5kBjPZxRxXb5A1gx7gAoRZWPP6_mnMrocns5kBjPZxRxXb5A1gx7gAoRZWPP6_2'
        }],
        'extract_pubkeys': [{
            'comment': 'pubkeyhash',
            'in': ('mnMrocns5kBjPZxRxXb5A1gx7gAoRZWPP6',),
            'out': []
        }, {
            'comment': 'p2sh',
            'in': (P2SH_ADDR[0],),
            'out': []
        }, {
            'comment': 'mono‐sig',
            'in': ('02513522cbf07b0bd553b0d8f8414c476c9275334fd3edfa368386412e3a193558',),
            'out': ['02513522cbf07b0bd553b0d8f8414c476c9275334fd3edfa368386412e3a193558']
        }, {
            'comment': 'multi‐sig, with pubkey in first position and pubkeyhash in second',
            'in': ('1_02513522cbf07b0bd553b0d8f8414c476c9275334fd3edfa368386412e3a193558_mnMrocns5kBjPZxRxXb5A1gx7gAoRZWPP6_2',),
            'out': ['02513522cbf07b0bd553b0d8f8414c476c9275334fd3edfa368386412e3a193558']
        }]
    },
    'util': {
        'api': [{
            'in': ('create_burn', {'source': ADDR[1], 'quantity': DP['burn_quantity'], 'encoding': 'multisig'}),
            'out': '0100000001ebe3111881a8733ace02271dcf606b7450c41a48c1cb21fd73f4ba787b353ce4000000001976a9148d6ae8a3b381663118b4e1eff4cfc7d0954dd6ec88acffffffff02800bb203000000001976a914a11b66a67b3ff69671c8f82254099faf374b800e88ac87bf4302000000001976a9148d6ae8a3b381663118b4e1eff4cfc7d0954dd6ec88ac00000000'
        }, {
            'in': ('create_send', {'source': ADDR[0], 'destination': ADDR[1], 'asset': config.XCP, 'quantity': DP['small'], 'encoding': 'multisig'}),
            'out': '0100000001c1d8c075936c3495f6d653c50f73d987f75448d97a750249b1eb83bee71b24ae000000001976a9144838d8b3588c4c7ba7c1d06f866e9b3739c6303788acffffffff0336150000000000001976a9148d6ae8a3b381663118b4e1eff4cfc7d0954dd6ec88ac781e0000000000006951210262415bf04af834423d3dd7ada4dc727a030865759f9fba5aee78c9ea71e58798210254da540fb2663b75e6c3cc61190ad0c2431643bab28ced783cd94079bbe72447210282b886c087eb37dc8182f14ba6cc3e9485ed618b95804d44aecc17c300b585b053ae840dea0b000000001976a9144838d8b3588c4c7ba7c1d06f866e9b3739c6303788ac00000000'
        }, {
            'in': ('create_send', {'source': P2SH_ADDR[0], 'destination': ADDR[1], 'asset': config.XCP, 'quantity': DP['small'], 'encoding': 'multisig', 'dust_return_pubkey': False}),
            'out': '01000000015001af2c4c3bc2c43b6233261394910d10fb157a082d9b3038c65f2d01e4ff200000000017a9144264cfd7eb65f8cbbdba98bd9815d5461fad8d7e87ffffffff0336150000000000001976a9148d6ae8a3b381663118b4e1eff4cfc7d0954dd6ec88ac781e0000000000006951210397b51de78b0f3a171f5ed27fff56d17dcba739c8b00035c8bbb9c380fdc4ed1321036932bcbeac2a4d8846b7feb4bf93b2b88efd02f2d8dc1fc0067bcc972257e3912111111111111111111111111111111111111111111111111111111111111111111153ae708ff5050000000017a9144264cfd7eb65f8cbbdba98bd9815d5461fad8d7e8700000000'
        }, {
            'in': ('create_issuance', {'source': ADDR[0], 'transfer_destination': None, 'asset': 'BSSET', 'quantity': 1000, 'divisible': True, 'description': '', 'encoding': 'multisig'}),
            'out': '0100000001c1d8c075936c3495f6d653c50f73d987f75448d97a750249b1eb83bee71b24ae000000001976a9144838d8b3588c4c7ba7c1d06f866e9b3739c6303788acffffffff02781e0000000000006951210359415bf04af834423d3dd7adb0dc727a03086e897d9fba5aee7a331919e4871d210254da540fb2663b75e6c3cc61190ad0c2431643bab28ced783cd94079bbe72447210282b886c087eb37dc8182f14ba6cc3e9485ed618b95804d44aecc17c300b585b053ae0c26ea0b000000001976a9144838d8b3588c4c7ba7c1d06f866e9b3739c6303788ac00000000'
        }, {
            'in': ('create_issuance', {'source': ADDR[0], 'transfer_destination': ADDR[1], 'asset': 'DIVISIBLE', 'quantity': 0, 'divisible': True, 'description': '', 'encoding': 'multisig'}),
            'out': '0100000001c1d8c075936c3495f6d653c50f73d987f75448d97a750249b1eb83bee71b24ae000000001976a9144838d8b3588c4c7ba7c1d06f866e9b3739c6303788acffffffff0336150000000000001976a9148d6ae8a3b381663118b4e1eff4cfc7d0954dd6ec88ac781e0000000000006951210259415bf04af834423d3dd7adb0dc727aa153863ef89fba5aee7a331af1e4873a210254da540fb2663b75e6c3cc61190ad0c2431643bab28ced783cd94079bbe72447210282b886c087eb37dc8182f14ba6cc3e9485ed618b95804d44aecc17c300b585b053ae840dea0b000000001976a9144838d8b3588c4c7ba7c1d06f866e9b3739c6303788ac00000000'
        }, {
            'in': ('create_order', {'source': ADDR[0], 'give_asset': config.BTC, 'give_quantity': DP['small'], 'get_asset': config.XCP, 'get_quantity': DP['small'] * 2, 'expiration': DP['expiration'], 'fee_required': 0, 'fee_provided': DP['fee_provided'], 'encoding': 'multisig'}),
            'out': '0100000001c1d8c075936c3495f6d653c50f73d987f75448d97a750249b1eb83bee71b24ae000000001976a9144838d8b3588c4c7ba7c1d06f866e9b3739c6303788acffffffff02781e0000000000006951210348415bf04af834423d3dd7adaedc727a030865759e9fba5aee78c9ea71e5870f210354da540fb2673b75e6c3c994f80ad0c8431643bab28ced783cd94079bbe72445210282b886c087eb37dc8182f14ba6cc3e9485ed618b95804d44aecc17c300b585b053ae5cfeda0b000000001976a9144838d8b3588c4c7ba7c1d06f866e9b3739c6303788ac00000000'
        }, {
            'in': ('create_order', {'source': ADDR[0], 'give_asset': config.XCP, 'give_quantity': round(DP['small'] * 2.1), 'get_asset': config.BTC, 'get_quantity': DP['small'], 'expiration': DP['expiration'], 'fee_required': DP['fee_required'], 'encoding': 'multisig'}),
            'out': '0100000001c1d8c075936c3495f6d653c50f73d987f75448d97a750249b1eb83bee71b24ae000000001976a9144838d8b3588c4c7ba7c1d06f866e9b3739c6303788acffffffff02781e0000000000006951210248415bf04af834423d3dd7adaedc727a030865759f9fba5aee7c7136b1e58715210354da540fb2663b75e6c3ce9be98ad0c8431643bab28156d83cd94079bbe72460210282b886c087eb37dc8182f14ba6cc3e9485ed618b95804d44aecc17c300b585b053ae0c26ea0b000000001976a9144838d8b3588c4c7ba7c1d06f866e9b3739c6303788ac00000000'
        }, {
            'in': ('create_burn', {'source': MULTISIGADDR[0], 'quantity': int(DP['quantity'] / 2), 'encoding': 'multisig'}),
            'out': '0100000001051511b66ba309e3dbff1fde22aefaff4190675235a010a5c6acb1e43da8005f000000004751210282b886c087eb37dc8182f14ba6cc3e9485ed618b95804d44aecc17c300b585b0210319f6e07b0b8d756156394b9dcf3b011fe9ac19f2700bd6b69a6a1783dbb8b97752aeffffffff0280f0fa02000000001976a914a11b66a67b3ff69671c8f82254099faf374b800e88ac87dafa02000000004751210282b886c087eb37dc8182f14ba6cc3e9485ed618b95804d44aecc17c300b585b0210319f6e07b0b8d756156394b9dcf3b011fe9ac19f2700bd6b69a6a1783dbb8b97752ae00000000'
        }, {
            'in': ('create_send', {'source': ADDR[0], 'destination': MULTISIGADDR[0], 'asset': config.XCP, 'quantity': DP['quantity'], 'encoding': 'multisig'}),
            'out': '0100000001c1d8c075936c3495f6d653c50f73d987f75448d97a750249b1eb83bee71b24ae000000001976a9144838d8b3588c4c7ba7c1d06f866e9b3739c6303788acffffffff03781e0000000000004751210282b886c087eb37dc8182f14ba6cc3e9485ed618b95804d44aecc17c300b585b0210319f6e07b0b8d756156394b9dcf3b011fe9ac19f2700bd6b69a6a1783dbb8b97752ae781e0000000000006951210362415bf04af834423d3dd7ada4dc727a030865759f9fba5aee7fc6fbf1e5875a210254da540fb2663b75e6c3cc61190ad0c2431643bab28ced783cd94079bbe72447210282b886c087eb37dc8182f14ba6cc3e9485ed618b95804d44aecc17c300b585b053ae4204ea0b000000001976a9144838d8b3588c4c7ba7c1d06f866e9b3739c6303788ac00000000'
        }, {
            'in': ('create_send', {'source': MULTISIGADDR[0], 'destination': ADDR[0], 'asset': config.XCP, 'quantity': DP['quantity'], 'encoding': 'multisig'}),
            'out': '0100000001051511b66ba309e3dbff1fde22aefaff4190675235a010a5c6acb1e43da8005f000000004751210282b886c087eb37dc8182f14ba6cc3e9485ed618b95804d44aecc17c300b585b0210319f6e07b0b8d756156394b9dcf3b011fe9ac19f2700bd6b69a6a1783dbb8b97752aeffffffff0336150000000000001976a9144838d8b3588c4c7ba7c1d06f866e9b3739c6303788ac781e0000000000006951210334caf7ca87f0fd78a01d9a0d68221e55beef3722da8be72d254dd351c26108892102bc14528340c27d005aa9e2913fd8c032ffa94625307a450077125d580099b57d210282b886c087eb37dc8182f14ba6cc3e9485ed618b95804d44aecc17c300b585b053ae708ff505000000004751210282b886c087eb37dc8182f14ba6cc3e9485ed618b95804d44aecc17c300b585b0210319f6e07b0b8d756156394b9dcf3b011fe9ac19f2700bd6b69a6a1783dbb8b97752ae00000000'
        }, {
            'in': ('create_send', {'source': MULTISIGADDR[0], 'destination': MULTISIGADDR[1], 'asset': config.XCP, 'quantity': DP['quantity'], 'encoding': 'multisig'}),
            'out': '0100000001051511b66ba309e3dbff1fde22aefaff4190675235a010a5c6acb1e43da8005f000000004751210282b886c087eb37dc8182f14ba6cc3e9485ed618b95804d44aecc17c300b585b0210319f6e07b0b8d756156394b9dcf3b011fe9ac19f2700bd6b69a6a1783dbb8b97752aeffffffff03781e0000000000004751210319f6e07b0b8d756156394b9dcf3b011fe9ac19f2700bd6b69a6a1783dbb8b977210378ee11c3fb97054877a809ce083db292b16d971bcdc6aa4c8f92087133729d8b52ae781e0000000000006951210334caf7ca87f0fd78a01d9a0d68221e55beef3722da8be72d254dd351c26108892102bc14528340c27d005aa9e2913fd8c032ffa94625307a450077125d580099b57d210282b886c087eb37dc8182f14ba6cc3e9485ed618b95804d44aecc17c300b585b053ae2e86f505000000004751210282b886c087eb37dc8182f14ba6cc3e9485ed618b95804d44aecc17c300b585b0210319f6e07b0b8d756156394b9dcf3b011fe9ac19f2700bd6b69a6a1783dbb8b97752ae00000000'
        }, {
            'in': ('create_issuance', {'source': MULTISIGADDR[0], 'transfer_destination': None, 'asset': 'BSSET', 'quantity': 1000, 'divisible': True, 'description': '', 'encoding': 'multisig'}),
            'out': '0100000001051511b66ba309e3dbff1fde22aefaff4190675235a010a5c6acb1e43da8005f000000004751210282b886c087eb37dc8182f14ba6cc3e9485ed618b95804d44aecc17c300b585b0210319f6e07b0b8d756156394b9dcf3b011fe9ac19f2700bd6b69a6a1783dbb8b97752aeffffffff02781e000000000000695121030fcaf7ca87f0fd78a01d9a0d7c221e55beef3cde388be72d254826b32a6008cb2102bc14528340c27d005aa9e2913fd8c032ffa94625307a450077125d580099b57d210282b886c087eb37dc8182f14ba6cc3e9485ed618b95804d44aecc17c300b585b053aef8a7f505000000004751210282b886c087eb37dc8182f14ba6cc3e9485ed618b95804d44aecc17c300b585b0210319f6e07b0b8d756156394b9dcf3b011fe9ac19f2700bd6b69a6a1783dbb8b97752ae00000000'
        }, {
            'in': ('create_issuance', {'source': ADDR[0], 'transfer_destination': MULTISIGADDR[0], 'asset': 'DIVISIBLE', 'quantity': 0, 'divisible': True, 'description': '', 'encoding': 'multisig'}),
            'out': '0100000001c1d8c075936c3495f6d653c50f73d987f75448d97a750249b1eb83bee71b24ae000000001976a9144838d8b3588c4c7ba7c1d06f866e9b3739c6303788acffffffff03781e0000000000004751210282b886c087eb37dc8182f14ba6cc3e9485ed618b95804d44aecc17c300b585b0210319f6e07b0b8d756156394b9dcf3b011fe9ac19f2700bd6b69a6a1783dbb8b97752ae781e0000000000006951210259415bf04af834423d3dd7adb0dc727aa153863ef89fba5aee7a331af1e4873a210254da540fb2663b75e6c3cc61190ad0c2431643bab28ced783cd94079bbe72447210282b886c087eb37dc8182f14ba6cc3e9485ed618b95804d44aecc17c300b585b053ae4204ea0b000000001976a9144838d8b3588c4c7ba7c1d06f866e9b3739c6303788ac00000000'
        }, {
            'in': ('create_issuance', {'source': ADDR[0], 'asset': 'A{}'.format(2**64 - 1), 'quantity': 1000, 'encoding': 'multisig'}),
            'out': '0100000001c1d8c075936c3495f6d653c50f73d987f75448d97a750249b1eb83bee71b24ae000000001976a9144838d8b3588c4c7ba7c1d06f866e9b3739c6303788acffffffff02781e0000000000006951210259415bf04af834423d3dd7adb0238d85fcf79a8a619fba5aee7a331919e487e8210254da540fb2663b75e6c3cc61190ad0c2431643bab28ced783cd94079bbe72447210282b886c087eb37dc8182f14ba6cc3e9485ed618b95804d44aecc17c300b585b053ae0c26ea0b000000001976a9144838d8b3588c4c7ba7c1d06f866e9b3739c6303788ac00000000'
        }, {
            'comment': '1',
            'in': ('create_order', {'source': MULTISIGADDR[0], 'give_asset': config.BTC, 'give_quantity': DP['small'], 'get_asset': config.XCP, 'get_quantity': DP['small'] * 2, 'expiration': DP['expiration'], 'fee_required': 0, 'fee_provided': DP['fee_provided'], 'encoding': 'multisig'}),
            'out': '0100000001051511b66ba309e3dbff1fde22aefaff4190675235a010a5c6acb1e43da8005f000000004751210282b886c087eb37dc8182f14ba6cc3e9485ed618b95804d44aecc17c300b585b0210319f6e07b0b8d756156394b9dcf3b011fe9ac19f2700bd6b69a6a1783dbb8b97752aeffffffff02781e000000000000695121021ecaf7ca87f0fd78a01d9a0d62221e55beef3722db8be72d254adc40426108d02103bc14528340c37d005aa9e764ded8c038ffa94625307a450077125d580099b53b210282b886c087eb37dc8182f14ba6cc3e9485ed618b95804d44aecc17c300b585b053ae4880e605000000004751210282b886c087eb37dc8182f14ba6cc3e9485ed618b95804d44aecc17c300b585b0210319f6e07b0b8d756156394b9dcf3b011fe9ac19f2700bd6b69a6a1783dbb8b97752ae00000000'
        }, {
            'in': ('create_order', {'source': MULTISIGADDR[0], 'give_asset': config.XCP, 'give_quantity': round(DP['small'] * 2.1), 'get_asset': config.BTC, 'get_quantity': DP['small'], 'expiration': DP['expiration'], 'fee_required': DP['fee_required'], 'encoding': 'multisig'}),
            'out': '0100000001051511b66ba309e3dbff1fde22aefaff4190675235a010a5c6acb1e43da8005f000000004751210282b886c087eb37dc8182f14ba6cc3e9485ed618b95804d44aecc17c300b585b0210319f6e07b0b8d756156394b9dcf3b011fe9ac19f2700bd6b69a6a1783dbb8b97752aeffffffff02781e000000000000695121031ecaf7ca87f0fd78a01d9a0d62221e55beef3722da8be72d254e649c8261083d2102bc14528340c27d005aa9e06bcf58c038ffa946253077fea077125d580099b5bb210282b886c087eb37dc8182f14ba6cc3e9485ed618b95804d44aecc17c300b585b053aef8a7f505000000004751210282b886c087eb37dc8182f14ba6cc3e9485ed618b95804d44aecc17c300b585b0210319f6e07b0b8d756156394b9dcf3b011fe9ac19f2700bd6b69a6a1783dbb8b97752ae00000000'
        }, {
            'in': ('create_dividend', {'source': ADDR[0], 'quantity_per_unit': DP['quantity'], 'asset': 'DIVISIBLE', 'dividend_asset': config.XCP, 'encoding': 'multisig'}),
            'out': '0100000001c1d8c075936c3495f6d653c50f73d987f75448d97a750249b1eb83bee71b24ae000000001976a9144838d8b3588c4c7ba7c1d06f866e9b3739c6303788acffffffff02781e000000000000695121035a415bf04af834423d3dd7ad96dc727a030d90949e9fba5a4c21d05197e58735210254da540fb2673b75e6c3cc61190ad0c2431643bab28ced783cd94079bbe7246f210282b886c087eb37dc8182f14ba6cc3e9485ed618b95804d44aecc17c300b585b053ae0c26ea0b000000001976a9144838d8b3588c4c7ba7c1d06f866e9b3739c6303788ac00000000'
        }, {
            'in': ('create_dividend', {'source': ADDR[0], 'quantity_per_unit': 1, 'asset': 'NODIVISIBLE', 'dividend_asset': config.XCP, 'encoding': 'multisig'}),
            'out': '0100000001c1d8c075936c3495f6d653c50f73d987f75448d97a750249b1eb83bee71b24ae000000001976a9144838d8b3588c4c7ba7c1d06f866e9b3739c6303788acffffffff02781e000000000000695121025a415bf04af834423d3dd7ad96dc727a030865759f9fbc9036a64c1197e587c8210254da540fb2673b75e6c3cc61190ad0c2431643bab28ced783cd94079bbe7246f210282b886c087eb37dc8182f14ba6cc3e9485ed618b95804d44aecc17c300b585b053ae0c26ea0b000000001976a9144838d8b3588c4c7ba7c1d06f866e9b3739c6303788ac00000000'

        # CIP 9 enhanced_send tests

        }, {
            'comment': 'standard op return send',
            'mock_protocol_changes': {'enhanced_sends': False},
            'in': ('create_send', {'source': ADDR[0], 'destination': ADDR[1], 'asset': config.XCP, 'quantity': DP['small']}),
            'out': '01000000'+'01'+'c1d8c075936c3495f6d653c50f73d987f75448d97a750249b1eb83bee71b24ae'+'00000000'+'19'+'76a9144838d8b3588c4c7ba7c1d06f866e9b3739c6303788ac'+'ffffffff'+'03'+'3615000000000000'+'19'+'76a9148d6ae8a3b381663118b4e1eff4cfc7d0954dd6ec88ac'+'0000000000000000'+'1e'+'6a1c2a504df746f83442653dd7ada4dc727a030865749e9fba5aec80c39a'+'2f30ea0b00000000'+'19'+'76a9144838d8b3588c4c7ba7c1d06f866e9b3739c6303788ac'+'00000000'
        }, {
            'comment': 'standard op return send (with API parameter)',
            'mock_protocol_changes': {'enhanced_sends': True},
            'in': ('create_send', {'use_enhanced_send': False, 'source': ADDR[0], 'destination': ADDR[1], 'asset': config.XCP, 'quantity': DP['small']}),
            'out': '01000000'+'01'+'c1d8c075936c3495f6d653c50f73d987f75448d97a750249b1eb83bee71b24ae'+'00000000'+'19'+'76a9144838d8b3588c4c7ba7c1d06f866e9b3739c6303788ac'+'ffffffff'+'03'+'3615000000000000'+'19'+'76a9148d6ae8a3b381663118b4e1eff4cfc7d0954dd6ec88ac'+'0000000000000000'+'1e'+'6a1c2a504df746f83442653dd7ada4dc727a030865749e9fba5aec80c39a'+'2f30ea0b00000000'+'19'+'76a9144838d8b3588c4c7ba7c1d06f866e9b3739c6303788ac'+'00000000'
        }, {
            'comment': 'CIP 9 enhanced_send (op_return)',
            'mock_protocol_changes': {'enhanced_sends': True},
            'in': ('create_send', {'source': ADDR[0], 'destination': ADDR[1], 'asset': config.XCP, 'quantity': DP['small']}),
            'out': '01000000'+'01'+'c1d8c075936c3495f6d653c50f73d987f75448d97a750249b1eb83bee71b24ae'+'00000000'+'19'+'76a9144838d8b3588c4c7ba7c1d06f866e9b3739c6303788ac'+'ffffffff'+'02'+'0000000000000000'+'33'+'6a312a504df746f83442653dd7afa4dc727a030865749e9fba5aec80c39a9e68edbc79e78ed45723c1072c38aededa458f95fa'+'aa46ea0b00000000'+'19'+'76a9144838d8b3588c4c7ba7c1d06f866e9b3739c6303788ac'+'00000000'
        }, {
            'comment': 'CIP 9 enhanced_send with memo',
            'mock_protocol_changes': {'enhanced_sends': True},
            'in': ('create_send', {'memo': 'hello', 'source': ADDR[0], 'destination': ADDR[1], 'asset': config.XCP, 'quantity': DP['small']}),
            'out': '01000000'+'01'+'c1d8c075936c3495f6d653c50f73d987f75448d97a750249b1eb83bee71b24ae'+'00000000'+'19'+'76a9144838d8b3588c4c7ba7c1d06f866e9b3739c6303788ac'+'ffffffff'+'02'+'0000000000000000'+'38'+'6a36'+'2a504df746f83442653dd7afa4dc727a030865749e9fba5aec80c39a9e68edbc79e78ed45723c1072c38aededa458f95fa2bdfdee082'+'2d46ea0b00000000'+'19'+'76a9144838d8b3588c4c7ba7c1d06f866e9b3739c6303788ac'+'00000000'
        }, {
            'comment': 'CIP 9 enhanced_send with memo as hex',
            'mock_protocol_changes': {'enhanced_sends': True},
            'in': ('create_send', {'memo': '0102030405', 'memo_is_hex': True, 'source': ADDR[0], 'destination': ADDR[1], 'asset': config.XCP, 'quantity': DP['small']}),
            'out': '01000000'+'01'+'c1d8c075936c3495f6d653c50f73d987f75448d97a750249b1eb83bee71b24ae'+'00000000'+'19'+'76a9144838d8b3588c4c7ba7c1d06f866e9b3739c6303788ac'+'ffffffff'+'02'+'0000000000000000'+'38'+'6a36'+'2a504df746f83442653dd7afa4dc727a030865749e9fba5aec80c39a9e68edbc79e78ed45723c1072c38aededa458f95fa42b8b188e8'+'2d46ea0b00000000'+'19'+'76a9144838d8b3588c4c7ba7c1d06f866e9b3739c6303788ac'+'00000000'
        }, {
            'comment': 'CIP 9 enhanced_send before enabled',
            'mock_protocol_changes': {'enhanced_sends': False},
            'in': ('create_send', {'memo': '0102030405', 'memo_is_hex': True, 'source': ADDR[0], 'destination': ADDR[1], 'asset': config.XCP, 'quantity': DP['small']}),
            'error': (RPCError, 'Error composing send transaction via API: enhanced sends are not enabled (-32001)')
        }, {
            'comment': 'CIP 9 enhanced send to a REQUIRE_MEMO address without memo',
            'mock_protocol_changes': {'enhanced_sends': True, 'options_require_memo': True},
            'in': ('create_send', {'source': ADDR[0], 'destination': ADDR[6], 'asset': config.XCP, 'quantity': DP['small']}),
            'error': (RPCError, "Error composing send transaction via API: ['destination requires memo'] (-32001)")
        }, {
            'comment': 'CIP 9 enhanced send to a REQUIRE_MEMO address with memo',
            'mock_protocol_changes': {'enhanced_sends': True, 'options_require_memo': True},
            'in': ('create_send', {'memo': '0102030405', 'memo_is_hex': True, 'source': ADDR[0], 'destination': ADDR[6], 'asset': config.XCP, 'quantity': DP['small']}),
            'out': '01000000'+'01'+'c1d8c075936c3495f6d653c50f73d987f75448d97a750249b1eb83bee71b24ae'+'00000000'+'19'+'76a9144838d8b3588c4c7ba7c1d06f866e9b3739c6303788ac'+'ffffffff'+'02'+'0000000000000000'+'38'+'6a36'+'2a504df746f83442653dd7afa4dc727a030865749e9fba5aec80c39a9e56174ca4a68af644972baced7a9ef02e467cb63542b8b188e8'+'2d46ea0b00000000'+'19'+'76a9144838d8b3588c4c7ba7c1d06f866e9b3739c6303788ac'+'00000000'

        # get_tx_info API method

        }, {
            'comment': 'get_tx_info for a legacy send',
            'in': ('get_tx_info', {'tx_hex': '01000000'+'01'+'c1d8c075936c3495f6d653c50f73d987f75448d97a750249b1eb83bee71b24ae'+'00000000'+'19'+'76a9144838d8b3588c4c7ba7c1d06f866e9b3739c6303788ac'+'ffffffff'+'03'+'3615000000000000'+'19'+'76a9148d6ae8a3b381663118b4e1eff4cfc7d0954dd6ec88ac'+'0000000000000000'+'1e'+'6a1c2a504df746f83442653dd7ada4dc727a030865749e9fba5aec80c39a'+'2f30ea0b00000000'+'19'+'76a9144838d8b3588c4c7ba7c1d06f866e9b3739c6303788ac'+'00000000'}),
            'out': ['mn6q3dS2EnDUx3bmyWc6D4szJNVGtaR7zc', 'mtQheFaSfWELRB2MyMBaiWjdDm6ux9Ezns', 5430, 6575, '0000000000000000000000010000000002faf080']
        }, {
            'comment': 'get_tx_info for an enhanced send',
            'mock_protocol_changes': {'enhanced_sends': True,},
            'in': ('get_tx_info', {'tx_hex': '01000000'+'01'+'c1d8c075936c3495f6d653c50f73d987f75448d97a750249b1eb83bee71b24ae'+'00000000'+'19'+'76a9144838d8b3588c4c7ba7c1d06f866e9b3739c6303788ac'+'ffffffff'+'02'+'0000000000000000'+'33'+'6a312a504df746f83442653dd7afa4dc727a030865749e9fba5aec80c39a9e68edbc79e78ed45723c1072c38aededa458f95fa'+'aa46ea0b00000000'+'19'+'76a9144838d8b3588c4c7ba7c1d06f866e9b3739c6303788ac'+'00000000'}),
            'out': ['mn6q3dS2EnDUx3bmyWc6D4szJNVGtaR7zc', '', 0, 6250, '0000000200000000000000010000000002faf0806f8d6ae8a3b381663118b4e1eff4cfc7d0954dd6ec']

        # unpack API method

        }, {
            'comment': 'Unpack a data hex for a legacy send',
            'in': ('unpack', {'data_hex': '0000000000000000000000010000000002faf080'}),
            'out': [0, {'asset': config.XCP, 'quantity': 50000000}]
        }, {
            'comment': 'Unpack a data hex for an enahcned send',
            'mock_protocol_changes': {'enhanced_sends': True, 'options_require_memo': True},
            'in': ('unpack', {'data_hex': '0000000200000000000000010000000002faf0806f8d6ae8a3b381663118b4e1eff4cfc7d0954dd6ec'}),
            'out': [2, {'address': 'mtQheFaSfWELRB2MyMBaiWjdDm6ux9Ezns', 'asset': config.XCP, 'memo': None, 'quantity': 50000000}]
        }],

        'generate_asset_id': [{
            'in': (config.BTC, DP['default_block_index']),
            'out': 0
        }, {
            'in': (config.XCP, DP['default_block_index']),
            'out': 1
        }, {
            'in': ('BCD', 308000),
            'error': (exceptions.AssetNameError, 'too short')
        }, {
            'in': ('ABCD', 308000),
            'error': (exceptions.AssetNameError, 'non‐numeric asset name starts with ‘A’')
        }, {
            'in': ('A{}'.format(26**12), 308000),
            'error': (exceptions.AssetNameError, 'numeric asset name not in range')
        }, {
            'in': ('A{}'.format(2**64), 308000),
            'error': (exceptions.AssetNameError, 'numeric asset name not in range')
        }, {
            'in': ('A{}'.format(26**12 + 1), 308000),
            'out': 26**12 + 1
        }, {
            'in': ('A{}'.format(2**64 - 1), 308000),
            'out': 2**64 - 1
        }, {
            'in': ('LONGASSETNAMES', 308000),
            'error': (exceptions.AssetNameError, 'long asset names must be numeric')
        }, {
            'in': ('BCDE_F', 308000),
            'error': (exceptions.AssetNameError, "('invalid character:', '_')")
        }, {
            'in': ('BAAA', 308000),
            'out': 26**3
        }, {
            'in': ('ZZZZZZZZZZZZ', 308000),
            'out': 26**12 - 1
        }],
        'generate_asset_name': [{
            'in': (0, DP['default_block_index']),
            'out': config.BTC
        }, {
            'in': (1, DP['default_block_index']),
            'out': config.XCP
        }, {
            'in': (26**12 - 1, 308000),
            'out': 'ZZZZZZZZZZZZ'
        }, {
            'in': (26**3, 308000),
            'out': 'BAAA'
        }, {
            'in': (2**64 - 1, 308000),
            'out': 'A{}'.format(2**64 - 1)
        }, {
            'in': (26**12 + 1, 308000),
            'out': 'A{}'.format(26**12 + 1)
        }, {
            'in': (26**3 - 1, 308000),
            'error': (exceptions.AssetIDError, 'too low')
        }, {
            'in': (2**64, 308000),
            'error': (exceptions.AssetIDError, 'too high')
        }],
        'price': [{
            'in': (1, 10),
            'out': Fraction(1, 10)
        }],
        'dhash_string': [{
            'in': ('foobar',),
            'out': '3f2c7ccae98af81e44c0ec419659f50d8b7d48c681e5d57fc747d0461e42dda1'
        }],
        'hexlify': [{
            'in': (b'\x00\x00\x00\x14\x00\x00\x00\x00\x00\x0b\xfc\xe3',),
            'out': '0000001400000000000bfce3'
        }],
        'last_message': [{
            'in': (),
            'out': {'bindings': '{"action": "issuance", "address": '
                                '"mn6q3dS2EnDUx3bmyWc6D4szJNVGtaR7zc", "asset": '
                                '"A95428956661682277", "block_index": 310498, "event": '
                                '"0abfce2662c05852fd8b181a60900678643cedad47b23a853b8c4eda82cb2cbf", '
                                '"quantity": 100000000}',
                    'block_index': 310498,
                    'category': 'credits',
                    'command': 'insert',
                    'message_index': 129,
                    'timestamp': 0}
        }],
        'get_asset_id': [{
            'in': (config.XCP, DP['default_block_index']),
            'out': 1
        }, {
            'in': (config.BTC, DP['default_block_index']),
            'out': 0
        }, {
            'in': ('foobar', DP['default_block_index']),
            'error': (exceptions.AssetError, 'No such asset: foobar')
        }],
        'resolve_subasset_longname': [{
            'in': (config.XCP,),
            'out': config.XCP
        }, {
            'in': ('PARENT',),
            'out': 'PARENT'
        }, {
            'in': ('PARENT.nonexistent.subasset',),
            'out': 'PARENT.nonexistent.subasset'
        }, {
            'in': ('PARENT.ILEGAL^^^',),
            'out': 'PARENT.ILEGAL^^^'
        }, {
            'in': ('PARENT.already.issued',),
            'out': 'A{}'.format(26**12 + 101)
        }],
        'debit': [{
            'in': (ADDR[0], config.XCP, 1),
            'out': None
        }, {
            'in': (ADDR[0], config.BTC, DP['quantity']),
            'error': (DebitError, 'Cannot debit bitcoins.')
        }, {
            'in': (ADDR[0], config.BTC, -1 * DP['quantity']),
            'error': (DebitError, 'Negative quantity.')
        }, {
            'in': (ADDR[0], config.BTC, 1.1 * DP['quantity']),
            'error': (DebitError, 'Quantity must be an integer.')
        }, {
            'in': (ADDR[0], config.XCP, 2**40),
            'error': (DebitError, 'Insufficient funds.')
        }],
        'credit': [{
            'in': (ADDR[0], config.XCP, 1),
            'out': None
        }, {
            'in': (ADDR[0], config.BTC, DP['quantity']),
            'error': (CreditError, 'Cannot debit bitcoins.')
        }, {
            'in': (ADDR[0], config.BTC, -1 * DP['quantity']),
            'error': (CreditError, 'Negative quantity.')
        }, {
            'in': (ADDR[0], config.BTC, 1.1 * DP['quantity']),
            'error': (CreditError, 'Quantity must be an integer.')
        }],
        'is_divisible': [{
            'in': (config.XCP,),
            'out': True
        }, {
            'in': (config.BTC,),
            'out': True
        }, {
            'in': ('DIVISIBLE',),
            'out': True
        }, {
            'in': ('NODIVISIBLE',),
            'out': False
        }, {
            'in': ('foobar',),
            'error': (exceptions.AssetError, 'No such asset: foobar')
        }],
        'value_in': [{
            'in': (1.1, 'leverage',),
            'out': 1
        }, {
            'in': (1/10, 'fraction',),
            'out': 0.1
        }, {
            'in': (1, 'NODIVISIBLE',),
            'out': 1
        }, {
            'in': (1.111111111111, 'DIVISIBLE',),
            'error': (QuantityError, 'Divisible assets have only eight decimal places of precision.')
        }, {
            'in': (1.1, 'NODIVISIBLE',),
            'error': (QuantityError, 'Fractional quantities of indivisible assets.')
        }],
        'value_out': [{
            'in': (1.1, 'leverage',),
            'out': '1.1'
        }, {
            'in': (1/10, 'fraction',),
            'out': '10.0%'
        }, {
            'in': (1, 'NODIVISIBLE',),
            'out': 1
        }, {
            'in': (1.1, 'NODIVISIBLE',),
            'error': (QuantityError, 'Fractional quantities of indivisible assets.')
        }],
        'xcp_created': [{
            'in': (),
            'out': 604506847920
        }],
        'xcp_destroyed': [{
            'in': (),
            'out': 475000000
        }],
        'xcp_supply': [{
            'in': (),
            'out': 604031847920,
        }],
        'creations': [{
            'in': (),
<<<<<<< HEAD
            'out': {config.XCP: 511492826295,
=======
            'out': {'XCP': 604506847920,
>>>>>>> 0831dfbf
                    'CALLABLE': 1000,
                    'DIVIDEND': 100,
                    'DIVISIBLE': 100000000000,
                    'LOCKED': 1000,
                    'LOCKEDPREV': 1000,
                    'MAXI': 9223372036854775807,
                    'NODIVISIBLE': 1000,
                    'PAYTOSCRIPT': 1000,
                    'A95428956661682277': 100000000,
                    'PARENT': 100000000}
        }],
        'destructions': [{
            'in': (),
            'out': {config.XCP: 475000000}
        }],
        'asset_supply': [{
<<<<<<< HEAD
            'in': (config.XCP,),
            'out': 511017826295,
        }],
        'supplies': [{
            'in': (),
            'out':  {config.XCP: 511017826295,
=======
            'in': ('XCP',),
            'out': 604031847920,
        }],
        'supplies': [{
            'in': (),
            'out':  {'XCP': 604031847920,
>>>>>>> 0831dfbf
                     'CALLABLE': 1000,
                     'DIVIDEND': 100,
                     'DIVISIBLE': 100000000000,
                     'LOCKED': 1000,
                     'LOCKEDPREV': 1000,
                     'MAXI': 9223372036854775807,
                     'NODIVISIBLE': 1000,
                     'PAYTOSCRIPT': 1000,
                     'A95428956661682277': 100000000,
                     'PARENT': 100000000}
        }],
        'get_balance': [{
            'in': (ADDR[0], config.XCP),
            'out': 91875000000
        }, {
            'in': (ADDR[0], 'foobar'),
            'out': 0
        }],
        'get_asset_name': [{
            'in': (1, DP['default_block_index']),
            'out': config.XCP
        }, {
            'in': (0, DP['default_block_index']),
            'out': config.BTC
        }, {
            'in': (453, DP['default_block_index']),
            'out': 0
        }],
        'enabled': [{
            'in': ('numeric_asset_names',),
            'out': True
        }, {
            'in': ('foobar',),
            'error': (KeyError, "'foobar'")
        }, {
            'mock_protocol_changes': {'numeric_asset_names': False},
            'in': ('numeric_asset_names',),
            'out': False
        }],
        'date_passed': [{
            'comment': 'date in the past, mock function overrides this one and always returns `False` in the test suite',
            'in': ('1020720007',),
            'out': False
        }, {
            'comment': 'date far in the future, mock function overrides this one and always returns `False` in the test suite',
            'in': ('5520720007',),
            'out': False
        }],
        'parse_subasset_from_asset_name': [{
            'in': ('BADASSETx.child1',),
            'error': (exceptions.AssetNameError, "('parent asset name contains invalid character:', 'x')")
        },
        {
            'in': ('TOOLONGASSETNAME.child1',),
            'error': (exceptions.AssetNameError, "parent asset name too long")
        },
        {
            'in': ('BAD.child1',),
            'error': (exceptions.AssetNameError, "parent asset name too short")
        },
        {
            'in': ('ABADPARENT.child1',),
            'error': (exceptions.AssetNameError, "parent asset name starts with ‘A’")
        },
        {
            'in': ('BTC.child1',),
            'error': (exceptions.AssetNameError, "parent asset cannot be BTC")
        },
        {
            'in': ('XCP.child1',),
            'error': (exceptions.AssetNameError, "parent asset cannot be XCP")
        },
        {
            'in': ('PARENT.',),
            'error': (exceptions.AssetNameError, "subasset name too short")
        },
        {
            'in': ('PARENT.'+('1234567890'*24)+'12345',),
            'error': (exceptions.AssetNameError, "subasset name too long")
        },
        {
            'in': ('PARENT.child1&',),
            'error': (exceptions.AssetNameError, "('subasset name contains invalid character:', '&')")
        },
        {
            'in': ('PARENT.child1..foo',),
            'error': (exceptions.AssetNameError, "subasset name contains consecutive periods")
        }],
        'compact_subasset_longname': [{
            'in': ('a.very.long.name',),
            'out': bytes.fromhex('132de2e856f9a630c2e2bc09')
        },
        {
            'in': ('aaaa',),
            'out': bytes.fromhex('04de95')
        },
        {
            'in': ('a',),
            'out': b'\x01'
        },
        {
            'in': ('b',),
            'out': b'\x02'
        }],
        'expand_subasset_longname': [{
            'in': (bytes.fromhex('132de2e856f9a630c2e2bc09'),),
            'out': 'a.very.long.name'
        },
        {
            'in': (bytes.fromhex('04de95'),),
            'out': 'aaaa'
        },
        {
            'in': (b'\x01',),
            'out': 'a'
        },
        {
            'in': (b'\x02',),
            'out': 'b'
        },
        {
            'in': (bytes.fromhex('8e90a57dba99d3a77b0a2470b1816edb'),),
            'out': 'PARENT.a-zA-Z0-9.-_@!'
        }]
    },
    'database': {
        'version': [{
            'in': (),
            'out': (config.VERSION_MAJOR, config.VERSION_MINOR)
        }],
        'update_version': [{
            'in': (),
            'records': [
                {'table': 'pragma', 'field': 'user_version', 'value': (config.VERSION_MAJOR * 1000) + config.VERSION_MINOR}
            ]
        }]
    },
    'message_type': {
        'unpack': [{
            'in': (bytes.fromhex('01deadbeef'), 310502),
            'out': (1, bytes.fromhex('deadbeef'))
        },
        {
            'in': (bytes.fromhex('02deadbeef'), 310502),
            'out': (2, bytes.fromhex('deadbeef'))
        },
        {
            'in': (bytes.fromhex('00000001deadbeef'), 310502),
            'out': (1, bytes.fromhex('deadbeef'))
        },
        {
            'in': (bytes.fromhex('00000000deadbeef'), 310502),
            'out': (0, bytes.fromhex('deadbeef'))
        },
        {
            'in': (bytes.fromhex('00'), 310502),
            'out': (None, None)
        }],
        'pack': [{
            'in': (0, 300000),
            'out': bytes.fromhex('00000000')
        },
        {
            'in': (1, 300000),
            'out': bytes.fromhex('00000001')
        },
        {
            'in': (0, 310502),
            'out': bytes.fromhex('00000000')
        },
        {
            'in': (1, 310502),
            'out': bytes.fromhex('01')
        },
        {
            'in': (2, 310502),
            'out': bytes.fromhex('02')
        }]
    },
    'address': {
        'pack': [{
            'in': ('1AAAA1111xxxxxxxxxxxxxxxxxxy43CZ9j',),
            'out': bytes.fromhex('006474849fc9ac0f5bd6b49fe144d14db7d32e2445')
        },
        {
            'in': ('1AAAA2222xxxxxxxxxxxxxxxxxxy4pQ3tU',),
            'out': bytes.fromhex('00647484b055e2101927e50aba74957ba134d501d7')
        },
        {
            'in': ('3AAAA1111xxxxxxxxxxxxxxxxxxy3SsDsZ',),
            'out': bytes.fromhex('055ce31be63403fa7b19f2614272547c15c8df86b9')
        },
        {
            'in': ('2MtAV7xpAzU69E8GxRF2Vd2xt79kDnif6F5',),
            'out': bytes.fromhex('C40A12AD889AECC8F6213BFD6BD47911CAB1C30E5F')
        },
        {
            'in': ('BADBASE58III',),
            'error': (bitcoinlib.base58.InvalidBase58Error, "Character 'I' is not a valid base58 character")
        }],
        'unpack': [{
            'in': (bytes.fromhex('006474849fc9ac0f5bd6b49fe144d14db7d32e2445'),),
            'out': '1AAAA1111xxxxxxxxxxxxxxxxxxy43CZ9j'
        },
        {
            'in': (bytes.fromhex('00647484b055e2101927e50aba74957ba134d501d7'),),
            'out': '1AAAA2222xxxxxxxxxxxxxxxxxxy4pQ3tU'
        },
        {
            'in': (bytes.fromhex('055ce31be63403fa7b19f2614272547c15c8df86b9'),),
            'out': '3AAAA1111xxxxxxxxxxxxxxxxxxy3SsDsZ'
        },
        {
            'in': (bytes.fromhex('C40A12AD889AECC8F6213BFD6BD47911CAB1C30E5F'),),
            'out': '2MtAV7xpAzU69E8GxRF2Vd2xt79kDnif6F5'
        }]
    },
    'versions.enhanced_send': {
        'unpack': [{
            'in': (bytes.fromhex('000000000004fadf' + '000000174876e800' + '006474849fc9ac0f5bd6b49fe144d14db7d32e2445'), DP['default_block_index']),
            'out': ({
              'asset': 'SOUP',
              'quantity': 100000000000,
              'address': '1AAAA1111xxxxxxxxxxxxxxxxxxy43CZ9j',
              'memo': None,
            })
        }, {
            'in': (bytes.fromhex('0000000000000001' + '000000000000007b' + '00647484b055e2101927e50aba74957ba134d501d7' + '0deadbeef123'), DP['default_block_index']),
            'out': ({
              'asset': config.XCP,
              'quantity': 123,
              'address': '1AAAA2222xxxxxxxxxxxxxxxxxxy4pQ3tU',
              'memo': bytes.fromhex('0deadbeef123'),
            })
        }, {
            'in': (bytes.fromhex('0000000000000001' + '000000000000007b' + '0001'), DP['default_block_index']),
            'error': (exceptions.UnpackError, 'invalid message length')
        }, {
            'in': (bytes.fromhex('0000000000000001' + '000000000000007b' + '006474849fc9ac0f5bd6b49fe144d14db7d32e2445' + '9999999999999999999999999999999999999999999999999999999999999999999999'), DP['default_block_index']),
            'error': (exceptions.UnpackError, 'memo too long')
        }, {
            'in': (bytes.fromhex('0000000000000000' + '000000000000007b' + '006474849fc9ac0f5bd6b49fe144d14db7d32e2445'), DP['default_block_index']),
            'error': (exceptions.UnpackError, 'asset id invalid')
        }, {
            'in': (bytes.fromhex('0000000000000003' + '000000000000007b' + '006474849fc9ac0f5bd6b49fe144d14db7d32e2445'), DP['default_block_index']),
            'error': (exceptions.UnpackError, 'asset id invalid')
        }, {
            'in': (b'\x00\x00\x00\x00\x00\x00\x00\x01\x00\x00\x00\x00\x00\x01\x86\xa0\x80u\x1ev\xe8\x19\x91\x96\xd4T\x94\x1cE\xd1\xb3\xa3#\xf1C;\xd6segwit', DP['default_block_index']),
            'out': ({
                'address': P2WPKH_ADDR[0],
                'asset': 'XCP',
                'quantity': 100000,
                'memo': b'segwit'
            })
        }],
        'validate': [
        # ----- tests copied from regular send -----
        {
            'in': (ADDR[0], ADDR[1], config.XCP, DP['quantity'], None, 1),
            'out': ([])
        }, {
            'in': (ADDR[0], P2SH_ADDR[0], config.XCP, DP['quantity'], None, 1),
            'out': ([])
        }, {
            'in': (P2SH_ADDR[0], ADDR[1], config.XCP, DP['quantity'], None, 1),
            'out': ([])
        }, {
            'in': (ADDR[0], ADDR[1], config.BTC, DP['quantity'], None, 1),
            'out': (['cannot send {}'.format(config.BTC)])
        }, {
            'in': (ADDR[0], ADDR[1], config.XCP, DP['quantity'] / 3, None, 1),
            'out': (['quantity must be in satoshis'])
        }, {
            'in': (ADDR[0], ADDR[1], config.XCP, -1 * DP['quantity'], None, 1),
            'out': (['negative quantity'])
        }, {
            'in': (ADDR[0], MULTISIGADDR[0], config.XCP, DP['quantity'], None, 1),
            'out': ([])
        }, {
            'in': (ADDR[0], ADDR[1], 'MAXI', 2**63 - 1, None, 1),
            'out': ([])
        }, {
            'in': (ADDR[0], ADDR[1], 'MAXI', 2**63, None, 1),
            'out': (['integer overflow'])
        }, {
            'in': (ADDR[0], ADDR[6], config.XCP, DP['quantity'], None, 1),
            'out': (['destination requires memo'])
        }, {
            # ----- tests specific to enhanced send -----
            'in': ('1AAAA1111xxxxxxxxxxxxxxxxxxy43CZ9j', '1AAAA2222xxxxxxxxxxxxxxxxxxy4pQ3tU', 'SOUP', 100000000, None, DP['default_block_index']),
            'out': ([])
        }, {
            'in': ('1AAAA1111xxxxxxxxxxxxxxxxxxy43CZ9j', '1AAAA2222xxxxxxxxxxxxxxxxxxy4pQ3tU', 'SOUP', 100000000, bytes.fromhex('01ff'), DP['default_block_index']),
            'out': ([])
        }, {
            'in': ('1AAAA1111xxxxxxxxxxxxxxxxxxy43CZ9j', '1AAAA2222xxxxxxxxxxxxxxxxxxy4pQ3tU', 'SOUP', 0, bytes.fromhex('01ff'), DP['default_block_index']),
            'out': (['zero quantity'])
        }, {
            'in': ('1AAAA1111xxxxxxxxxxxxxxxxxxy43CZ9j', '', 'SOUP', 100000000, bytes.fromhex('01ff'), DP['default_block_index']),
            'out': (['destination is required'])
        }, {
            'in': ('1AAAA1111xxxxxxxxxxxxxxxxxxy43CZ9j', '1AAAA2222xxxxxxxxxxxxxxxxxxy4pQ3tU', 'SOUP', 100000000, bytes.fromhex('9999999999999999999999999999999999999999999999999999999999999999999999'), DP['default_block_index']),
            'out': (['memo is too long'])
        }],
        'compose': [
        # ----- tests copied from regular send -----
        {
            'in': (ADDR[0], ADDR[1], config.XCP, DP['quantity'] * 10000000, None, False),
            'error': (exceptions.ComposeError, 'insufficient funds')
        }, {
            'in': (ADDR[0], ADDR[1], config.XCP, DP['quantity'] / 3, None, False),
            'error': (exceptions.ComposeError, 'quantity must be an int (in satoshi)')
        }, {
            'in': (ADDR[0], ADDR[1], 'MAXI', 2**63 + 1, None, False),
            'error': (exceptions.ComposeError, 'insufficient funds')
        }, {
            'in': (ADDR[0], ADDR[1], config.BTC, DP['quantity'], None, False),
            'out': ('mn6q3dS2EnDUx3bmyWc6D4szJNVGtaR7zc',
                    [('mtQheFaSfWELRB2MyMBaiWjdDm6ux9Ezns', 100000000)],
                    None)
        }, {
            'in': (ADDR[0], P2SH_ADDR[0], config.BTC, DP['quantity'], None, False),
            'out': ('mn6q3dS2EnDUx3bmyWc6D4szJNVGtaR7zc',
                    [('2MyJHMUenMWonC35Yi6PHC7i2tkS7PuomCy', 100000000)],
                    None)
        }, {
            'comment': 'resolve subasset to numeric asset',
            'mock_protocol_changes': {'short_tx_type_id': True},
            'in': (ADDR[0], ADDR[1], 'PARENT.already.issued', 100000000, None, False),
            'out': ('mn6q3dS2EnDUx3bmyWc6D4szJNVGtaR7zc',
                    [],
                    bytes.fromhex('02' + '01530821671b1065' + '0000000005f5e100' + '6f8d6ae8a3b381663118b4e1eff4cfc7d0954dd6ec'))
        },
        # ----- tests specific to enhanced send -----
        {
            'mock_protocol_changes': {'short_tx_type_id': True},
            'in': (ADDR[1], ADDR[0], config.XCP, DP['small'], None, None),
            'out': (ADDR[1], [],
                    bytes.fromhex('02' + '0000000000000001' + '0000000002faf080' + '6f4838d8b3588c4c7ba7c1d06f866e9b3739c63037'))
        }, {
            # memo as hex
            'mock_protocol_changes': {'short_tx_type_id': True},
            'in': (ADDR[1], ADDR[0], config.XCP, DP['small'], '12345abcde', True),
            'out': (ADDR[1], [],
                    bytes.fromhex('02' + '0000000000000001' + '0000000002faf080' + '6f4838d8b3588c4c7ba7c1d06f866e9b3739c63037' + '12345abcde'))
        }, {
            # pack a string into bytes
            'mock_protocol_changes': {'short_tx_type_id': True},
            'in': (ADDR[1], ADDR[0], config.XCP, DP['small'], 'hello', False),
            'out': (ADDR[1], [],
                    bytes.fromhex('02' + '0000000000000001' + '0000000002faf080' + '6f4838d8b3588c4c7ba7c1d06f866e9b3739c63037' + '68656c6c6f'))
        }, {
            # memo too long
            'mock_protocol_changes': {'short_tx_type_id': True},
            'in': (ADDR[1], ADDR[0], config.XCP, DP['small'], '12345678901234567890123456789012345', False),
            'error': (exceptions.ComposeError, "['memo is too long']")
        }, {
            'comment': 'enhanced_send to a REQUIRE_MEMO address, without memo',
            'in': (ADDR[0], ADDR[6], config.XCP, DP['small'], None, False),
            'error': (exceptions.ComposeError, "['destination requires memo']")
        }, {
            'comment': 'enhanced_send to a REQUIRE_MEMO address, with memo text',
            'in': (ADDR[0], ADDR[6], config.XCP, DP['small'], '12345', False),
            'out': ('mn6q3dS2EnDUx3bmyWc6D4szJNVGtaR7zc', [], b'\x00\x00\x00\x02\x00\x00\x00\x00\x00\x00\x00\x01\x00\x00\x00\x00\x02\xfa\xf0\x80o\xb3\x90\x18~\xf2\x85D"\xac^J.\xb6\xff\xe9$\x96\xbe\xf5#12345')
        }, {
            'comment': 'enhanced_send to a REQUIRE_MEMO address, with memo hex',
            'in': (ADDR[0], ADDR[6], config.XCP, DP['small'], 'deadbeef', True),
            'out': ('mn6q3dS2EnDUx3bmyWc6D4szJNVGtaR7zc', [], b'\x00\x00\x00\x02\x00\x00\x00\x00\x00\x00\x00\x01\x00\x00\x00\x00\x02\xfa\xf0\x80o\xb3\x90\x18~\xf2\x85D"\xac^J.\xb6\xff\xe9$\x96\xbe\xf5#\xde\xad\xbe\xef')
        }, {
            'comment': 'send from a P2WPKH address to a P2PKH one',
            'in': (P2WPKH_ADDR[0], ADDR[0], 'XCP', DP['small'], None, False),
            'out': (P2WPKH_ADDR[0], [], b'\x00\x00\x00\x02\x00\x00\x00\x00\x00\x00\x00\x01\x00\x00\x00\x00\x02\xfa\xf0\x80oH8\xd8\xb3X\x8cL{\xa7\xc1\xd0o\x86n\x9b79\xc607')
        }],
        'parse': [
        # ----- tests copied from regular send -----
        {
            'mock_protocol_changes': {'short_tx_type_id': True},
            'in': ({'tx_hash': 'db6d9052b576d973196363e11163d492f50926c2f1d1efd67b3d999817b0d04d', 'source': 'mn6q3dS2EnDUx3bmyWc6D4szJNVGtaR7zc', 'supported': 1, 'block_index': DP['default_block_index'], 'fee': 10000, 'block_time': 155409000, 'block_hash': DP['default_block_hash'], 'btc_amount': 7800, 'data': bytes.fromhex('00000002' + '0000000000000001' + '0000000005f5e100' + SHORT_ADDR_BYTES[1]), 'tx_index': 502, 'destination': 'mtQheFaSfWELRB2MyMBaiWjdDm6ux9Ezns'},),
            'records': [
                {'table': 'sends', 'values': {
                    'asset': config.XCP,
                    'block_index': DP['default_block_index'],
                    'destination': 'mtQheFaSfWELRB2MyMBaiWjdDm6ux9Ezns',
                    'quantity': 100000000,
                    'source': 'mn6q3dS2EnDUx3bmyWc6D4szJNVGtaR7zc',
                    'status': 'valid',
                    'tx_hash': 'db6d9052b576d973196363e11163d492f50926c2f1d1efd67b3d999817b0d04d',
                    'tx_index': 502,
                    'memo': None,
                }},
                {'table': 'credits', 'values': {
                    'address': 'mtQheFaSfWELRB2MyMBaiWjdDm6ux9Ezns',
                    'asset': config.XCP,
                    'block_index': DP['default_block_index'],
                    'calling_function': 'send',
                    'event': 'db6d9052b576d973196363e11163d492f50926c2f1d1efd67b3d999817b0d04d',
                    'quantity': 100000000,
                }},
                {'table': 'debits', 'values': {
                    'action': 'send',
                    'address': 'mn6q3dS2EnDUx3bmyWc6D4szJNVGtaR7zc',
                    'asset': config.XCP,
                    'block_index': DP['default_block_index'],
                    'event': 'db6d9052b576d973196363e11163d492f50926c2f1d1efd67b3d999817b0d04d',
                    'quantity': 100000000,
                }}
            ]
        }, {
            'comment': 'zero quantity send',
            'in': ({'tx_hash': 'db6d9052b576d973196363e11163d492f50926c2f1d1efd67b3d999817b0d04d', 'block_hash': DP['default_block_hash'], 'btc_amount': 7800, 'block_index': DP['default_block_index'], 'destination': 'mn6q3dS2EnDUx3bmyWc6D4szJNVGtaR7zc', 'data': bytes.fromhex('00000002' + '0000000000000001' + '0000000000000000' + SHORT_ADDR_BYTES[0]), 'block_time': 155409000, 'fee': 10000, 'source': 'mnfAHmddVibnZNSkh8DvKaQoiEfNsxjXzH', 'tx_index': 502, 'supported': 1},),
            'records': [
                {'table': 'sends', 'values': {
                    'asset': config.XCP,
                    'block_index': DP['default_block_index'],
                    'destination': 'mn6q3dS2EnDUx3bmyWc6D4szJNVGtaR7zc',
                    'quantity': 0,
                    'source': 'mnfAHmddVibnZNSkh8DvKaQoiEfNsxjXzH',
                    'status': 'invalid: zero quantity',
                    'tx_hash': 'db6d9052b576d973196363e11163d492f50926c2f1d1efd67b3d999817b0d04d',
                    'tx_index': 502,
                }}
            ]
        }, {
            'in': ({'block_index': DP['default_block_index'], 'btc_amount': 7800, 'tx_hash': 'db6d9052b576d973196363e11163d492f50926c2f1d1efd67b3d999817b0d04d', 'block_time': 155409000, 'fee': 10000, 'tx_index': 502, 'data': bytes.fromhex('00000002' + '0006cad8dc7f0b66' + '00000000000001f4' + SHORT_ADDR_BYTES[1]), 'block_hash': DP['default_block_hash'], 'destination': 'mtQheFaSfWELRB2MyMBaiWjdDm6ux9Ezns', 'source': 'mn6q3dS2EnDUx3bmyWc6D4szJNVGtaR7zc', 'supported': 1},),
            'records': [
                {'table': 'sends', 'values': {
                    'asset': 'NODIVISIBLE',
                    'block_index': DP['default_block_index'],
                    'destination': 'mtQheFaSfWELRB2MyMBaiWjdDm6ux9Ezns',
                    'quantity': 500,
                    'source': 'mn6q3dS2EnDUx3bmyWc6D4szJNVGtaR7zc',
                    'status': 'valid',
                    'tx_hash': 'db6d9052b576d973196363e11163d492f50926c2f1d1efd67b3d999817b0d04d',
                    'tx_index': 502,
                }},
                {'table': 'credits', 'values': {
                    'address': 'mtQheFaSfWELRB2MyMBaiWjdDm6ux9Ezns',
                    'asset': 'NODIVISIBLE',
                    'block_index': DP['default_block_index'],
                    'calling_function': 'send',
                    'event': 'db6d9052b576d973196363e11163d492f50926c2f1d1efd67b3d999817b0d04d',
                    'quantity': 500,
                }},
                {'table': 'debits', 'values': {
                    'action': 'send',
                    'address': 'mn6q3dS2EnDUx3bmyWc6D4szJNVGtaR7zc',
                    'asset': 'NODIVISIBLE',
                    'block_index': DP['default_block_index'],
                    'event': 'db6d9052b576d973196363e11163d492f50926c2f1d1efd67b3d999817b0d04d',
                    'quantity': 500,
                }}
            ]
        }, {
            'in': ({'data': bytes.fromhex('00000002' + '0000000000000001' + '0000000005f5e100' + SHORT_ADDR_BYTES[0]), 'source': '1_mn6q3dS2EnDUx3bmyWc6D4szJNVGtaR7zc_mtQheFaSfWELRB2MyMBaiWjdDm6ux9Ezns_2', 'tx_hash': 'db6d9052b576d973196363e11163d492f50926c2f1d1efd67b3d999817b0d04d', 'supported': 1, 'block_time': 155409000, 'fee': 10000, 'tx_index': 502, 'btc_amount': 7800, 'block_hash': DP['default_block_hash'], 'block_index': DP['default_block_index'], 'destination': 'mn6q3dS2EnDUx3bmyWc6D4szJNVGtaR7zc'},),
            'records': [
                {'table': 'sends', 'values': {
                    'asset': config.XCP,
                    'block_index': DP['default_block_index'],
                    'destination': 'mn6q3dS2EnDUx3bmyWc6D4szJNVGtaR7zc',
                    'quantity': 100000000,
                    'source': '1_mn6q3dS2EnDUx3bmyWc6D4szJNVGtaR7zc_mtQheFaSfWELRB2MyMBaiWjdDm6ux9Ezns_2',
                    'status': 'valid',
                    'tx_hash': 'db6d9052b576d973196363e11163d492f50926c2f1d1efd67b3d999817b0d04d',
                    'tx_index': 502,
                }},
                {'table': 'credits', 'values': {
                    'address': 'mn6q3dS2EnDUx3bmyWc6D4szJNVGtaR7zc',
                    'asset': config.XCP,
                    'block_index': DP['default_block_index'],
                    'calling_function': 'send',
                    'event': 'db6d9052b576d973196363e11163d492f50926c2f1d1efd67b3d999817b0d04d',
                    'quantity': 100000000,
                }},
                {'table': 'debits', 'values': {
                    'action': 'send',
                    'address': '1_mn6q3dS2EnDUx3bmyWc6D4szJNVGtaR7zc_mtQheFaSfWELRB2MyMBaiWjdDm6ux9Ezns_2',
                    'asset': config.XCP,
                    'block_index': DP['default_block_index'],
                    'event': 'db6d9052b576d973196363e11163d492f50926c2f1d1efd67b3d999817b0d04d',
                    'quantity': 100000000,
                }}
            ]
        }, {
            'in': ({'block_index': DP['default_block_index'], 'block_time': 155409000, 'fee': 10000, 'tx_index': 502, 'tx_hash': '8fc698cf1fcd51e3d685511185c67c0a73e7b72954c6abbd29fbbbe560e043a0', 'btc_amount': 7800, 'data': bytes.fromhex('00000002' + '0000000000033a3e' + '7fffffffffffffff' + SHORT_ADDR_BYTES[1]), 'source': 'mn6q3dS2EnDUx3bmyWc6D4szJNVGtaR7zc', 'destination': 'mtQheFaSfWELRB2MyMBaiWjdDm6ux9Ezns', 'supported': 1, 'block_hash': DP['default_block_hash']},),
            'records': [
                {'table': 'sends', 'values': {
                    'asset': 'MAXI',
                    'block_index': DP['default_block_index'],
                    'destination': 'mtQheFaSfWELRB2MyMBaiWjdDm6ux9Ezns',
                    'quantity': 9223372036854775807,
                    'source': 'mn6q3dS2EnDUx3bmyWc6D4szJNVGtaR7zc',
                    'status': 'valid',
                    'tx_hash': '8fc698cf1fcd51e3d685511185c67c0a73e7b72954c6abbd29fbbbe560e043a0',
                    'tx_index': 502,
                }},
                {'table': 'credits', 'values': {
                    'address': 'mtQheFaSfWELRB2MyMBaiWjdDm6ux9Ezns',
                    'asset': 'MAXI',
                    'block_index': DP['default_block_index'],
                    'calling_function': 'send',
                    'event': '8fc698cf1fcd51e3d685511185c67c0a73e7b72954c6abbd29fbbbe560e043a0',
                    'quantity': 9223372036854775807,
                }},
                {'table': 'debits', 'values': {
                    'action': 'send',
                    'address': 'mn6q3dS2EnDUx3bmyWc6D4szJNVGtaR7zc',
                    'asset': 'MAXI',
                    'block_index': DP['default_block_index'],
                    'event': '8fc698cf1fcd51e3d685511185c67c0a73e7b72954c6abbd29fbbbe560e043a0',
                    'quantity': 9223372036854775807,
                }}
            ]
        },
        # ----- tests specific to enhanced send -----
        {
            'comment': 'instead of auto-correcting the quantity to the amount the address holds return invalid: insufficient funds',
            'in':({'tx_index': 502, 'data': bytes.fromhex('00000002' + '0000000000000001' + '0000000058b11400' + SHORT_ADDR_BYTES[3]), 'source': 'mnfAHmddVibnZNSkh8DvKaQoiEfNsxjXzH', 'block_time': 310501000, 'block_hash': '46ac6d09237c7961199068fdd13f1508d755483e07c57a4c8f7ff18eb33a05c93ca6a86fa2e2af82fb77a5c337146bb37e279797a3d11970aec4693c46ea5a58', 'tx_hash': '736ecc18f9f41b3ccf67dded1252969e4929404d6ad657b2039b937a7785cf3e', 'supported': 1, 'destination': 'mqPCfvqTfYctXMUfmniXeG2nyaN8w6tPmj', 'btc_amount': 5430, 'block_index': DP['default_block_index'], 'fee': 10000},),
            'records': [
                {'table': 'sends', 'values': {
                    'asset': config.XCP,
                    'block_index': DP['default_block_index'],
                    'destination': 'mqPCfvqTfYctXMUfmniXeG2nyaN8w6tPmj',
                    'quantity': 1488000000,
                    'source': 'mnfAHmddVibnZNSkh8DvKaQoiEfNsxjXzH',
                    'status': 'invalid: insufficient funds',
                    'tx_hash': '736ecc18f9f41b3ccf67dded1252969e4929404d6ad657b2039b937a7785cf3e',
                    'tx_index': 502,
                }}
            ]
        }, {
            'mock_protocol_changes': {'short_tx_type_id': True},
            'in': ({'tx_hash': 'db6d9052b576d973196363e11163d492f50926c2f1d1efd67b3d999817b0d04d', 'source': 'mn6q3dS2EnDUx3bmyWc6D4szJNVGtaR7zc', 'supported': 1, 'block_index': DP['default_block_index'], 'fee': 10000, 'block_time': 155409000, 'block_hash': DP['default_block_hash'], 'btc_amount': 7800, 'data': bytes.fromhex('00000002' + '0000000000000001' + '0000000005f5e100' + SHORT_ADDR_BYTES[1] + 'beefbeef'), 'tx_index': 502, 'destination': 'mtQheFaSfWELRB2MyMBaiWjdDm6ux9Ezns'},),
            'records': [
                {'table': 'sends', 'values': {
                    'asset': config.XCP,
                    'block_index': DP['default_block_index'],
                    'destination': 'mtQheFaSfWELRB2MyMBaiWjdDm6ux9Ezns',
                    'quantity': 100000000,
                    'source': 'mn6q3dS2EnDUx3bmyWc6D4szJNVGtaR7zc',
                    'status': 'valid',
                    'tx_hash': 'db6d9052b576d973196363e11163d492f50926c2f1d1efd67b3d999817b0d04d',
                    'tx_index': 502,
                    'memo': bytes.fromhex('beefbeef'),
                }},
                {'table': 'credits', 'values': {
                    'address': 'mtQheFaSfWELRB2MyMBaiWjdDm6ux9Ezns',
                    'asset': config.XCP,
                    'block_index': DP['default_block_index'],
                    'calling_function': 'send',
                    'event': 'db6d9052b576d973196363e11163d492f50926c2f1d1efd67b3d999817b0d04d',
                    'quantity': 100000000,
                }},
                {'table': 'debits', 'values': {
                    'action': 'send',
                    'address': 'mn6q3dS2EnDUx3bmyWc6D4szJNVGtaR7zc',
                    'asset': config.XCP,
                    'block_index': DP['default_block_index'],
                    'event': 'db6d9052b576d973196363e11163d492f50926c2f1d1efd67b3d999817b0d04d',
                    'quantity': 100000000,
                }}
            ]
        }, {
            # invalid memo (too long)
            'mock_protocol_changes': {'short_tx_type_id': True},
            'in': ({'tx_hash': 'db6d9052b576d973196363e11163d492f50926c2f1d1efd67b3d999817b0d04d', 'source': 'mn6q3dS2EnDUx3bmyWc6D4szJNVGtaR7zc', 'supported': 1, 'block_index': DP['default_block_index'], 'fee': 10000, 'block_time': 155409000, 'block_hash': DP['default_block_hash'], 'btc_amount': 7800, 'data': bytes.fromhex('00000002' + '0000000000000001' + '0000000005f5e100' + SHORT_ADDR_BYTES[1] + '9999999999999999999999999999999999999999999999999999999999999999999999'), 'tx_index': 502, 'destination': 'mtQheFaSfWELRB2MyMBaiWjdDm6ux9Ezns'},),
            'records': [
                {'table': 'sends', 'values': {
                    'asset': None,
                    'block_index': DP['default_block_index'],
                    'destination': None,
                    'quantity': None,
                    'source': 'mn6q3dS2EnDUx3bmyWc6D4szJNVGtaR7zc',
                    'status': 'invalid: could not unpack (memo too long)',
                    'tx_hash': 'db6d9052b576d973196363e11163d492f50926c2f1d1efd67b3d999817b0d04d',
                    'tx_index': 502,
                    'memo': None,
                }}
            ]
        }, {
            # invalid: quantity (too large)
            'mock_protocol_changes': {'short_tx_type_id': True},
            'in': ({'tx_hash': 'db6d9052b576d973196363e11163d492f50926c2f1d1efd67b3d999817b0d04d', 'source': 'mn6q3dS2EnDUx3bmyWc6D4szJNVGtaR7zc', 'supported': 1, 'block_index': DP['default_block_index'], 'fee': 10000, 'block_time': 155409000, 'block_hash': DP['default_block_hash'], 'btc_amount': 7800, 'data': bytes.fromhex('00000002' + '0000000000000001' + 'ffffffffffffffff' + SHORT_ADDR_BYTES[1] + 'beefbeef'), 'tx_index': 502, 'destination': 'mtQheFaSfWELRB2MyMBaiWjdDm6ux9Ezns'},),
            'records': [
                {'table': 'sends', 'values': {
                    'asset': None,
                    'block_index': DP['default_block_index'],
                    'destination': None,
                    'quantity': None,
                    'source': 'mn6q3dS2EnDUx3bmyWc6D4szJNVGtaR7zc',
                    'status': 'invalid: quantity is too large',
                    'tx_hash': 'db6d9052b576d973196363e11163d492f50926c2f1d1efd67b3d999817b0d04d',
                    'tx_index': 502,
                    'memo': None,
                }}
            ]
        }, {
            'comment': 'Send a valid enhanced_send to destination address with REQUIRE_MEMO',
            'in': ({'block_index': DP['default_block_index'], 'block_time': 155409000, 'fee': 10000, 'tx_index': 502, 'tx_hash': '8fc698cf1fcd51e3d685511185c67c0a73e7b72954c6abbd29fbbbe560e043a0', 'btc_amount': 7800, 'data': b'\x00\x00\x00\x02\x00\x00\x00\x00\x00\x00\x00\x01\x00\x00\x00\x00\x02\xfa\xf0\x80o\xb3\x90\x18~\xf2\x85D"\xac^J.\xb6\xff\xe9$\x96\xbe\xf5#12345', 'source': ADDR[0], 'destination': ADDR[6], 'supported': 1, 'block_hash': DP['default_block_hash']},),
            'records': [
                {'table': 'sends', 'values': {
                    'asset': config.XCP,
                    'block_index': DP['default_block_index'],
                    'destination': ADDR[6],
                    'quantity': DP['small'],
                    'source': ADDR[0],
                    'status': 'valid',
                    'tx_hash': '8fc698cf1fcd51e3d685511185c67c0a73e7b72954c6abbd29fbbbe560e043a0',
                    'tx_index': 502,
                }},
                {'table': 'credits', 'values': {
                    'address': ADDR[6],
                    'asset': config.XCP,
                    'block_index': DP['default_block_index'],
                    'calling_function': 'send',
                    'event': '8fc698cf1fcd51e3d685511185c67c0a73e7b72954c6abbd29fbbbe560e043a0',
                    'quantity': DP['small'],
                }},
                {'table': 'debits', 'values': {
                    'action': 'send',
                    'address': ADDR[0],
                    'asset': config.XCP,
                    'block_index': DP['default_block_index'],
                    'event': '8fc698cf1fcd51e3d685511185c67c0a73e7b72954c6abbd29fbbbe560e043a0',
                    'quantity': DP['small'],
                }}
            ]
        }, {
            'comment': 'Parse a send from a P2PKH address to a P2WPKH one',
            'mock_protocol_changes': {'enhanced_sends': True, 'segwit_support': True},
            'in': ({'block_index': DP['default_block_index'], 'block_time': 155409000, 'fee': 10000, 'tx_index': 502, 'tx_hash': '8fc698cf1fcd51e3d685511185c67c0a73e7b72954c6abbd29fbbbe560e043a0', 'btc_amount': 7800, 'data': b'\x00\x00\x00\x02\x00\x00\x00\x00\x00\x00\x00\x01\x00\x00\x00\x00\x00\x01\x86\xa0\x80u\x1ev\xe8\x19\x91\x96\xd4T\x94\x1cE\xd1\xb3\xa3#\xf1C;\xd6segwit', 'source': ADDR[0], 'destination': P2WPKH_ADDR[0], 'supported': 1, 'block_hash': DP['default_block_hash']},),
            'records': [
                {'table': 'sends', 'values': {
                    'asset': 'XCP',
                    'block_index': DP['default_block_index'],
                    'destination': P2WPKH_ADDR[0],
                    'quantity': 100000,
                    'source': ADDR[0],
                    'status': 'valid',
                    'tx_hash': '8fc698cf1fcd51e3d685511185c67c0a73e7b72954c6abbd29fbbbe560e043a0',
                    'tx_index': 502,
                }}
            ]
        }]
    },
    'versions.mpma': {
        'unpack': [{
            'comment': 'Should throw on empty data',
            'in': (bytes.fromhex(''), DP['default_block_index']),
            'error': (exceptions.UnpackError, 'could not unpack')
        },{
            'comment': '0 addresses in a send is an error',
            'in': (bytes.fromhex('0000'), DP['default_block_index']),
            'error': (exceptions.DecodeError, 'address list can\'t be empty')
        },{
            'comment': 'Should throw on incomplete data',
            'in': (bytes.fromhex('0001ffff'), DP['default_block_index']),
            'error': (exceptions.UnpackError, 'truncated data')
        },{
            'in': (bytes.fromhex('00026f4e5638a01efbb2f292481797ae1dcfcdaeb98d006f8d6ae8a3b381663118b4e1eff4cfc7d0954dd6ec400000000000000060000000005f5e10040000000017d78400'), DP['default_block_index']),
            'out': ({'XCP': [(ADDR[2], DP['quantity']), (ADDR[1], DP['quantity'])]})
        },{
            'in': (bytes.fromhex('00026f4e5638a01efbb2f292481797ae1dcfcdaeb98d006f8d6ae8a3b381663118b4e1eff4cfc7d0954dd6ec400000000000000060000000005f5e100c4deadbeef8000000002faf0800'), DP['default_block_index']),
            'out': ({'XCP': [(ADDR[2], DP['quantity'], bytes.fromhex('DEADBEEF'), True), (ADDR[1], DP['quantity'])]})
        },{
            'in': (bytes.fromhex('00026f4e5638a01efbb2f292481797ae1dcfcdaeb98d006f8d6ae8a3b381663118b4e1eff4cfc7d0954dd6ec400000000000000060000000005f5e1008844454144424545468000000002faf0800'), DP['default_block_index']),
            'out': ({'XCP': [(ADDR[2], DP['quantity'], 'DEADBEEF', False), (ADDR[1], DP['quantity'])]})
        },{
            'in': (bytes.fromhex('00036f4e5638a01efbb2f292481797ae1dcfcdaeb98d006f6c39ee7c8f3a5ffa6121b0304a7a0de9d3d9a1526f8d6ae8a3b381663118b4e1eff4cfc7d0954dd6ec4000000000000000640000000017d784000000000002faf08020000000005f5e1000'), DP['default_block_index']),
            'out': ({'XCP': [(ADDR[3], DP['quantity']), (ADDR[2], DP['quantity']), (ADDR[1], DP['quantity'])]})
        },{
            'in': (bytes.fromhex('00036f4e5638a01efbb2f292481797ae1dcfcdaeb98d006f6c39ee7c8f3a5ffa6121b0304a7a0de9d3d9a1526f8d6ae8a3b381663118b4e1eff4cfc7d0954dd6ec4000002896f8d2d9800000000017d784010006cad8dc7f0b66200000000000000014000000000000000440000000017d784000'), DP['default_block_index']),
            'out': ({'XCP': [(ADDR[3], DP['quantity'])], 'NODIVISIBLE': [(ADDR[1], 1)], 'DIVISIBLE': [(ADDR[2], DP['quantity'])]})
        },{
            'in': (bytes.fromhex('00026f4e5638a01efbb2f292481797ae1dcfcdaeb98d006f8d6ae8a3b381663118b4e1eff4cfc7d0954dd6ecc4deadbeef8000000000000000c000000000bebc2008000000002faf0800'), DP['default_block_index']),
            'out': ({'XCP': [(ADDR[2], DP['quantity'], bytes.fromhex('DEADBEEF'), True), (ADDR[1], DP['quantity'], bytes.fromhex('DEADBEEF'), True)]})
        },{
            'in': (bytes.fromhex('00026f4e5638a01efbb2f292481797ae1dcfcdaeb98d006f8d6ae8a3b381663118b4e1eff4cfc7d0954dd6ecc4deadbeef8000000000000000c000000000bebc201897ddfbd5b0000000005f5e1000'), DP['default_block_index']),
            'out': ({'XCP': [(ADDR[2], DP['quantity'], bytes.fromhex('BEEFDEAD'), True), (ADDR[1], DP['quantity'], bytes.fromhex('DEADBEEF'), True)]})
        },{
            'in': (bytes.fromhex('00026f4e5638a01efbb2f292481797ae1dcfcdaeb98d006f8d6ae8a3b381663118b4e1eff4cfc7d0954dd6ec4000002896f8d2d990000000005f5e100400000000000000040000000005f5e100000300026f4e5638a01efbb2f292481797ae1dcfcdaeb98d006f8d6ae8a3b381663118b4e1eff4cfc7d0954dd6ec4000002896f8d2d990000000005f5e100400000000000000040000000005f5e10000'), DP['default_block_index']),
            'out': ({'DIVISIBLE': [(ADDR[1], DP['quantity'])], 'XCP': [(ADDR[2], DP['quantity'])]})
        }],
        'validate': [{
            'in': (ADDR[0], [], 1),
            'out': (['send list cannot be empty'])
        }, {
            'in': (ADDR[0], [('XCP', ADDR[1], DP['quantity'])], 1),
            'out': (['send list cannot have only one element'])
        }, {
            'in': (ADDR[0], [('XCP', ADDR[2], DP['quantity']), ('XCP', ADDR[1], 0.1)], 1),
            'out': (['quantities must be an int (in satoshis) for XCP to {}'.format(ADDR[1])])
        }, {
            'in': (ADDR[0], [('XCP', ADDR[2], DP['quantity']), ('XCP', ADDR[1], -DP['quantity'])], 1),
            'out': (['negative quantity for XCP to {}'.format(ADDR[1])])
        }, {
            'in': (ADDR[0], [('XCP', ADDR[2], DP['quantity']), ('XCP', ADDR[1], 0)], 1),
            'out': (['zero quantity for XCP to {}'.format(ADDR[1])])
        }, {
            'in': (ADDR[0], [('XCP', ADDR[2], DP['quantity']), ('XCP', ADDR[1], config.MAX_INT + 1)], 1),
            'out': (['integer overflow for XCP to {}'.format(ADDR[1])])
        }, {
            'in': (ADDR[0], [('XCP', ADDR[2], DP['quantity']), ('XCP', None, DP['quantity'])], 1),
            'out': (['destination is required for XCP'])
        }, {
            'in': (ADDR[0], [('XCP', ADDR[2], DP['quantity']), ('BTC', ADDR[1], DP['quantity'])], 1),
            'out': (['cannot send BTC to {}'.format(ADDR[1])])
        }, {
            'in': (ADDR[0], [('XCP', ADDR[2], DP['quantity']), ('XCP', ADDR[6], DP['quantity'])], 1),
            'out': (['destination {} requires memo'.format(ADDR[6])])
        }, {
            'in': (ADDR[0], [('XCP', ADDR[2], DP['quantity']), ('XCP', ADDR[1], DP['quantity'])], 1),
            'out': ([])
        }, {
            'in': (ADDR[0], [('XCP', ADDR[2], DP['quantity']), ('XCP', ADDR[2], DP['quantity'] + 1)], 1),
            'out': (['cannot specify more than once a destination per asset'])
        }, {
            'in': (ADDR[0], [('XCP', ADDR[2], DP['quantity']), ('XCP', ADDR[6], DP['quantity'], 'DEADBEEF', True)], 1),
            'out': ([])
        }],
        'compose': [{
            'in': (ADDR[0], [('XCP', ADDR[1], DP['quantity'] * 1000000)], None, None),
            'error': (exceptions.ComposeError, 'insufficient funds for XCP')
        }, {
            'in': (ADDR[0], [('XCP', ADDR[2], DP['quantity']), ('XCP', ADDR[1], 0.1)], None, None),
            'error': (exceptions.ComposeError, 'quantities must be an int (in satoshis) for XCP')
        }, {
            'in': (ADDR[0], [('XCP', ADDR[2], DP['quantity']), ('XCP', ADDR[1], DP['quantity'] * 10000)], None, None),
            'error': (exceptions.ComposeError, 'insufficient funds for XCP')
        }, {
            'in': (ADDR[0], [('XCP', ADDR[2], DP['quantity']), ('XCP', ADDR[1], DP['quantity'])], None, None),
            'mock_protocol_changes': {'short_tx_type_id': True},
            'out': (ADDR[0], [], bytes.fromhex('0300026f4e5638a01efbb2f292481797ae1dcfcdaeb98d006f8d6ae8a3b381663118b4e1eff4cfc7d0954dd6ec400000000000000060000000005f5e10040000000017d78400'))
        }, {
            'in': (ADDR[0], [('XCP', ADDR[2], DP['quantity'], 'DEADBEEF', True), ('XCP', ADDR[1], DP['quantity'])], None, None),
            'mock_protocol_changes': {'short_tx_type_id': True},
            'out': (ADDR[0], [], bytes.fromhex('0300026f4e5638a01efbb2f292481797ae1dcfcdaeb98d006f8d6ae8a3b381663118b4e1eff4cfc7d0954dd6ec400000000000000060000000005f5e100c4deadbeef8000000002faf0800'))
        }, {
            'in': (ADDR[0], [('XCP', ADDR[2], DP['quantity'], 'DEADBEEF', False), ('XCP', ADDR[1], DP['quantity'])], None, None),
            'mock_protocol_changes': {'short_tx_type_id': True},
            'out': (ADDR[0], [], bytes.fromhex('0300026f4e5638a01efbb2f292481797ae1dcfcdaeb98d006f8d6ae8a3b381663118b4e1eff4cfc7d0954dd6ec400000000000000060000000005f5e1008844454144424545468000000002faf0800'))
        }, {
            'in': (ADDR[0], [('XCP', ADDR[3], DP['quantity']), ('XCP', ADDR[2], DP['quantity']), ('XCP', ADDR[1], DP['quantity'])], None, None),
            'mock_protocol_changes': {'short_tx_type_id': True},
            'out': (ADDR[0], [], bytes.fromhex('0300036f4e5638a01efbb2f292481797ae1dcfcdaeb98d006f6c39ee7c8f3a5ffa6121b0304a7a0de9d3d9a1526f8d6ae8a3b381663118b4e1eff4cfc7d0954dd6ec4000000000000000640000000017d784000000000002faf08020000000005f5e1000'))
        }, {
            'in': (ADDR[0], [('XCP', ADDR[3], DP['quantity']), ('DIVISIBLE', ADDR[2], DP['quantity']), ('NODIVISIBLE', ADDR[1], 1)], None, None),
            'mock_protocol_changes': {'short_tx_type_id': True},
            'out': (ADDR[0], [], bytes.fromhex('0300036f4e5638a01efbb2f292481797ae1dcfcdaeb98d006f6c39ee7c8f3a5ffa6121b0304a7a0de9d3d9a1526f8d6ae8a3b381663118b4e1eff4cfc7d0954dd6ec4000002896f8d2d9800000000017d784010006cad8dc7f0b66200000000000000014000000000000000440000000017d784000'))
        }, {
            'in': (ADDR[0], [('XCP', ADDR[2], DP['quantity']), ('XCP', ADDR[1], DP['quantity'])], 'DEADBEEF', True),
            'mock_protocol_changes': {'short_tx_type_id': True},
            'out': (ADDR[0], [], bytes.fromhex('0300026f4e5638a01efbb2f292481797ae1dcfcdaeb98d006f8d6ae8a3b381663118b4e1eff4cfc7d0954dd6ecc4deadbeef8000000000000000c000000000bebc2008000000002faf0800'))
        }, {
            'in': (ADDR[0], [('XCP', ADDR[2], DP['quantity']), ('XCP', ADDR[1], DP['quantity'])], 'DEADBEEF', False),
            'mock_protocol_changes': {'short_tx_type_id': True},
            'out': (ADDR[0], [], bytes.fromhex('0300026f4e5638a01efbb2f292481797ae1dcfcdaeb98d006f8d6ae8a3b381663118b4e1eff4cfc7d0954dd6ec8844454144424545468000000000000000c000000000bebc2008000000002faf0800'))
        }, {
            'in': (ADDR[0], [('XCP', ADDR[2], DP['quantity'], 'BEEFDEAD', True), ('XCP', ADDR[1], DP['quantity'])], 'DEADBEEF', True),
            'mock_protocol_changes': {'short_tx_type_id': True},
            'out': (ADDR[0], [], bytes.fromhex('0300026f4e5638a01efbb2f292481797ae1dcfcdaeb98d006f8d6ae8a3b381663118b4e1eff4cfc7d0954dd6ecc4deadbeef8000000000000000c000000000bebc201897ddfbd5b0000000005f5e1000'))
        }, {
            'in': (ADDR[0], [('XCP', ADDR[2], DP['quantity']), ('DIVISIBLE', ADDR[1], DP['quantity'])], None, None),
            'mock_protocol_changes': {'short_tx_type_id': True},
            'out': (ADDR[0], [], bytes.fromhex('0300026f4e5638a01efbb2f292481797ae1dcfcdaeb98d006f8d6ae8a3b381663118b4e1eff4cfc7d0954dd6ec4000002896f8d2d990000000005f5e100400000000000000040000000005f5e10000'))
        }],
        'parse': [{
            'in': ({
                'tx_hash': 'db6d9052b576d973196363e11163d492f50926c2f1d1efd67b3d999817b0d04d',
                'source': ADDR[0],
                'supported': 1,
                'block_index': DP['default_block_index'],
                'fee': 10000,
                'block_time': 155409000,
                'block_hash': DP['default_block_hash'],
                'btc_amount': 7800,
                'data': bytes.fromhex('00000000') + bytes.fromhex('00026f4e5638a01efbb2f292481797ae1dcfcdaeb98d006f8d6ae8a3b381663118b4e1eff4cfc7d0954dd6ec400000000000000060000000005f5e10040000000017d78400'),
                'tx_index': 502,
                'destination': ADDR[0]
                },),
            'records': [
                {'table': 'sends', 'values': {
                    'asset': 'XCP',
                    'block_index': DP['default_block_index'],
                    'destination': ADDR[2],
                    'quantity': DP['quantity'],
                    'source': ADDR[0],
                    'status': 'valid',
                    'memo': None,
                    'msg_index': 0,
                    'tx_hash': 'db6d9052b576d973196363e11163d492f50926c2f1d1efd67b3d999817b0d04d',
                    'tx_index': 502,
                }},
                {'table': 'sends', 'values': {
                    'asset': 'XCP',
                    'block_index': DP['default_block_index'],
                    'destination': ADDR[1],
                    'quantity': DP['quantity'],
                    'source': ADDR[0],
                    'status': 'valid',
                    'memo': None,
                    'msg_index': 1,
                    'tx_hash': 'db6d9052b576d973196363e11163d492f50926c2f1d1efd67b3d999817b0d04d',
                    'tx_index': 502,
                }},
                {'table': 'credits', 'values': {
                    'address': ADDR[1],
                    'asset': 'XCP',
                    'block_index': DP['default_block_index'],
                    'calling_function': 'send',
                    'event': 'db6d9052b576d973196363e11163d492f50926c2f1d1efd67b3d999817b0d04d',
                    'quantity': DP['quantity'],
                }},
                {'table': 'credits', 'values':{
                    'address': ADDR[2],
                    'asset': 'XCP',
                    'block_index': DP['default_block_index'],
                    'calling_function': 'send',
                    'event': 'db6d9052b576d973196363e11163d492f50926c2f1d1efd67b3d999817b0d04d',
                    'quantity': DP['quantity'],
                }},
                {'table': 'debits', 'values': {
                    'action': 'send',
                    'address': ADDR[0],
                    'asset': 'XCP',
                    'block_index': DP['default_block_index'],
                    'event': 'db6d9052b576d973196363e11163d492f50926c2f1d1efd67b3d999817b0d04d',
                    'quantity': DP['quantity'] * 2,
                }}
            ]
        },{
            'in': ({
                'tx_hash': 'db6d9052b576d973196363e11163d492f50926c2f1d1efd67b3d999817b0d04d',
                'source': ADDR[0],
                'supported': 1,
                'block_index': DP['default_block_index'],
                'fee': 10000,
                'block_time': 155409000,
                'block_hash': DP['default_block_hash'],
                'btc_amount': 7800,
                'data': bytes.fromhex('00000000') + bytes.fromhex('00026f4e5638a01efbb2f292481797ae1dcfcdaeb98d006f8d6ae8a3b381663118b4e1eff4cfc7d0954dd6ecc4deadbeef8000000000000000c000000000bebc201897ddfbd5b0000000005f5e1000'),
                'tx_index': 502,
                'destination': ADDR[0]
                },),
            'records': [
                {'table': 'sends', 'values': {
                    'asset': 'XCP',
                    'block_index': DP['default_block_index'],
                    'destination': ADDR[2],
                    'quantity': DP['quantity'],
                    'source': ADDR[0],
                    'status': 'valid',
                    'memo': bytes.fromhex('BEEFDEAD'),
                    'msg_index': 0,
                    'tx_hash': 'db6d9052b576d973196363e11163d492f50926c2f1d1efd67b3d999817b0d04d',
                    'tx_index': 502,
                }},
                {'table': 'sends', 'values': {
                    'asset': 'XCP',
                    'block_index': DP['default_block_index'],
                    'destination': ADDR[1],
                    'quantity': DP['quantity'],
                    'source': ADDR[0],
                    'status': 'valid',
                    'memo': bytes.fromhex('DEADBEEF'),
                    'msg_index': 1,
                    'tx_hash': 'db6d9052b576d973196363e11163d492f50926c2f1d1efd67b3d999817b0d04d',
                    'tx_index': 502,
                }},
                {'table': 'credits', 'values': {
                    'address': ADDR[1],
                    'asset': 'XCP',
                    'block_index': DP['default_block_index'],
                    'calling_function': 'send',
                    'event': 'db6d9052b576d973196363e11163d492f50926c2f1d1efd67b3d999817b0d04d',
                    'quantity': DP['quantity'],
                }},
                {'table': 'credits', 'values':{
                    'address': ADDR[2],
                    'asset': 'XCP',
                    'block_index': DP['default_block_index'],
                    'calling_function': 'send',
                    'event': 'db6d9052b576d973196363e11163d492f50926c2f1d1efd67b3d999817b0d04d',
                    'quantity': DP['quantity'],
                }},
                {'table': 'debits', 'values': {
                    'action': 'send',
                    'address': ADDR[0],
                    'asset': 'XCP',
                    'block_index': DP['default_block_index'],
                    'event': 'db6d9052b576d973196363e11163d492f50926c2f1d1efd67b3d999817b0d04d',
                    'quantity': DP['quantity'] * 2,
                }}
            ]
        },{
            'in': ({
                'tx_hash': 'db6d9052b576d973196363e11163d492f50926c2f1d1efd67b3d999817b0d04d',
                'source': ADDR[0],
                'supported': 1,
                'block_index': DP['default_block_index'],
                'fee': 10000,
                'block_time': 155409000,
                'block_hash': DP['default_block_hash'],
                'btc_amount': 7800,
                'data': bytes.fromhex('00000000') + bytes.fromhex('00026f4e5638a01efbb2f292481797ae1dcfcdaeb98d006f8d6ae8a3b381663118b4e1eff4cfc7d0954dd6ec4000002896f8d2d990000000005f5e100400000000000000040000000005f5e100000300026f4e5638a01efbb2f292481797ae1dcfcdaeb98d006f8d6ae8a3b381663118b4e1eff4cfc7d0954dd6ec4000002896f8d2d990000000005f5e100400000000000000040000000005f5e10000'),
                'tx_index': 502,
                'destination': ADDR[0]
                },),
            'records': [
                {'table': 'sends', 'values': {
                    'asset': 'XCP',
                    'block_index': DP['default_block_index'],
                    'destination': ADDR[2],
                    'quantity': DP['quantity'],
                    'source': ADDR[0],
                    'status': 'valid',
                    'memo': None,
                    'msg_index': 1,
                    'tx_hash': 'db6d9052b576d973196363e11163d492f50926c2f1d1efd67b3d999817b0d04d',
                    'tx_index': 502,
                }},
                {'table': 'sends', 'values': {
                    'asset': 'DIVISIBLE',
                    'block_index': DP['default_block_index'],
                    'destination': ADDR[1],
                    'quantity': DP['quantity'],
                    'source': ADDR[0],
                    'status': 'valid',
                    'memo': None,
                    'msg_index': 0,
                    'tx_hash': 'db6d9052b576d973196363e11163d492f50926c2f1d1efd67b3d999817b0d04d',
                    'tx_index': 502,
                }},
                {'table': 'credits', 'values': {
                    'address': ADDR[1],
                    'asset': 'DIVISIBLE',
                    'block_index': DP['default_block_index'],
                    'calling_function': 'send',
                    'event': 'db6d9052b576d973196363e11163d492f50926c2f1d1efd67b3d999817b0d04d',
                    'quantity': DP['quantity'],
                }},
                {'table': 'credits', 'values':{
                    'address': ADDR[2],
                    'asset': 'XCP',
                    'block_index': DP['default_block_index'],
                    'calling_function': 'send',
                    'event': 'db6d9052b576d973196363e11163d492f50926c2f1d1efd67b3d999817b0d04d',
                    'quantity': DP['quantity'],
                }},
                {'table': 'debits', 'values': {
                    'action': 'send',
                    'address': ADDR[0],
                    'asset': 'XCP',
                    'block_index': DP['default_block_index'],
                    'event': 'db6d9052b576d973196363e11163d492f50926c2f1d1efd67b3d999817b0d04d',
                    'quantity': DP['quantity'],
                }},
                {'table': 'debits', 'values': {
                    'action': 'send',
                    'address': ADDR[0],
                    'asset': 'DIVISIBLE',
                    'block_index': DP['default_block_index'],
                    'event': 'db6d9052b576d973196363e11163d492f50926c2f1d1efd67b3d999817b0d04d',
                    'quantity': DP['quantity'],
                }}
            ]
        }]
    }
}<|MERGE_RESOLUTION|>--- conflicted
+++ resolved
@@ -1278,12 +1278,12 @@
         }, {
             'comment': 'send from a standard P2PKH address to a P2WPKH address',
             'mock_protocol_changes': {'enhanced_sends': True, 'segwit_support': True},
-            'in': ({'source': ADDR[0], 'destination': P2WPKH_ADDR[0], 'asset': 'XCP', 'quantity': 100000, 'memo': 'segwit', 'use_enhanced_send': True}),
+            'in': ({'source': ADDR[0], 'destination': P2WPKH_ADDR[0], 'asset': config.XCP, 'quantity': 100000, 'memo': 'segwit', 'use_enhanced_send': True}),
             'out': ('mn6q3dS2EnDUx3bmyWc6D4szJNVGtaR7zc', [], b'\x00\x00\x00\x02\x00\x00\x00\x00\x00\x00\x00\x01\x00\x00\x00\x00\x00\x01\x86\xa0\x80u\x1ev\xe8\x19\x91\x96\xd4T\x94\x1cE\xd1\xb3\xa3#\xf1C;\xd6segwit')
         }, {
             'comment': 'send to multiple addresses, before mpma_sends activation',
             'mock_protocol_changes': {'enhanced_sends': True, 'options_require_memo': True, 'mpma_sends': False},
-            'in': ({'source': ADDR[0], 'destination': [ADDR[1], ADDR[2]], 'asset': ['XCP', 'XCP'], 'quantity': [100000000, 100000000], 'memo': '12345', 'use_enhanced_send': True}),
+            'in': ({'source': ADDR[0], 'destination': [ADDR[1], ADDR[2]], 'asset': [config.XCP, config.XCP], 'quantity': [100000000, 100000000], 'memo': '12345', 'use_enhanced_send': True}),
             'error': (exceptions.ComposeError, 'mpma sends are not enabled')
         }],
         'parse': [{
@@ -3146,7 +3146,7 @@
                     }},
                     {'table': 'credits', 'values': {
                         'address': ADDR[5],
-                        'asset': 'XCP',
+                        'asset': config.XCP,
                         'block_index': DP['default_block_index'],
                         'calling_function': 'sweep',
                         'event': 'db6d9052b576d973196363e11163d492f50926c2f1d1efd67b3d999817b0d04d',
@@ -3155,7 +3155,7 @@
                     {'table': 'debits', 'values': {
                         'action': 'sweep',
                         'address': ADDR[6],
-                        'asset': 'XCP',
+                        'asset': config.XCP,
                         'block_index': DP['default_block_index'],
                         'event': 'db6d9052b576d973196363e11163d492f50926c2f1d1efd67b3d999817b0d04d',
                         'quantity': 92899122099,
@@ -3692,51 +3692,27 @@
         }, {
             'comment': 'standard send with no memo',
             'in': ('sends', [{'field':'block_index','op':'=','value':'310496'}], 'AND', None, None, None, None, None, 1000, 0, True),
-<<<<<<< HEAD
-            'out': [{'tx_index': 497, 'tx_hash': '1410217c3b1b38ea0b90940f20b874a2375c457b0828de9f9808e4fd63fd54e6', 'block_index': 310496, 'source': 'mnfAHmddVibnZNSkh8DvKaQoiEfNsxjXzH', 'destination': 'mqPCfvqTfYctXMUfmniXeG2nyaN8w6tPmj', 'asset': config.XCP, 'quantity': 92945878046, 'status': 'valid', 'memo': None, 'memo_hex': None}]
+            'out': [{'tx_index': 497, 'tx_hash': '1410217c3b1b38ea0b90940f20b874a2375c457b0828de9f9808e4fd63fd54e6', 'block_index': 310496, 'source': 'mnfAHmddVibnZNSkh8DvKaQoiEfNsxjXzH', 'destination': 'mqPCfvqTfYctXMUfmniXeG2nyaN8w6tPmj', 'asset': config.XCP, 'quantity': 92945878046, 'status': 'valid', 'memo': None, 'memo_hex': None, 'msg_index': 0}]
         }, {
             'comment': 'with memo',
             'in': ('sends', [{'field':'block_index','op':'=','value':'310481'}], 'AND', None, None, None, None, None, 1000, 0, True),
-            'out': [{'tx_index': 482, 'tx_hash': 'b00bdf03402d81a2cbdbeac4b0df90cff5ab6bf9688f653383d49fe42b8422a5', 'block_index': 310481, 'source': 'mn6q3dS2EnDUx3bmyWc6D4szJNVGtaR7zc', 'destination': 'mtQheFaSfWELRB2MyMBaiWjdDm6ux9Ezns', 'asset': config.XCP, 'quantity': 100000000, 'status': 'valid', 'memo': 'hello', 'memo_hex': '68656c6c6f'}]
+            'out': [{'tx_index': 482, 'tx_hash': 'b00bdf03402d81a2cbdbeac4b0df90cff5ab6bf9688f653383d49fe42b8422a5', 'block_index': 310481, 'source': 'mn6q3dS2EnDUx3bmyWc6D4szJNVGtaR7zc', 'destination': 'mtQheFaSfWELRB2MyMBaiWjdDm6ux9Ezns', 'asset': config.XCP, 'quantity': 100000000, 'status': 'valid', 'memo': 'hello', 'memo_hex': '68656c6c6f', 'msg_index': 0}]
         }, {
             'comment': 'search by memo (text)',
             'in': ('sends', [{'field':'memo','op':'=','value':'hello'}], 'AND', None, None, None, None, None, 1000, 0, True),
-            'out': [{'tx_index': 482, 'tx_hash': 'b00bdf03402d81a2cbdbeac4b0df90cff5ab6bf9688f653383d49fe42b8422a5', 'block_index': 310481, 'source': 'mn6q3dS2EnDUx3bmyWc6D4szJNVGtaR7zc', 'destination': 'mtQheFaSfWELRB2MyMBaiWjdDm6ux9Ezns', 'asset': config.XCP, 'quantity': 100000000, 'status': 'valid', 'memo': 'hello', 'memo_hex': '68656c6c6f'}]
+            'out': [{'tx_index': 482, 'tx_hash': 'b00bdf03402d81a2cbdbeac4b0df90cff5ab6bf9688f653383d49fe42b8422a5', 'block_index': 310481, 'source': 'mn6q3dS2EnDUx3bmyWc6D4szJNVGtaR7zc', 'destination': 'mtQheFaSfWELRB2MyMBaiWjdDm6ux9Ezns', 'asset': config.XCP, 'quantity': 100000000, 'status': 'valid', 'memo': 'hello', 'memo_hex': '68656c6c6f', 'msg_index': 0}]
         }, {
             'comment': 'search by memo (LIKE text)',
             'in': ('sends', [{'field':'memo','op':'LIKE','value':'%ell%'}], 'AND', None, None, None, None, None, 1000, 0, True),
-            'out': [{'tx_index': 482, 'tx_hash': 'b00bdf03402d81a2cbdbeac4b0df90cff5ab6bf9688f653383d49fe42b8422a5', 'block_index': 310481, 'source': 'mn6q3dS2EnDUx3bmyWc6D4szJNVGtaR7zc', 'destination': 'mtQheFaSfWELRB2MyMBaiWjdDm6ux9Ezns', 'asset': config.XCP, 'quantity': 100000000, 'status': 'valid', 'memo': 'hello', 'memo_hex': '68656c6c6f'}]
+            'out': [{'tx_index': 482, 'tx_hash': 'b00bdf03402d81a2cbdbeac4b0df90cff5ab6bf9688f653383d49fe42b8422a5', 'block_index': 310481, 'source': 'mn6q3dS2EnDUx3bmyWc6D4szJNVGtaR7zc', 'destination': 'mtQheFaSfWELRB2MyMBaiWjdDm6ux9Ezns', 'asset': config.XCP, 'quantity': 100000000, 'status': 'valid', 'memo': 'hello', 'memo_hex': '68656c6c6f', 'msg_index': 0}]
         }, {
             'comment': 'search by memo hex',
             'in': ('sends', [{'field':'memo_hex','op':'=','value':'68656C6C6F'}], 'AND', None, None, None, None, None, 1000, 0, True),
-            'out': [{'tx_index': 482, 'tx_hash': 'b00bdf03402d81a2cbdbeac4b0df90cff5ab6bf9688f653383d49fe42b8422a5', 'block_index': 310481, 'source': 'mn6q3dS2EnDUx3bmyWc6D4szJNVGtaR7zc', 'destination': 'mtQheFaSfWELRB2MyMBaiWjdDm6ux9Ezns', 'asset': config.XCP, 'quantity': 100000000, 'status': 'valid', 'memo': 'hello', 'memo_hex': '68656c6c6f'}]
+            'out': [{'tx_index': 482, 'tx_hash': 'b00bdf03402d81a2cbdbeac4b0df90cff5ab6bf9688f653383d49fe42b8422a5', 'block_index': 310481, 'source': 'mn6q3dS2EnDUx3bmyWc6D4szJNVGtaR7zc', 'destination': 'mtQheFaSfWELRB2MyMBaiWjdDm6ux9Ezns', 'asset': config.XCP, 'quantity': 100000000, 'status': 'valid', 'memo': 'hello', 'memo_hex': '68656c6c6f', 'msg_index': 0}]
         }, {
             'comment': 'search by memo hex',
             'in': ('sends', [{'field':'memo_hex','op':'=','value':'68656c6c6f'}], 'AND', None, None, None, None, None, 1000, 0, True),
-            'out': [{'tx_index': 482, 'tx_hash': 'b00bdf03402d81a2cbdbeac4b0df90cff5ab6bf9688f653383d49fe42b8422a5', 'block_index': 310481, 'source': 'mn6q3dS2EnDUx3bmyWc6D4szJNVGtaR7zc', 'destination': 'mtQheFaSfWELRB2MyMBaiWjdDm6ux9Ezns', 'asset': config.XCP, 'quantity': 100000000, 'status': 'valid', 'memo': 'hello', 'memo_hex': '68656c6c6f'}]
-=======
-            'out': [{'tx_index': 497, 'tx_hash': '1410217c3b1b38ea0b90940f20b874a2375c457b0828de9f9808e4fd63fd54e6', 'block_index': 310496, 'source': 'mnfAHmddVibnZNSkh8DvKaQoiEfNsxjXzH', 'destination': 'mqPCfvqTfYctXMUfmniXeG2nyaN8w6tPmj', 'asset': 'XCP', 'quantity': 92945878046, 'status': 'valid', 'memo': None, 'memo_hex': None, 'msg_index': 0}]
-        }, {
-            'comment': 'with memo',
-            'in': ('sends', [{'field':'block_index','op':'=','value':'310481'}], 'AND', None, None, None, None, None, 1000, 0, True),
-            'out': [{'tx_index': 482, 'tx_hash': 'b00bdf03402d81a2cbdbeac4b0df90cff5ab6bf9688f653383d49fe42b8422a5', 'block_index': 310481, 'source': 'mn6q3dS2EnDUx3bmyWc6D4szJNVGtaR7zc', 'destination': 'mtQheFaSfWELRB2MyMBaiWjdDm6ux9Ezns', 'asset': 'XCP', 'quantity': 100000000, 'status': 'valid', 'memo': 'hello', 'memo_hex': '68656c6c6f', 'msg_index': 0}]
-        }, {
-            'comment': 'search by memo (text)',
-            'in': ('sends', [{'field':'memo','op':'=','value':'hello'}], 'AND', None, None, None, None, None, 1000, 0, True),
-            'out': [{'tx_index': 482, 'tx_hash': 'b00bdf03402d81a2cbdbeac4b0df90cff5ab6bf9688f653383d49fe42b8422a5', 'block_index': 310481, 'source': 'mn6q3dS2EnDUx3bmyWc6D4szJNVGtaR7zc', 'destination': 'mtQheFaSfWELRB2MyMBaiWjdDm6ux9Ezns', 'asset': 'XCP', 'quantity': 100000000, 'status': 'valid', 'memo': 'hello', 'memo_hex': '68656c6c6f', 'msg_index': 0}]
-        }, {
-            'comment': 'search by memo (LIKE text)',
-            'in': ('sends', [{'field':'memo','op':'LIKE','value':'%ell%'}], 'AND', None, None, None, None, None, 1000, 0, True),
-            'out': [{'tx_index': 482, 'tx_hash': 'b00bdf03402d81a2cbdbeac4b0df90cff5ab6bf9688f653383d49fe42b8422a5', 'block_index': 310481, 'source': 'mn6q3dS2EnDUx3bmyWc6D4szJNVGtaR7zc', 'destination': 'mtQheFaSfWELRB2MyMBaiWjdDm6ux9Ezns', 'asset': 'XCP', 'quantity': 100000000, 'status': 'valid', 'memo': 'hello', 'memo_hex': '68656c6c6f', 'msg_index': 0}]
-        }, {
-            'comment': 'search by memo hex',
-            'in': ('sends', [{'field':'memo_hex','op':'=','value':'68656C6C6F'}], 'AND', None, None, None, None, None, 1000, 0, True),
-            'out': [{'tx_index': 482, 'tx_hash': 'b00bdf03402d81a2cbdbeac4b0df90cff5ab6bf9688f653383d49fe42b8422a5', 'block_index': 310481, 'source': 'mn6q3dS2EnDUx3bmyWc6D4szJNVGtaR7zc', 'destination': 'mtQheFaSfWELRB2MyMBaiWjdDm6ux9Ezns', 'asset': 'XCP', 'quantity': 100000000, 'status': 'valid', 'memo': 'hello', 'memo_hex': '68656c6c6f', 'msg_index': 0}]
-        }, {
-            'comment': 'search by memo hex',
-            'in': ('sends', [{'field':'memo_hex','op':'=','value':'68656c6c6f'}], 'AND', None, None, None, None, None, 1000, 0, True),
-            'out': [{'tx_index': 482, 'tx_hash': 'b00bdf03402d81a2cbdbeac4b0df90cff5ab6bf9688f653383d49fe42b8422a5', 'block_index': 310481, 'source': 'mn6q3dS2EnDUx3bmyWc6D4szJNVGtaR7zc', 'destination': 'mtQheFaSfWELRB2MyMBaiWjdDm6ux9Ezns', 'asset': 'XCP', 'quantity': 100000000, 'status': 'valid', 'memo': 'hello', 'memo_hex': '68656c6c6f', 'msg_index': 0}]
->>>>>>> 0831dfbf
+            'out': [{'tx_index': 482, 'tx_hash': 'b00bdf03402d81a2cbdbeac4b0df90cff5ab6bf9688f653383d49fe42b8422a5', 'block_index': 310481, 'source': 'mn6q3dS2EnDUx3bmyWc6D4szJNVGtaR7zc', 'destination': 'mtQheFaSfWELRB2MyMBaiWjdDm6ux9Ezns', 'asset': config.XCP, 'quantity': 100000000, 'status': 'valid', 'memo': 'hello', 'memo_hex': '68656c6c6f', 'msg_index': 0}]
         }, {
             'comment': 'search with invalid memo hex',
             'in': ('sends', [{'field':'memo_hex','op':'=','value':'badx'}], 'AND', None, None, None, None, None, 1000, 0, True),
@@ -3744,11 +3720,7 @@
         }, {
             'comment': 'search by memo hex',
             'in': ('sends', [{'field':'memo_hex','op':'=','value':'fade0001'}], 'AND', None, None, None, None, None, 1000, 0, True),
-<<<<<<< HEAD
-            'out': [{'tx_index': 483, 'tx_hash': 'c8716524f33646b9af94d6f5e52494ff3b34466497094b1db2ab920e4f79bc34', 'block_index': 310482, 'source': 'mtQheFaSfWELRB2MyMBaiWjdDm6ux9Ezns', 'destination': 'mn6q3dS2EnDUx3bmyWc6D4szJNVGtaR7zc', 'asset': config.XCP, 'quantity': 100000000, 'status': 'valid', 'memo': '', 'memo_hex': 'fade0001'}]
-=======
-            'out': [{'tx_index': 483, 'tx_hash': 'c8716524f33646b9af94d6f5e52494ff3b34466497094b1db2ab920e4f79bc34', 'block_index': 310482, 'source': 'mtQheFaSfWELRB2MyMBaiWjdDm6ux9Ezns', 'destination': 'mn6q3dS2EnDUx3bmyWc6D4szJNVGtaR7zc', 'asset': 'XCP', 'quantity': 100000000, 'status': 'valid', 'memo': '', 'memo_hex': 'fade0001', 'msg_index': 0}]
->>>>>>> 0831dfbf
+            'out': [{'tx_index': 483, 'tx_hash': 'c8716524f33646b9af94d6f5e52494ff3b34466497094b1db2ab920e4f79bc34', 'block_index': 310482, 'source': 'mtQheFaSfWELRB2MyMBaiWjdDm6ux9Ezns', 'destination': 'mn6q3dS2EnDUx3bmyWc6D4szJNVGtaR7zc', 'asset': config.XCP, 'quantity': 100000000, 'status': 'valid', 'memo': '', 'memo_hex': 'fade0001', 'msg_index': 0}]
         }],
     },
     'script': {
@@ -4379,11 +4351,7 @@
         }],
         'creations': [{
             'in': (),
-<<<<<<< HEAD
-            'out': {config.XCP: 511492826295,
-=======
-            'out': {'XCP': 604506847920,
->>>>>>> 0831dfbf
+            'out': {config.XCP: 604506847920,
                     'CALLABLE': 1000,
                     'DIVIDEND': 100,
                     'DIVISIBLE': 100000000000,
@@ -4400,21 +4368,12 @@
             'out': {config.XCP: 475000000}
         }],
         'asset_supply': [{
-<<<<<<< HEAD
             'in': (config.XCP,),
-            'out': 511017826295,
+            'out': 604031847920,
         }],
         'supplies': [{
             'in': (),
-            'out':  {config.XCP: 511017826295,
-=======
-            'in': ('XCP',),
-            'out': 604031847920,
-        }],
-        'supplies': [{
-            'in': (),
-            'out':  {'XCP': 604031847920,
->>>>>>> 0831dfbf
+            'out':  {config.XCP: 604031847920,
                      'CALLABLE': 1000,
                      'DIVIDEND': 100,
                      'DIVISIBLE': 100000000000,
@@ -4665,7 +4624,7 @@
             'in': (b'\x00\x00\x00\x00\x00\x00\x00\x01\x00\x00\x00\x00\x00\x01\x86\xa0\x80u\x1ev\xe8\x19\x91\x96\xd4T\x94\x1cE\xd1\xb3\xa3#\xf1C;\xd6segwit', DP['default_block_index']),
             'out': ({
                 'address': P2WPKH_ADDR[0],
-                'asset': 'XCP',
+                'asset': config.XCP,
                 'quantity': 100000,
                 'memo': b'segwit'
             })
@@ -4785,7 +4744,7 @@
             'out': ('mn6q3dS2EnDUx3bmyWc6D4szJNVGtaR7zc', [], b'\x00\x00\x00\x02\x00\x00\x00\x00\x00\x00\x00\x01\x00\x00\x00\x00\x02\xfa\xf0\x80o\xb3\x90\x18~\xf2\x85D"\xac^J.\xb6\xff\xe9$\x96\xbe\xf5#\xde\xad\xbe\xef')
         }, {
             'comment': 'send from a P2WPKH address to a P2PKH one',
-            'in': (P2WPKH_ADDR[0], ADDR[0], 'XCP', DP['small'], None, False),
+            'in': (P2WPKH_ADDR[0], ADDR[0], config.XCP, DP['small'], None, False),
             'out': (P2WPKH_ADDR[0], [], b'\x00\x00\x00\x02\x00\x00\x00\x00\x00\x00\x00\x01\x00\x00\x00\x00\x02\xfa\xf0\x80oH8\xd8\xb3X\x8cL{\xa7\xc1\xd0o\x86n\x9b79\xc607')
         }],
         'parse': [
@@ -5047,7 +5006,7 @@
             'in': ({'block_index': DP['default_block_index'], 'block_time': 155409000, 'fee': 10000, 'tx_index': 502, 'tx_hash': '8fc698cf1fcd51e3d685511185c67c0a73e7b72954c6abbd29fbbbe560e043a0', 'btc_amount': 7800, 'data': b'\x00\x00\x00\x02\x00\x00\x00\x00\x00\x00\x00\x01\x00\x00\x00\x00\x00\x01\x86\xa0\x80u\x1ev\xe8\x19\x91\x96\xd4T\x94\x1cE\xd1\xb3\xa3#\xf1C;\xd6segwit', 'source': ADDR[0], 'destination': P2WPKH_ADDR[0], 'supported': 1, 'block_hash': DP['default_block_hash']},),
             'records': [
                 {'table': 'sends', 'values': {
-                    'asset': 'XCP',
+                    'asset': config.XCP,
                     'block_index': DP['default_block_index'],
                     'destination': P2WPKH_ADDR[0],
                     'quantity': 100000,
@@ -5074,109 +5033,109 @@
             'error': (exceptions.UnpackError, 'truncated data')
         },{
             'in': (bytes.fromhex('00026f4e5638a01efbb2f292481797ae1dcfcdaeb98d006f8d6ae8a3b381663118b4e1eff4cfc7d0954dd6ec400000000000000060000000005f5e10040000000017d78400'), DP['default_block_index']),
-            'out': ({'XCP': [(ADDR[2], DP['quantity']), (ADDR[1], DP['quantity'])]})
+            'out': ({config.XCP: [(ADDR[2], DP['quantity']), (ADDR[1], DP['quantity'])]})
         },{
             'in': (bytes.fromhex('00026f4e5638a01efbb2f292481797ae1dcfcdaeb98d006f8d6ae8a3b381663118b4e1eff4cfc7d0954dd6ec400000000000000060000000005f5e100c4deadbeef8000000002faf0800'), DP['default_block_index']),
-            'out': ({'XCP': [(ADDR[2], DP['quantity'], bytes.fromhex('DEADBEEF'), True), (ADDR[1], DP['quantity'])]})
+            'out': ({config.XCP: [(ADDR[2], DP['quantity'], bytes.fromhex('DEADBEEF'), True), (ADDR[1], DP['quantity'])]})
         },{
             'in': (bytes.fromhex('00026f4e5638a01efbb2f292481797ae1dcfcdaeb98d006f8d6ae8a3b381663118b4e1eff4cfc7d0954dd6ec400000000000000060000000005f5e1008844454144424545468000000002faf0800'), DP['default_block_index']),
-            'out': ({'XCP': [(ADDR[2], DP['quantity'], 'DEADBEEF', False), (ADDR[1], DP['quantity'])]})
+            'out': ({config.XCP: [(ADDR[2], DP['quantity'], 'DEADBEEF', False), (ADDR[1], DP['quantity'])]})
         },{
             'in': (bytes.fromhex('00036f4e5638a01efbb2f292481797ae1dcfcdaeb98d006f6c39ee7c8f3a5ffa6121b0304a7a0de9d3d9a1526f8d6ae8a3b381663118b4e1eff4cfc7d0954dd6ec4000000000000000640000000017d784000000000002faf08020000000005f5e1000'), DP['default_block_index']),
-            'out': ({'XCP': [(ADDR[3], DP['quantity']), (ADDR[2], DP['quantity']), (ADDR[1], DP['quantity'])]})
+            'out': ({config.XCP: [(ADDR[3], DP['quantity']), (ADDR[2], DP['quantity']), (ADDR[1], DP['quantity'])]})
         },{
             'in': (bytes.fromhex('00036f4e5638a01efbb2f292481797ae1dcfcdaeb98d006f6c39ee7c8f3a5ffa6121b0304a7a0de9d3d9a1526f8d6ae8a3b381663118b4e1eff4cfc7d0954dd6ec4000002896f8d2d9800000000017d784010006cad8dc7f0b66200000000000000014000000000000000440000000017d784000'), DP['default_block_index']),
-            'out': ({'XCP': [(ADDR[3], DP['quantity'])], 'NODIVISIBLE': [(ADDR[1], 1)], 'DIVISIBLE': [(ADDR[2], DP['quantity'])]})
+            'out': ({config.XCP: [(ADDR[3], DP['quantity'])], 'NODIVISIBLE': [(ADDR[1], 1)], 'DIVISIBLE': [(ADDR[2], DP['quantity'])]})
         },{
             'in': (bytes.fromhex('00026f4e5638a01efbb2f292481797ae1dcfcdaeb98d006f8d6ae8a3b381663118b4e1eff4cfc7d0954dd6ecc4deadbeef8000000000000000c000000000bebc2008000000002faf0800'), DP['default_block_index']),
-            'out': ({'XCP': [(ADDR[2], DP['quantity'], bytes.fromhex('DEADBEEF'), True), (ADDR[1], DP['quantity'], bytes.fromhex('DEADBEEF'), True)]})
+            'out': ({config.XCP: [(ADDR[2], DP['quantity'], bytes.fromhex('DEADBEEF'), True), (ADDR[1], DP['quantity'], bytes.fromhex('DEADBEEF'), True)]})
         },{
             'in': (bytes.fromhex('00026f4e5638a01efbb2f292481797ae1dcfcdaeb98d006f8d6ae8a3b381663118b4e1eff4cfc7d0954dd6ecc4deadbeef8000000000000000c000000000bebc201897ddfbd5b0000000005f5e1000'), DP['default_block_index']),
-            'out': ({'XCP': [(ADDR[2], DP['quantity'], bytes.fromhex('BEEFDEAD'), True), (ADDR[1], DP['quantity'], bytes.fromhex('DEADBEEF'), True)]})
+            'out': ({config.XCP: [(ADDR[2], DP['quantity'], bytes.fromhex('BEEFDEAD'), True), (ADDR[1], DP['quantity'], bytes.fromhex('DEADBEEF'), True)]})
         },{
             'in': (bytes.fromhex('00026f4e5638a01efbb2f292481797ae1dcfcdaeb98d006f8d6ae8a3b381663118b4e1eff4cfc7d0954dd6ec4000002896f8d2d990000000005f5e100400000000000000040000000005f5e100000300026f4e5638a01efbb2f292481797ae1dcfcdaeb98d006f8d6ae8a3b381663118b4e1eff4cfc7d0954dd6ec4000002896f8d2d990000000005f5e100400000000000000040000000005f5e10000'), DP['default_block_index']),
-            'out': ({'DIVISIBLE': [(ADDR[1], DP['quantity'])], 'XCP': [(ADDR[2], DP['quantity'])]})
+            'out': ({'DIVISIBLE': [(ADDR[1], DP['quantity'])], config.XCP: [(ADDR[2], DP['quantity'])]})
         }],
         'validate': [{
             'in': (ADDR[0], [], 1),
             'out': (['send list cannot be empty'])
         }, {
-            'in': (ADDR[0], [('XCP', ADDR[1], DP['quantity'])], 1),
+            'in': (ADDR[0], [(config.XCP, ADDR[1], DP['quantity'])], 1),
             'out': (['send list cannot have only one element'])
         }, {
-            'in': (ADDR[0], [('XCP', ADDR[2], DP['quantity']), ('XCP', ADDR[1], 0.1)], 1),
+            'in': (ADDR[0], [(config.XCP, ADDR[2], DP['quantity']), (config.XCP, ADDR[1], 0.1)], 1),
             'out': (['quantities must be an int (in satoshis) for XCP to {}'.format(ADDR[1])])
         }, {
-            'in': (ADDR[0], [('XCP', ADDR[2], DP['quantity']), ('XCP', ADDR[1], -DP['quantity'])], 1),
+            'in': (ADDR[0], [(config.XCP, ADDR[2], DP['quantity']), (config.XCP, ADDR[1], -DP['quantity'])], 1),
             'out': (['negative quantity for XCP to {}'.format(ADDR[1])])
         }, {
-            'in': (ADDR[0], [('XCP', ADDR[2], DP['quantity']), ('XCP', ADDR[1], 0)], 1),
+            'in': (ADDR[0], [(config.XCP, ADDR[2], DP['quantity']), (config.XCP, ADDR[1], 0)], 1),
             'out': (['zero quantity for XCP to {}'.format(ADDR[1])])
         }, {
-            'in': (ADDR[0], [('XCP', ADDR[2], DP['quantity']), ('XCP', ADDR[1], config.MAX_INT + 1)], 1),
+            'in': (ADDR[0], [(config.XCP, ADDR[2], DP['quantity']), (config.XCP, ADDR[1], config.MAX_INT + 1)], 1),
             'out': (['integer overflow for XCP to {}'.format(ADDR[1])])
         }, {
-            'in': (ADDR[0], [('XCP', ADDR[2], DP['quantity']), ('XCP', None, DP['quantity'])], 1),
+            'in': (ADDR[0], [(config.XCP, ADDR[2], DP['quantity']), (config.XCP, None, DP['quantity'])], 1),
             'out': (['destination is required for XCP'])
         }, {
-            'in': (ADDR[0], [('XCP', ADDR[2], DP['quantity']), ('BTC', ADDR[1], DP['quantity'])], 1),
+            'in': (ADDR[0], [(config.XCP, ADDR[2], DP['quantity']), (config.BTC, ADDR[1], DP['quantity'])], 1),
             'out': (['cannot send BTC to {}'.format(ADDR[1])])
         }, {
-            'in': (ADDR[0], [('XCP', ADDR[2], DP['quantity']), ('XCP', ADDR[6], DP['quantity'])], 1),
+            'in': (ADDR[0], [(config.XCP, ADDR[2], DP['quantity']), (config.XCP, ADDR[6], DP['quantity'])], 1),
             'out': (['destination {} requires memo'.format(ADDR[6])])
         }, {
-            'in': (ADDR[0], [('XCP', ADDR[2], DP['quantity']), ('XCP', ADDR[1], DP['quantity'])], 1),
+            'in': (ADDR[0], [(config.XCP, ADDR[2], DP['quantity']), (config.XCP, ADDR[1], DP['quantity'])], 1),
             'out': ([])
         }, {
-            'in': (ADDR[0], [('XCP', ADDR[2], DP['quantity']), ('XCP', ADDR[2], DP['quantity'] + 1)], 1),
+            'in': (ADDR[0], [(config.XCP, ADDR[2], DP['quantity']), (config.XCP, ADDR[2], DP['quantity'] + 1)], 1),
             'out': (['cannot specify more than once a destination per asset'])
         }, {
-            'in': (ADDR[0], [('XCP', ADDR[2], DP['quantity']), ('XCP', ADDR[6], DP['quantity'], 'DEADBEEF', True)], 1),
+            'in': (ADDR[0], [(config.XCP, ADDR[2], DP['quantity']), (config.XCP, ADDR[6], DP['quantity'], 'DEADBEEF', True)], 1),
             'out': ([])
         }],
         'compose': [{
-            'in': (ADDR[0], [('XCP', ADDR[1], DP['quantity'] * 1000000)], None, None),
+            'in': (ADDR[0], [(config.XCP, ADDR[1], DP['quantity'] * 1000000)], None, None),
             'error': (exceptions.ComposeError, 'insufficient funds for XCP')
         }, {
-            'in': (ADDR[0], [('XCP', ADDR[2], DP['quantity']), ('XCP', ADDR[1], 0.1)], None, None),
+            'in': (ADDR[0], [(config.XCP, ADDR[2], DP['quantity']), (config.XCP, ADDR[1], 0.1)], None, None),
             'error': (exceptions.ComposeError, 'quantities must be an int (in satoshis) for XCP')
         }, {
-            'in': (ADDR[0], [('XCP', ADDR[2], DP['quantity']), ('XCP', ADDR[1], DP['quantity'] * 10000)], None, None),
+            'in': (ADDR[0], [(config.XCP, ADDR[2], DP['quantity']), (config.XCP, ADDR[1], DP['quantity'] * 10000)], None, None),
             'error': (exceptions.ComposeError, 'insufficient funds for XCP')
         }, {
-            'in': (ADDR[0], [('XCP', ADDR[2], DP['quantity']), ('XCP', ADDR[1], DP['quantity'])], None, None),
+            'in': (ADDR[0], [(config.XCP, ADDR[2], DP['quantity']), (config.XCP, ADDR[1], DP['quantity'])], None, None),
             'mock_protocol_changes': {'short_tx_type_id': True},
             'out': (ADDR[0], [], bytes.fromhex('0300026f4e5638a01efbb2f292481797ae1dcfcdaeb98d006f8d6ae8a3b381663118b4e1eff4cfc7d0954dd6ec400000000000000060000000005f5e10040000000017d78400'))
         }, {
-            'in': (ADDR[0], [('XCP', ADDR[2], DP['quantity'], 'DEADBEEF', True), ('XCP', ADDR[1], DP['quantity'])], None, None),
+            'in': (ADDR[0], [(config.XCP, ADDR[2], DP['quantity'], 'DEADBEEF', True), (config.XCP, ADDR[1], DP['quantity'])], None, None),
             'mock_protocol_changes': {'short_tx_type_id': True},
             'out': (ADDR[0], [], bytes.fromhex('0300026f4e5638a01efbb2f292481797ae1dcfcdaeb98d006f8d6ae8a3b381663118b4e1eff4cfc7d0954dd6ec400000000000000060000000005f5e100c4deadbeef8000000002faf0800'))
         }, {
-            'in': (ADDR[0], [('XCP', ADDR[2], DP['quantity'], 'DEADBEEF', False), ('XCP', ADDR[1], DP['quantity'])], None, None),
+            'in': (ADDR[0], [(config.XCP, ADDR[2], DP['quantity'], 'DEADBEEF', False), (config.XCP, ADDR[1], DP['quantity'])], None, None),
             'mock_protocol_changes': {'short_tx_type_id': True},
             'out': (ADDR[0], [], bytes.fromhex('0300026f4e5638a01efbb2f292481797ae1dcfcdaeb98d006f8d6ae8a3b381663118b4e1eff4cfc7d0954dd6ec400000000000000060000000005f5e1008844454144424545468000000002faf0800'))
         }, {
-            'in': (ADDR[0], [('XCP', ADDR[3], DP['quantity']), ('XCP', ADDR[2], DP['quantity']), ('XCP', ADDR[1], DP['quantity'])], None, None),
+            'in': (ADDR[0], [(config.XCP, ADDR[3], DP['quantity']), (config.XCP, ADDR[2], DP['quantity']), (config.XCP, ADDR[1], DP['quantity'])], None, None),
             'mock_protocol_changes': {'short_tx_type_id': True},
             'out': (ADDR[0], [], bytes.fromhex('0300036f4e5638a01efbb2f292481797ae1dcfcdaeb98d006f6c39ee7c8f3a5ffa6121b0304a7a0de9d3d9a1526f8d6ae8a3b381663118b4e1eff4cfc7d0954dd6ec4000000000000000640000000017d784000000000002faf08020000000005f5e1000'))
         }, {
-            'in': (ADDR[0], [('XCP', ADDR[3], DP['quantity']), ('DIVISIBLE', ADDR[2], DP['quantity']), ('NODIVISIBLE', ADDR[1], 1)], None, None),
+            'in': (ADDR[0], [(config.XCP, ADDR[3], DP['quantity']), ('DIVISIBLE', ADDR[2], DP['quantity']), ('NODIVISIBLE', ADDR[1], 1)], None, None),
             'mock_protocol_changes': {'short_tx_type_id': True},
             'out': (ADDR[0], [], bytes.fromhex('0300036f4e5638a01efbb2f292481797ae1dcfcdaeb98d006f6c39ee7c8f3a5ffa6121b0304a7a0de9d3d9a1526f8d6ae8a3b381663118b4e1eff4cfc7d0954dd6ec4000002896f8d2d9800000000017d784010006cad8dc7f0b66200000000000000014000000000000000440000000017d784000'))
         }, {
-            'in': (ADDR[0], [('XCP', ADDR[2], DP['quantity']), ('XCP', ADDR[1], DP['quantity'])], 'DEADBEEF', True),
+            'in': (ADDR[0], [(config.XCP, ADDR[2], DP['quantity']), (config.XCP, ADDR[1], DP['quantity'])], 'DEADBEEF', True),
             'mock_protocol_changes': {'short_tx_type_id': True},
             'out': (ADDR[0], [], bytes.fromhex('0300026f4e5638a01efbb2f292481797ae1dcfcdaeb98d006f8d6ae8a3b381663118b4e1eff4cfc7d0954dd6ecc4deadbeef8000000000000000c000000000bebc2008000000002faf0800'))
         }, {
-            'in': (ADDR[0], [('XCP', ADDR[2], DP['quantity']), ('XCP', ADDR[1], DP['quantity'])], 'DEADBEEF', False),
+            'in': (ADDR[0], [(config.XCP, ADDR[2], DP['quantity']), (config.XCP, ADDR[1], DP['quantity'])], 'DEADBEEF', False),
             'mock_protocol_changes': {'short_tx_type_id': True},
             'out': (ADDR[0], [], bytes.fromhex('0300026f4e5638a01efbb2f292481797ae1dcfcdaeb98d006f8d6ae8a3b381663118b4e1eff4cfc7d0954dd6ec8844454144424545468000000000000000c000000000bebc2008000000002faf0800'))
         }, {
-            'in': (ADDR[0], [('XCP', ADDR[2], DP['quantity'], 'BEEFDEAD', True), ('XCP', ADDR[1], DP['quantity'])], 'DEADBEEF', True),
+            'in': (ADDR[0], [(config.XCP, ADDR[2], DP['quantity'], 'BEEFDEAD', True), (config.XCP, ADDR[1], DP['quantity'])], 'DEADBEEF', True),
             'mock_protocol_changes': {'short_tx_type_id': True},
             'out': (ADDR[0], [], bytes.fromhex('0300026f4e5638a01efbb2f292481797ae1dcfcdaeb98d006f8d6ae8a3b381663118b4e1eff4cfc7d0954dd6ecc4deadbeef8000000000000000c000000000bebc201897ddfbd5b0000000005f5e1000'))
         }, {
-            'in': (ADDR[0], [('XCP', ADDR[2], DP['quantity']), ('DIVISIBLE', ADDR[1], DP['quantity'])], None, None),
+            'in': (ADDR[0], [(config.XCP, ADDR[2], DP['quantity']), ('DIVISIBLE', ADDR[1], DP['quantity'])], None, None),
             'mock_protocol_changes': {'short_tx_type_id': True},
             'out': (ADDR[0], [], bytes.fromhex('0300026f4e5638a01efbb2f292481797ae1dcfcdaeb98d006f8d6ae8a3b381663118b4e1eff4cfc7d0954dd6ec4000002896f8d2d990000000005f5e100400000000000000040000000005f5e10000'))
         }],
@@ -5196,7 +5155,7 @@
                 },),
             'records': [
                 {'table': 'sends', 'values': {
-                    'asset': 'XCP',
+                    'asset': config.XCP,
                     'block_index': DP['default_block_index'],
                     'destination': ADDR[2],
                     'quantity': DP['quantity'],
@@ -5208,7 +5167,7 @@
                     'tx_index': 502,
                 }},
                 {'table': 'sends', 'values': {
-                    'asset': 'XCP',
+                    'asset': config.XCP,
                     'block_index': DP['default_block_index'],
                     'destination': ADDR[1],
                     'quantity': DP['quantity'],
@@ -5221,7 +5180,7 @@
                 }},
                 {'table': 'credits', 'values': {
                     'address': ADDR[1],
-                    'asset': 'XCP',
+                    'asset': config.XCP,
                     'block_index': DP['default_block_index'],
                     'calling_function': 'send',
                     'event': 'db6d9052b576d973196363e11163d492f50926c2f1d1efd67b3d999817b0d04d',
@@ -5229,7 +5188,7 @@
                 }},
                 {'table': 'credits', 'values':{
                     'address': ADDR[2],
-                    'asset': 'XCP',
+                    'asset': config.XCP,
                     'block_index': DP['default_block_index'],
                     'calling_function': 'send',
                     'event': 'db6d9052b576d973196363e11163d492f50926c2f1d1efd67b3d999817b0d04d',
@@ -5238,7 +5197,7 @@
                 {'table': 'debits', 'values': {
                     'action': 'send',
                     'address': ADDR[0],
-                    'asset': 'XCP',
+                    'asset': config.XCP,
                     'block_index': DP['default_block_index'],
                     'event': 'db6d9052b576d973196363e11163d492f50926c2f1d1efd67b3d999817b0d04d',
                     'quantity': DP['quantity'] * 2,
@@ -5260,7 +5219,7 @@
                 },),
             'records': [
                 {'table': 'sends', 'values': {
-                    'asset': 'XCP',
+                    'asset': config.XCP,
                     'block_index': DP['default_block_index'],
                     'destination': ADDR[2],
                     'quantity': DP['quantity'],
@@ -5272,7 +5231,7 @@
                     'tx_index': 502,
                 }},
                 {'table': 'sends', 'values': {
-                    'asset': 'XCP',
+                    'asset': config.XCP,
                     'block_index': DP['default_block_index'],
                     'destination': ADDR[1],
                     'quantity': DP['quantity'],
@@ -5285,7 +5244,7 @@
                 }},
                 {'table': 'credits', 'values': {
                     'address': ADDR[1],
-                    'asset': 'XCP',
+                    'asset': config.XCP,
                     'block_index': DP['default_block_index'],
                     'calling_function': 'send',
                     'event': 'db6d9052b576d973196363e11163d492f50926c2f1d1efd67b3d999817b0d04d',
@@ -5293,7 +5252,7 @@
                 }},
                 {'table': 'credits', 'values':{
                     'address': ADDR[2],
-                    'asset': 'XCP',
+                    'asset': config.XCP,
                     'block_index': DP['default_block_index'],
                     'calling_function': 'send',
                     'event': 'db6d9052b576d973196363e11163d492f50926c2f1d1efd67b3d999817b0d04d',
@@ -5302,7 +5261,7 @@
                 {'table': 'debits', 'values': {
                     'action': 'send',
                     'address': ADDR[0],
-                    'asset': 'XCP',
+                    'asset': config.XCP,
                     'block_index': DP['default_block_index'],
                     'event': 'db6d9052b576d973196363e11163d492f50926c2f1d1efd67b3d999817b0d04d',
                     'quantity': DP['quantity'] * 2,
@@ -5324,7 +5283,7 @@
                 },),
             'records': [
                 {'table': 'sends', 'values': {
-                    'asset': 'XCP',
+                    'asset': config.XCP,
                     'block_index': DP['default_block_index'],
                     'destination': ADDR[2],
                     'quantity': DP['quantity'],
@@ -5357,7 +5316,7 @@
                 }},
                 {'table': 'credits', 'values':{
                     'address': ADDR[2],
-                    'asset': 'XCP',
+                    'asset': config.XCP,
                     'block_index': DP['default_block_index'],
                     'calling_function': 'send',
                     'event': 'db6d9052b576d973196363e11163d492f50926c2f1d1efd67b3d999817b0d04d',
@@ -5366,7 +5325,7 @@
                 {'table': 'debits', 'values': {
                     'action': 'send',
                     'address': ADDR[0],
-                    'asset': 'XCP',
+                    'asset': config.XCP,
                     'block_index': DP['default_block_index'],
                     'event': 'db6d9052b576d973196363e11163d492f50926c2f1d1efd67b3d999817b0d04d',
                     'quantity': DP['quantity'],

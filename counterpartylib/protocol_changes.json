--- conflicted
+++ resolved
@@ -83,19 +83,11 @@
         "block_index": 500000,
         "testnet_block_index": 0
     },
-<<<<<<< HEAD
-    "btc_order_status": {
-        "minimum_version_major": 9,
-        "minimum_version_minor": 55,
-        "minimum_version_revision": 0,
-        "block_index": 500000,
-=======
 	"first_input_is_source": {
         "minimum_version_major": 9,
         "minimum_version_minor": 55,
         "minimum_version_revision": 0,
         "block_index": 600000,
->>>>>>> bc51c95c
         "testnet_block_index": 0
     }
 }
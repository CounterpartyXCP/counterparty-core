--- conflicted
+++ resolved
@@ -509,21 +509,31 @@
       }
     }
   },
-<<<<<<< HEAD
+  "max_refills": {
+    "mainnet":{
+      "1":{
+        "value":0  
+      },
+      "825000":{
+        "value":5
+      }   
+    },
+    "testnet":{
+      "1":{
+        "value":0
+      },    
+      "2535092":{
+        "value":5
+      }
+    }
+  },
   "sweep_antispam_fee": {
-=======
-  "max_refills": {
->>>>>>> dccfa0db
     "mainnet":{
       "1":{
         "value":0  
       },
       "825000":{
-<<<<<<< HEAD
         "value":0.001
-=======
-        "value":5
->>>>>>> dccfa0db
       }   
     },
     "testnet":{
@@ -531,11 +541,7 @@
         "value":0
       },    
       "2535092":{
-<<<<<<< HEAD
         "value":0.001
-=======
-        "value":5
->>>>>>> dccfa0db
       }
     }
   }

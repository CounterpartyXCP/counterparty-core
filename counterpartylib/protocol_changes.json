{
  "numeric_asset_names": {
    "minimum_version_major": 9,
    "minimum_version_minor": 47,
    "minimum_version_revision": 1,
    "block_index": 333500,
    "testnet_block_index": 0
  },
  "multisig_addresses": {
    "minimum_version_major": 9,
    "minimum_version_minor": 47,
    "minimum_version_revision": 1,
    "block_index": 333500,
    "testnet_block_index": 0
  },
  "send_destination_required": {
    "minimum_version_major": 9,
    "minimum_version_minor": 47,
    "minimum_version_revision": 1,
    "block_index": 333500,
    "testnet_block_index": 0
  },
  "contracts_only_xcp_balances": {
    "minimum_version_major": 9,
    "minimum_version_minor": 47,
    "minimum_version_revision": 1,
    "block_index": 333500,
    "testnet_block_index": 0
  },
  "better_single_source_destination": {
    "minimum_version_major": 9,
    "minimum_version_minor": 48,
    "minimum_version_revision": 0,
    "block_index": 335000,
    "testnet_block_index": 0
  },
  "hotfix_numeric_assets": {
    "minimum_version_major": 9,
    "minimum_version_minor": 49,
    "minimum_version_revision": 0,
    "block_index": 334000,
    "testnet_block_index": 0
  },
  "hotfix_integer_overflow": {
    "minimum_version_major": 9,
    "minimum_version_minor": 50,
    "minimum_version_revision": 0,
    "block_index": 0,
    "testnet_block_index": 0
  },
  "disable_rps": {
    "minimum_version_major": 9,
    "minimum_version_minor": 51,
    "minimum_version_revision": 0,
    "block_index": 352000,
    "testnet_block_index": 0
  },
  "null_data_check": {
    "minimum_version_major": 9,
    "minimum_version_minor": 51,
    "minimum_version_revision": 0,
    "block_index": 352000,
    "testnet_block_index": 0
  },
  "max_fee_fraction": {
    "minimum_version_major": 9,
    "minimum_version_minor": 54,
    "minimum_version_revision": 0,
    "block_index": 401278,
    "testnet_block_index": 0
  },
  "p2sh_addresses": {
    "minimum_version_major": 9,
    "minimum_version_minor": 52,
    "minimum_version_revision": 9,
    "block_index": 423888,
    "testnet_block_index": 0
  },
  "broadcast_invalid_check": {
    "minimum_version_major": 9,
    "minimum_version_minor": 55,
    "minimum_version_revision": 0,
    "block_index": 423888,
    "testnet_block_index": 0
  },
  "first_input_is_source": {
    "minimum_version_major": 9,
    "minimum_version_minor": 55,
    "minimum_version_revision": 0,
    "block_index": 423888,
    "testnet_block_index": 0
  },
  "broadcast_pack_text": {
    "minimum_version_major": 9,
    "minimum_version_minor": 55,
    "minimum_version_revision": 0,
    "block_index": 423888,
    "testnet_block_index": 861987
  },
  "bytespersigop": {
    "minimum_version_major": 9,
    "minimum_version_minor": 54,
    "minimum_version_revision": 0,
    "block_index": 423888,
    "testnet_block_index": 0
  },
  "integer_overflow_fix": {
    "minimum_version_major": 9,
    "minimum_version_minor": 54,
    "minimum_version_revision": 0,
    "block_index": 441563,
    "testnet_block_index": 0
  },
  "subassets": {
    "minimum_version_major": 9,
    "minimum_version_minor": 55,
    "minimum_version_revision": 2,
    "block_index": 467417,
    "testnet_block_index": 0
  },
  "short_tx_type_id": {
    "minimum_version_major": 9,
    "minimum_version_minor": 55,
    "minimum_version_revision": 3,
    "block_index": 489956,
    "testnet_block_index": 1179400
  },
  "enhanced_sends": {
    "minimum_version_major": 9,
    "minimum_version_minor": 55,
    "minimum_version_revision": 3,
    "block_index": 489956,
    "testnet_block_index": 1179400
  },
  "options_require_memo": {
    "minimum_version_major": 9,
    "minimum_version_minor": 55,
    "minimum_version_revision": 3,
    "block_index": 489956,
    "testnet_block_index": 1179400
  },
  "issuance_lock_fix": {
    "minimum_version_major": 9,
    "minimum_version_minor": 55,
    "minimum_version_revision": 3,
    "block_index": 489956,
    "testnet_block_index": 1179400
  },
  "btc_order_filled": {
    "minimum_version_major": 9,
    "minimum_version_minor": 56,
    "minimum_version_revision": 0,
    "block_index": 557236,
    "testnet_block_index": 1440200
  },
  "btc_order_minimum": {
    "minimum_version_major": 9,
    "minimum_version_minor": 56,
    "minimum_version_revision": 0,
    "block_index": 557236,
    "testnet_block_index": 1440200
  },
  "btc_sell_expire_on_match_expire": {
    "minimum_version_major": 9,
    "minimum_version_minor": 56,
    "minimum_version_revision": 0,
    "block_index": 557236,
    "testnet_block_index": 1440200
  },
  "inmutable_fee_fraction": {
    "minimum_version_major": 9,
    "minimum_version_minor": 56,
    "minimum_version_revision": 0,
    "block_index": 557236,
    "testnet_block_index": 1440200
  },
  "segwit_support": {
    "minimum_version_major": 9,
    "minimum_version_minor": 56,
    "minimum_version_revision": 0,
    "block_index": 557236,
    "testnet_block_index": 1440200
  },
  "destroy_reactivated": {
    "minimum_version_major": 9,
    "minimum_version_minor": 56,
    "minimum_version_revision": 0,
    "block_index": 557236,
    "testnet_block_index": 1440200
  },
  "p2sh_encoding": {
      "minimum_version_major": 9,
      "minimum_version_minor": 57,
      "minimum_version_revision": 0,
      "block_index": 1000000,
      "testnet_block_index": 2000000
  },
  "sweep_send": {
      "minimum_version_major": 9,
      "minimum_version_minor": 57,
      "minimum_version_revision": 0,
      "block_index": 600609,
      "testnet_block_index": 1518300
  },
  "dispensers": {
      "minimum_version_major": 9,
      "minimum_version_minor": 57,
      "minimum_version_revision": 0,
      "block_index": 600609,
      "testnet_block_index": 1518300
  },
  "mpma_sends": {
    "minimum_version_major": 9,
    "minimum_version_minor": 58,
    "minimum_version_revision": 0,
<<<<<<< HEAD
    "block_index": 616614,
    "testnet_block_index": 1569194
=======
    "block_index": 600609,
    "testnet_block_index": 1518300
>>>>>>> 0831dfbf
  }
}<|MERGE_RESOLUTION|>--- conflicted
+++ resolved
@@ -213,12 +213,7 @@
     "minimum_version_major": 9,
     "minimum_version_minor": 58,
     "minimum_version_revision": 0,
-<<<<<<< HEAD
     "block_index": 616614,
     "testnet_block_index": 1569194
-=======
-    "block_index": 600609,
-    "testnet_block_index": 1518300
->>>>>>> 0831dfbf
   }
 }
--- conflicted
+++ resolved
@@ -413,27 +413,25 @@
       "block_index": 718318,
       "testnet_block_index": 2135609
   },
-<<<<<<< HEAD
+  "issuance_callability_parameters_removal": {
+      "minimum_version_major": 9,
+      "minimum_version_minor": 60,
+      "minimum_version_revision": 2,
+      "block_index": 825000,
+      "testnet_block_index": 2412394
+  },
+  "issuance_backwards_compatibility": {
+      "minimum_version_major": 9,
+      "minimum_version_minor": 60,
+      "minimum_version_revision": 2,
+      "block_index": 825000,
+      "testnet_block_index": 2422000
+  },
   "zero_balance_ownership_sweep_fix": {
       "minimum_version_major": 9,
       "minimum_version_minor": 60,
       "minimum_version_revision": 2,
       "block_index": 815000,
       "testnet_block_index": 2505725
-=======
-  "issuance_callability_parameters_removal": {
-      "minimum_version_major": 9,
-      "minimum_version_minor": 60,
-      "minimum_version_revision": 2,
-      "block_index": 825000,
-      "testnet_block_index": 2412394
-  },
-  "issuance_backwards_compatibility": {
-      "minimum_version_major": 9,
-      "minimum_version_minor": 60,
-      "minimum_version_revision": 2,
-      "block_index": 825000,
-      "testnet_block_index": 2422000
->>>>>>> 94c2fef4
   }
 }
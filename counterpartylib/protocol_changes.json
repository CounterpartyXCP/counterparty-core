--- conflicted
+++ resolved
@@ -225,16 +225,9 @@
   },
   "mpma_sends": {
     "minimum_version_major": 9,
-<<<<<<< HEAD
-    "minimum_version_minor": 5700,
-    "minimum_version_revision": 0,
-    "block_index": 2300000,
-    "testnet_block_index": 960000
-=======
-    "minimum_version_minor": 58,
-    "minimum_version_revision": 0,
-    "block_index": 616614,
-    "testnet_block_index": 1569194
->>>>>>> 558965e2
+    "minimum_version_minor": 5800,
+    "minimum_version_revision": 0,
+    "block_index": 2300000,
+    "testnet_block_index": 960000
   }
 }
{
    "numeric_asset_names": {
        "minimum_version_major": 9,
        "minimum_version_minor": 47,
        "minimum_version_revision": 1,
        "block_index": 333500,
        "testnet_block_index": 0
    },
    "multisig_addresses": {
        "minimum_version_major": 9,
        "minimum_version_minor": 47,
        "minimum_version_revision": 1,
        "block_index": 333500,
        "testnet_block_index": 0
    },
    "send_destination_required": {
        "minimum_version_major": 9,
        "minimum_version_minor": 47,
        "minimum_version_revision": 1,
        "block_index": 333500,
        "testnet_block_index": 0
    },
    "contracts_only_xcp_balances": {
        "minimum_version_major": 9,
        "minimum_version_minor": 47,
        "minimum_version_revision": 1,
        "block_index": 333500,
        "testnet_block_index": 0
    },
    "better_single_source_destination": {
        "minimum_version_major": 9,
        "minimum_version_minor": 48,
        "minimum_version_revision": 0,
        "block_index": 335000,
        "testnet_block_index": 0
    },
    "hotfix_numeric_assets": {
        "minimum_version_major": 9,
        "minimum_version_minor": 49,
        "minimum_version_revision": 0,
        "block_index": 334000,
        "testnet_block_index": 0
    },
    "hotfix_integer_overflow": {
        "minimum_version_major": 9,
        "minimum_version_minor": 50,
        "minimum_version_revision": 0,
        "block_index": 0,
        "testnet_block_index": 0
    },
    "disable_rps": {
        "minimum_version_major": 9,
        "minimum_version_minor": 51,
        "minimum_version_revision": 0,
        "block_index": 352000,
        "testnet_block_index": 0
    },
    "null_data_check": {
        "minimum_version_major": 9,
        "minimum_version_minor": 51,
        "minimum_version_revision": 0,
        "block_index": 352000,
        "testnet_block_index": 0
    },
    "max_fee_fraction": {
        "minimum_version_major": 9,
        "minimum_version_minor": 54,
        "minimum_version_revision": 0,
        "block_index": 401278,
        "testnet_block_index": 0
    },
    "p2sh_addresses": {
        "minimum_version_major": 9,
        "minimum_version_minor": 52,
        "minimum_version_revision": 9,
        "block_index": 423888,
        "testnet_block_index": 0
    },
	"broadcast_invalid_check": {
        "minimum_version_major": 9,
        "minimum_version_minor": 55,
        "minimum_version_revision": 0,
        "block_index": 423888,
        "testnet_block_index": 0
    },
	"first_input_is_source": {
        "minimum_version_major": 9,
        "minimum_version_minor": 55,
        "minimum_version_revision": 0,
        "block_index": 423888,
        "testnet_block_index": 0
    },
<<<<<<< HEAD
	"broadcast_pack_text": {
        "minimum_version_major": 9,
        "minimum_version_minor": 55,
        "minimum_version_revision": 0,
        "block_index": 423888,
        "testnet_block_index": 861987
    },
    "bytespersigop": {
        "minimum_version_major": 9,
        "minimum_version_minor": 54,
        "minimum_version_revision": 0,
        "block_index": 423888,
        "testnet_block_index": 0
    },
    "integer_overflow_fix": {
        "minimum_version_major": 9,
        "minimum_version_minor": 54,
        "minimum_version_revision": 0,
        "block_index": 441563,
        "testnet_block_index": 0
    },
    "subassets": {
        "minimum_version_major": 9,
        "minimum_version_minor": 55,
        "minimum_version_revision": 2,
        "block_index": 467417,
        "testnet_block_index": 0
    },
    "short_tx_type_id": {
        "minimum_version_major": 9,
        "minimum_version_minor": 55,
        "minimum_version_revision": 3,
        "block_index": 489956,
        "testnet_block_index": 1179400
    },
    "enhanced_sends": {
        "minimum_version_major": 9,
        "minimum_version_minor": 55,
        "minimum_version_revision": 3,
        "block_index": 489956,
        "testnet_block_index": 1179400
    },
    "options_require_memo": {
        "minimum_version_major": 9,
        "minimum_version_minor": 55,
        "minimum_version_revision": 3,
        "block_index": 489956,
        "testnet_block_index": 1179400
    },
    "issuance_lock_fix": {
        "minimum_version_major": 9,
        "minimum_version_minor": 55,
        "minimum_version_revision": 3,
        "block_index": 489956,
        "testnet_block_index": 1179400
    },
    "btc_order_filled": {
        "minimum_version_major": 9,
        "minimum_version_minor": 56,
        "minimum_version_revision": 0,
        "block_index": 550000,
        "testnet_block_index": 1420000
=======
    "btc_order_minimum": {
        "minimum_version_major": 9,
        "minimum_version_minor": 55,
        "minimum_version_revision": 0,
        "block_index": 600000,
        "testnet_block_index": 0
>>>>>>> 9ab4c73a
    }
}<|MERGE_RESOLUTION|>--- conflicted
+++ resolved
@@ -90,7 +90,6 @@
         "block_index": 423888,
         "testnet_block_index": 0
     },
-<<<<<<< HEAD
 	"broadcast_pack_text": {
         "minimum_version_major": 9,
         "minimum_version_minor": 55,
@@ -153,13 +152,12 @@
         "minimum_version_revision": 0,
         "block_index": 550000,
         "testnet_block_index": 1420000
-=======
+    },
     "btc_order_minimum": {
         "minimum_version_major": 9,
-        "minimum_version_minor": 55,
+        "minimum_version_minor": 56,
         "minimum_version_revision": 0,
-        "block_index": 600000,
-        "testnet_block_index": 0
->>>>>>> 9ab4c73a
+        "block_index": 550000,
+        "testnet_block_index": 1420000
     }
 }
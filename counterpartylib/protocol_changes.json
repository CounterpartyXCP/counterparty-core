--- conflicted
+++ resolved
@@ -473,7 +473,24 @@
       }
     }
   },
-<<<<<<< HEAD
+  "max_dispenses_limit": {
+    "mainnet":{
+      "1":{
+        "value":0  
+      },
+      "825000":{
+        "value":1000
+      }   
+    },
+    "testnet":{
+      "1":{
+        "value":0
+      },    
+      "2535092":{
+        "value":1000
+      }
+    }
+  },
   "dispenser_close_delay": {
     "mainnet":{
       "1":{
@@ -481,28 +498,14 @@
       },
       "825000":{
         "value":5
-=======
-  "max_dispenses_limit": {
-    "mainnet":{
-      "1":{
-        "value":0  
-      },
-      "825000":{
-        "value":1000
->>>>>>> c7b8995b
       }   
     },
     "testnet":{
       "1":{
         "value":0
       },    
-<<<<<<< HEAD
       "2505725":{
         "value":5
-=======
-      "2535092":{
-        "value":1000
->>>>>>> c7b8995b
       }
     }
   }

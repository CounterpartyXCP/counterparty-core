--- conflicted
+++ resolved
@@ -1,5 +1,4 @@
 {
-<<<<<<< HEAD
   "numeric_asset_names": {
     "minimum_version_major": 9,
     "minimum_version_minor": 47,
@@ -209,161 +208,12 @@
       "minimum_version_revision": 0,
       "block_index": 585538,
       "testnet_block_index": 1569194
+  },
+  "mpma_sends": {
+    "minimum_version_major": 9,
+    "minimum_version_minor": 57,
+    "minimum_version_revision": 0,
+    "block_index": 585538,
+    "testnet_block_index": 1569194
   }
-=======
-    "numeric_asset_names": {
-        "minimum_version_major": 9,
-        "minimum_version_minor": 47,
-        "minimum_version_revision": 1,
-        "block_index": 333500,
-        "testnet_block_index": 0
-    },
-    "multisig_addresses": {
-        "minimum_version_major": 9,
-        "minimum_version_minor": 47,
-        "minimum_version_revision": 1,
-        "block_index": 333500,
-        "testnet_block_index": 0
-    },
-    "send_destination_required": {
-        "minimum_version_major": 9,
-        "minimum_version_minor": 47,
-        "minimum_version_revision": 1,
-        "block_index": 333500,
-        "testnet_block_index": 0
-    },
-    "contracts_only_xcp_balances": {
-        "minimum_version_major": 9,
-        "minimum_version_minor": 47,
-        "minimum_version_revision": 1,
-        "block_index": 333500,
-        "testnet_block_index": 0
-    },
-    "better_single_source_destination": {
-        "minimum_version_major": 9,
-        "minimum_version_minor": 48,
-        "minimum_version_revision": 0,
-        "block_index": 335000,
-        "testnet_block_index": 0
-    },
-    "hotfix_numeric_assets": {
-        "minimum_version_major": 9,
-        "minimum_version_minor": 49,
-        "minimum_version_revision": 0,
-        "block_index": 334000,
-        "testnet_block_index": 0
-    },
-    "hotfix_integer_overflow": {
-        "minimum_version_major": 9,
-        "minimum_version_minor": 50,
-        "minimum_version_revision": 0,
-        "block_index": 0,
-        "testnet_block_index": 0
-    },
-    "disable_rps": {
-        "minimum_version_major": 9,
-        "minimum_version_minor": 51,
-        "minimum_version_revision": 0,
-        "block_index": 352000,
-        "testnet_block_index": 0
-    },
-    "null_data_check": {
-        "minimum_version_major": 9,
-        "minimum_version_minor": 51,
-        "minimum_version_revision": 0,
-        "block_index": 352000,
-        "testnet_block_index": 0
-    },
-    "max_fee_fraction": {
-        "minimum_version_major": 9,
-        "minimum_version_minor": 54,
-        "minimum_version_revision": 0,
-        "block_index": 401278,
-        "testnet_block_index": 0
-    },
-    "p2sh_addresses": {
-        "minimum_version_major": 9,
-        "minimum_version_minor": 52,
-        "minimum_version_revision": 9,
-        "block_index": 423888,
-        "testnet_block_index": 0
-    },
-	"broadcast_invalid_check": {
-        "minimum_version_major": 9,
-        "minimum_version_minor": 55,
-        "minimum_version_revision": 0,
-        "block_index": 423888,
-        "testnet_block_index": 0
-    },
-	"first_input_is_source": {
-        "minimum_version_major": 9,
-        "minimum_version_minor": 55,
-        "minimum_version_revision": 0,
-        "block_index": 423888,
-        "testnet_block_index": 0
-    },
-	"broadcast_pack_text": {
-        "minimum_version_major": 9,
-        "minimum_version_minor": 55,
-        "minimum_version_revision": 0,
-        "block_index": 423888,
-        "testnet_block_index": 861987
-    },
-    "bytespersigop": {
-        "minimum_version_major": 9,
-        "minimum_version_minor": 54,
-        "minimum_version_revision": 0,
-        "block_index": 423888,
-        "testnet_block_index": 0
-    },
-    "integer_overflow_fix": {
-        "minimum_version_major": 9,
-        "minimum_version_minor": 54,
-        "minimum_version_revision": 0,
-        "block_index": 441563,
-        "testnet_block_index": 0
-    },
-    "subassets": {
-        "minimum_version_major": 9,
-        "minimum_version_minor": 55,
-        "minimum_version_revision": 2,
-        "block_index": 467417,
-        "testnet_block_index": 0
-    },
-    "short_tx_type_id": {
-        "minimum_version_major": 9,
-        "minimum_version_minor": 55,
-        "minimum_version_revision": 3,
-        "block_index": 489956,
-        "testnet_block_index": 1179400
-    },
-    "enhanced_sends": {
-        "minimum_version_major": 9,
-        "minimum_version_minor": 55,
-        "minimum_version_revision": 3,
-        "block_index": 489956,
-        "testnet_block_index": 1179400
-    },
-    "options_require_memo": {
-        "minimum_version_major": 9,
-        "minimum_version_minor": 55,
-        "minimum_version_revision": 3,
-        "block_index": 489956,
-        "testnet_block_index": 1179400
-    },
-    "issuance_lock_fix": {
-        "minimum_version_major": 9,
-        "minimum_version_minor": 55,
-        "minimum_version_revision": 3,
-        "block_index": 489956,
-        "testnet_block_index": 1179400
-    },
-    "mpma_sends": {
-      "minimum_version_major": 9,
-      "minimum_version_minor": 56,
-      "minimum_version_revision": 0,
-      "block_index": 9999999999,
-      "testnet_block_index": 9999999999
-    }
->>>>>>> 96ce3ee5
 }
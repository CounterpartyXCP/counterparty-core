--- conflicted
+++ resolved
@@ -413,15 +413,6 @@
       "block_index": 718318,
       "testnet_block_index": 2135609
   },
-<<<<<<< HEAD
-  "multiple_dispenses": {
-      "minimum_version_major": 9,
-      "minimum_version_minor": 59,
-      "minimum_version_revision": 6,
-      "block_index": 780000,
-      "testnet_block_index": 2420996
-  }  
-=======
   "issuance_callability_parameters_removal": {
       "minimum_version_major": 9,
       "minimum_version_minor": 60,
@@ -449,6 +440,12 @@
       "minimum_version_revision": 6,
       "block_index": 825000,
       "testnet_block_index": 2499850
-  }
->>>>>>> 074e7873
+  },
+  "multiple_dispenses": {
+      "minimum_version_major": 9,
+      "minimum_version_minor": 59,
+      "minimum_version_revision": 6,
+      "block_index": 780000,
+      "testnet_block_index": 2420996
+  }  
 }
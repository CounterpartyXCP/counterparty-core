{
  "numeric_asset_names": {
    "minimum_version_major": 9,
    "minimum_version_minor": 47,
    "minimum_version_revision": 1,
    "block_index": 333500,
    "testnet_block_index": 0
  },
  "multisig_addresses": {
    "minimum_version_major": 9,
    "minimum_version_minor": 47,
    "minimum_version_revision": 1,
    "block_index": 333500,
    "testnet_block_index": 0
  },
  "send_destination_required": {
    "minimum_version_major": 9,
    "minimum_version_minor": 47,
    "minimum_version_revision": 1,
    "block_index": 333500,
    "testnet_block_index": 0
  },
  "contracts_only_xcp_balances": {
    "minimum_version_major": 9,
    "minimum_version_minor": 47,
    "minimum_version_revision": 1,
    "block_index": 333500,
    "testnet_block_index": 0
  },
  "better_single_source_destination": {
    "minimum_version_major": 9,
    "minimum_version_minor": 48,
    "minimum_version_revision": 0,
    "block_index": 335000,
    "testnet_block_index": 0
  },
  "hotfix_numeric_assets": {
    "minimum_version_major": 9,
    "minimum_version_minor": 49,
    "minimum_version_revision": 0,
    "block_index": 334000,
    "testnet_block_index": 0
  },
  "hotfix_integer_overflow": {
    "minimum_version_major": 9,
    "minimum_version_minor": 50,
    "minimum_version_revision": 0,
    "block_index": 0,
    "testnet_block_index": 0
  },
  "disable_rps": {
    "minimum_version_major": 9,
    "minimum_version_minor": 51,
    "minimum_version_revision": 0,
    "block_index": 352000,
    "testnet_block_index": 0
  },
  "null_data_check": {
    "minimum_version_major": 9,
    "minimum_version_minor": 51,
    "minimum_version_revision": 0,
    "block_index": 352000,
    "testnet_block_index": 0
  },
  "max_fee_fraction": {
    "minimum_version_major": 9,
    "minimum_version_minor": 54,
    "minimum_version_revision": 0,
    "block_index": 401278,
    "testnet_block_index": 0
  },
  "p2sh_addresses": {
    "minimum_version_major": 9,
    "minimum_version_minor": 52,
    "minimum_version_revision": 9,
    "block_index": 423888,
    "testnet_block_index": 0
  },
  "broadcast_invalid_check": {
    "minimum_version_major": 9,
    "minimum_version_minor": 55,
    "minimum_version_revision": 0,
    "block_index": 423888,
    "testnet_block_index": 0
  },
  "first_input_is_source": {
    "minimum_version_major": 9,
    "minimum_version_minor": 55,
    "minimum_version_revision": 0,
    "block_index": 423888,
    "testnet_block_index": 0
  },
  "broadcast_pack_text": {
    "minimum_version_major": 9,
    "minimum_version_minor": 55,
    "minimum_version_revision": 0,
    "block_index": 423888,
    "testnet_block_index": 861987
  },
  "bytespersigop": {
    "minimum_version_major": 9,
    "minimum_version_minor": 54,
    "minimum_version_revision": 0,
    "block_index": 423888,
    "testnet_block_index": 0
  },
  "integer_overflow_fix": {
    "minimum_version_major": 9,
    "minimum_version_minor": 54,
    "minimum_version_revision": 0,
    "block_index": 441563,
    "testnet_block_index": 0
  },
  "subassets": {
    "minimum_version_major": 9,
    "minimum_version_minor": 55,
    "minimum_version_revision": 2,
    "block_index": 467417,
    "testnet_block_index": 0
  },
  "short_tx_type_id": {
    "minimum_version_major": 9,
    "minimum_version_minor": 55,
    "minimum_version_revision": 3,
    "block_index": 489956,
    "testnet_block_index": 1179400
  },
  "enhanced_sends": {
    "minimum_version_major": 9,
    "minimum_version_minor": 55,
    "minimum_version_revision": 3,
    "block_index": 489956,
    "testnet_block_index": 1179400
  },
  "options_require_memo": {
    "minimum_version_major": 9,
    "minimum_version_minor": 55,
    "minimum_version_revision": 3,
    "block_index": 489956,
    "testnet_block_index": 1179400
  },
  "issuance_lock_fix": {
    "minimum_version_major": 9,
    "minimum_version_minor": 55,
    "minimum_version_revision": 3,
    "block_index": 489956,
    "testnet_block_index": 1179400
  },
  "btc_order_filled": {
    "minimum_version_major": 9,
    "minimum_version_minor": 56,
    "minimum_version_revision": 0,
    "block_index": 557236,
    "testnet_block_index": 1440200
  },
  "btc_order_minimum": {
    "minimum_version_major": 9,
    "minimum_version_minor": 56,
    "minimum_version_revision": 0,
    "block_index": 557236,
    "testnet_block_index": 1440200
  },
  "btc_sell_expire_on_match_expire": {
    "minimum_version_major": 9,
    "minimum_version_minor": 56,
    "minimum_version_revision": 0,
    "block_index": 557236,
    "testnet_block_index": 1440200
  },
  "inmutable_fee_fraction": {
    "minimum_version_major": 9,
    "minimum_version_minor": 56,
    "minimum_version_revision": 0,
    "block_index": 557236,
    "testnet_block_index": 1440200
  },
  "segwit_support": {
    "minimum_version_major": 9,
    "minimum_version_minor": 56,
    "minimum_version_revision": 0,
    "block_index": 557236,
    "testnet_block_index": 1440200
  },
  "destroy_reactivated": {
    "minimum_version_major": 9,
    "minimum_version_minor": 56,
    "minimum_version_revision": 0,
    "block_index": 557236,
    "testnet_block_index": 1440200
  },
  "p2sh_encoding": {
      "minimum_version_major": 9,
      "minimum_version_minor": 57,
      "minimum_version_revision": 0,
      "block_index": 585538,
      "testnet_block_index": 1569194
  },
  "sweep_send": {
      "minimum_version_major": 9,
      "minimum_version_minor": 57,
      "minimum_version_revision": 0,
      "block_index": 585538,
      "testnet_block_index": 1569194
  },
  "dispensers": {
      "minimum_version_major": 9,
      "minimum_version_minor": 57,
      "minimum_version_revision": 0,
      "block_index": 585538,
      "testnet_block_index": 1569194
  },
  "mpma_sends": {
    "minimum_version_major": 9,
    "minimum_version_minor": 58,
    "minimum_version_revision": 0,
    "block_index": 616614,
    "testnet_block_index": 1569194
  },
  "zero_quantity_value_adjustment_1": {
    "minimum_version_major": 9,
    "minimum_version_minor": 59,
    "minimum_version_revision": 0,
    "block_index": 660000,
    "testnet_block_index": 1666479
  },
  "btc_order_minimum_adjustment_1": {
    "minimum_version_major": 9,
    "minimum_version_minor": 59,
    "minimum_version_revision": 0,
    "block_index": 660000,
    "testnet_block_index": 1666479
  },
  "dispensers_in_holders": {
    "minimum_version_major": 9,
    "minimum_version_minor": 59,
    "minimum_version_revision": 0,
    "block_index": 660000,
    "testnet_block_index": 1666479
  },
  "mpma_subasset_support": {
    "minimum_version_major": 9,
    "minimum_version_minor": 59,
    "minimum_version_revision": 0,
    "block_index": 660000,
    "testnet_block_index": 1666479
  },
  "hotfix_dispensers_with_non_p2pkh": {
    "minimum_version_major": 9,
    "minimum_version_minor": 59,
    "minimum_version_revision": 0,
    "block_index": 660000,
    "testnet_block_index": 1666625
  },
  "correct_segwit_txids": {
    "minimum_version_major": 9,
    "minimum_version_minor": 59,
    "minimum_version_revision": 0,
    "block_index": 662000,
    "testnet_block_index": 1666625
  },
  "nondivisible_dividend_fix": {
    "minimum_version_major": 9,
    "minimum_version_minor": 59,
    "minimum_version_revision": 3,
    "block_index": 670000,
    "testnet_block_index": 1666625
  },
  "dont_credit_zero_dividend": {
    "minimum_version_major": 9,
    "minimum_version_minor": 59,
    "minimum_version_revision": 3,
    "block_index": 670000,
    "testnet_block_index": 1666625
  },
  "p2sh_dispensers_support": {
      "minimum_version_major": 9,
      "minimum_version_minor": 59,
      "minimum_version_revision": 6,
      "block_index": 724000,
      "testnet_block_index": 2163328

  },
  "pascal_string_removed": {
      "minimum_version_major": 9,
      "minimum_version_minor": 59,
      "minimum_version_revision": 6,
      "block_index": 745825,
      "testnet_block_index": 2287021

  },
  "oracle_dispensers": {
      "minimum_version_major": 9,
      "minimum_version_minor": 59,
      "minimum_version_revision": 6,
      "block_index": 753500,
      "testnet_block_index": 2288000
  },
  "cip03": {
      "minimum_version_major": 9,
      "minimum_version_minor": 59,
      "minimum_version_revision": 6,
      "block_index": 753500,
      "testnet_block_index": 2288000
  },
  "issuance_asset_serialization_format": {
    "mainnet":{
      "1":{
        "value":">QQ??If"  
      },
      "753500":{
        "value":">QQ???"
      }   
    },
    "testnet":{
      "1":{
        "value":">QQ??If"  
      },    
      "2288000":{
        "value":">QQ???If"
      },    
      "2342000":{
        "value":">QQ????If"
      },
      "2343963":{
        "value":">QQ???"
      }
    }
  },
  "issuance_asset_serialization_length": {
    "mainnet":{
      "1":{
        "value":26  
      },
      "753500":{
        "value":19
      }   
    },
    "testnet":{
      "1":{
        "value":26
      },    
      "2288000":{
        "value":27
      },    
      "2342000":{
        "value":28
      },
      "2343963":{
        "value":19
      }   
    }
  },
  "issuance_subasset_serialization_format": {
    "mainnet":{
      "1":{
        "value":">QQ?B"  
      },
      "753500":{
        "value":">QQ???B"
      }   
    },
    "testnet":{
      "1":{
        "value":">QQ?B"  
      },    
      "2288000":{
        "value":">QQ??B"
      },
      "2342000":{
        "value":">QQ???B"
      }   
    }
  },
  "issuance_subasset_serialization_length": {
    "mainnet":{
      "1":{
        "value":18  
      },
      "753500":{
        "value":20
      }   
    },
    "testnet":{
      "1":{
        "value":18
      },    
      "2288000":{
        "value":19
      },
      "2342000":{
        "value":20
      }
    }
  },
  "reopen_order_when_btcpay_expires_fix": {
      "minimum_version_major": 9,
      "minimum_version_minor": 59,
      "minimum_version_revision": 6,
      "block_index": 734000,
      "testnet_block_index": 2220229
  },
  "dispenser_parsing_validation": {
      "minimum_version_major": 9,
      "minimum_version_minor": 59,
      "minimum_version_revision": 6,
      "block_index": 751485,
      "testnet_block_index": 2344637
  },
  "prevout_segwit_fix": {
      "minimum_version_major": 9,
      "minimum_version_minor": 59,
      "minimum_version_revision": 6,
      "block_index": 718318,
      "testnet_block_index": 2135609
  },
  "issuance_callability_parameters_removal": {
      "minimum_version_major": 9,
      "minimum_version_minor": 60,
      "minimum_version_revision": 2,
      "block_index": 825000,
      "testnet_block_index": 2412394
  },
  "issuance_backwards_compatibility": {
      "minimum_version_major": 9,
      "minimum_version_minor": 60,
      "minimum_version_revision": 2,
      "block_index": 825000,
      "testnet_block_index": 2422000
  },
  "zero_balance_ownership_sweep_fix": {
      "minimum_version_major": 9,
      "minimum_version_minor": 60,
      "minimum_version_revision": 2,
      "block_index": 825000,
      "testnet_block_index": 2505725
  },
  "dispenser_origin_permission_extended": {
      "minimum_version_major": 9,
      "minimum_version_minor": 59,
      "minimum_version_revision": 6,
      "block_index": 825000,
      "testnet_block_index": 2499850
  },
  "multiple_dispenses": {
      "minimum_version_major": 9,
      "minimum_version_minor": 59,
      "minimum_version_revision": 6,
      "block_index": 825000,
      "testnet_block_index": 2420996
  },
  "issuance_description_special_null": {
      "minimum_version_major": 9,
      "minimum_version_minor": 60,
      "minimum_version_revision": 2,
      "block_index": 825000,
      "testnet_block_index": 2505725
  },
<<<<<<< HEAD
  "max_dispenses_limit": {
    "mainnet":{
      "1":{
        "value":0  
      },
      "825000":{
        "value":1000
=======
  "addrindexrs_required_version": {
    "mainnet":{
      "1":{
        "value":"0.4.0"
      },
      "825000":{
        "value":"0.4.1"
>>>>>>> a794b121
      }   
    },
    "testnet":{
      "1":{
<<<<<<< HEAD
        "value":0
      },    
      "2535092":{
        "value":1000
=======
        "value":"0.4.0"
      },    
      "2505725":{
        "value":"0.4.1"
>>>>>>> a794b121
      }
    }
  }
}<|MERGE_RESOLUTION|>--- conflicted
+++ resolved
@@ -455,7 +455,24 @@
       "block_index": 825000,
       "testnet_block_index": 2505725
   },
-<<<<<<< HEAD
+  "addrindexrs_required_version": {
+    "mainnet":{
+      "1":{
+        "value":"0.4.0"
+      },
+      "825000":{
+        "value":"0.4.1"
+      }   
+    },
+    "testnet":{
+      "1":{
+        "value":"0.4.0"
+      },    
+      "2505725":{
+        "value":"0.4.1"
+      }
+    }
+  },
   "max_dispenses_limit": {
     "mainnet":{
       "1":{
@@ -463,30 +480,14 @@
       },
       "825000":{
         "value":1000
-=======
-  "addrindexrs_required_version": {
-    "mainnet":{
-      "1":{
-        "value":"0.4.0"
-      },
-      "825000":{
-        "value":"0.4.1"
->>>>>>> a794b121
-      }   
-    },
-    "testnet":{
-      "1":{
-<<<<<<< HEAD
+      }   
+    },
+    "testnet":{
+      "1":{
         "value":0
       },    
       "2535092":{
         "value":1000
-=======
-        "value":"0.4.0"
-      },    
-      "2505725":{
-        "value":"0.4.1"
->>>>>>> a794b121
       }
     }
   }

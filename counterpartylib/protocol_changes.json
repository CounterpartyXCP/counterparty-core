--- conflicted
+++ resolved
@@ -288,17 +288,19 @@
       "testnet_block_index": 2287021
 
   },
-<<<<<<< HEAD
-  "cip03": {
-=======
   "oracle_dispensers": {
->>>>>>> e07739e1
       "minimum_version_major": 9,
       "minimum_version_minor": 59,
       "minimum_version_revision": 6,
       "block_index": 753000,
       "testnet_block_index": 2288000
-<<<<<<< HEAD
+  },
+  "cip03": {
+      "minimum_version_major": 9,
+      "minimum_version_minor": 59,
+      "minimum_version_revision": 6,
+      "block_index": 753000,
+      "testnet_block_index": 2288000
   },
   "issuance_asset_serialization_format": {
     "mainnet":{
@@ -371,8 +373,5 @@
         "value":19
       }   
     }
-=======
-
->>>>>>> e07739e1
   }
 }
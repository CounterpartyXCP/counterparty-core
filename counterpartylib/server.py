--- conflicted
+++ resolved
@@ -92,15 +92,10 @@
                 requests_timeout=config.DEFAULT_REQUESTS_TIMEOUT,
                 rpc_batch_size=config.DEFAULT_RPC_BATCH_SIZE,
                 check_asset_conservation=config.DEFAULT_CHECK_ASSET_CONSERVATION,
-<<<<<<< HEAD
-                backend_ssl_verify=None, rpc_allow_cors=None,
-                p2sh_dust_return_pubkey=None):
-=======
                 backend_ssl_verify=None, rpc_allow_cors=None, p2sh_dust_return_pubkey=None,
                 utxo_locks_max_addresses=config.DEFAULT_UTXO_LOCKS_MAX_ADDRESSES,
                 utxo_locks_max_age=config.DEFAULT_UTXO_LOCKS_MAX_AGE):
 
->>>>>>> 1d2c2cbc
      # Data directory
     data_dir = appdirs.user_data_dir(appauthor=config.XCP_NAME, appname=config.APP_NAME, roaming=True)
     if not os.path.isdir(data_dir):

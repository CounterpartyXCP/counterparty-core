--- conflicted
+++ resolved
@@ -81,29 +81,10 @@
                 force=False, verbose=False,
                 broadcast_tx_mainnet=None):
 
-<<<<<<< HEAD
-    # Database
-    if database_file:
-        config.DATABASE = database_file
-    else:
-        raise ConfigurationError("Invalid SQLite3 database path")
-
-    # Logs
-    if log_file:
-        config.LOG = log_file
-    else:
-        config.LOG = None
-
-    if api_log_file:
-        config.API_LOG = api_log_file
-    else:
-        config.API_LOG = None
-=======
      # Data directory
     config.DATA_DIR = appdirs.user_data_dir(appauthor=config.XCP_NAME, appname=config.XCP_NAME.lower(), roaming=True)
     if not os.path.isdir(config.DATA_DIR):
         os.makedirs(config.DATA_DIR)
->>>>>>> d45e63e7
 
     # testnet
     if testnet:

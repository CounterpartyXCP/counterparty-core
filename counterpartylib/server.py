#! /usr/bin/env python3

import os
import decimal
import sys
import logging
logger = logging.getLogger(__name__)
import time
import dateutil.parser
import calendar
import traceback
import binascii
import socket
import signal
import appdirs
import platform
from urllib.parse import quote_plus as urlencode

from counterpartylib.lib import api, config, util, exceptions, blocks, check, backend, database, transaction, script, log

D = decimal.Decimal


class ConfigurationError(Exception):
    pass


def sigterm_handler(_signo, _stack_frame):
    if _signo == 15:
        signal_name = 'SIGTERM'
    elif _signo == 2:
        signal_name = 'SIGINT'
    else:
        assert False
    logger.info('Received {}.'.format(signal_name))

    if 'api_server' in globals():
        logger.info('Stopping API server.')
        api_server.stop()
        api_status_poller.stop()
    logger.info('Shutting down.')
    logging.shutdown()
    sys.exit(0)
signal.signal(signal.SIGTERM, sigterm_handler)
signal.signal(signal.SIGINT, sigterm_handler)


# Lock database access by opening a socket.
class LockingError(Exception):
    pass
def get_lock():
    logger.info('Acquiring lock.')

    # Cross‐platform.
    if os.name == 'nt' or platform.system() == 'Darwin':    # Windows or OS X
        # Not database‐specific.
        socket_family = socket.AF_INET
        socket_address = ('localhost', 8999)
        error = 'Another copy of server is currently running.'
    else:
        socket_family = socket.AF_UNIX
        socket_address = '\0' + config.DATABASE
        error = 'Another copy of server is currently writing to database {}'.format(config.DATABASE)

    lock_socket = socket.socket(socket_family, socket.SOCK_DGRAM)
    try:
        lock_socket.bind(socket_address)
    except socket.error:
        raise LockingError(error)
    logger.debug('Lock acquired.')


def initialise(database_file=None, log_file=None, api_log_file=None,
                testnet=False, testcoin=False,
                backend_name=None, backend_connect=None, backend_port=None,
                backend_user=None, backend_password=None,
                backend_ssl=False, backend_ssl_no_verify=False,
                backend_poll_interval=None, 
                rpc_host=None, rpc_port=None,
                rpc_user=None, rpc_password=None,
                rpc_no_allow_cors=False,
                force=False, verbose=False, console_logfilter=None,
                requests_timeout=config.DEFAULT_REQUESTS_TIMEOUT,
                rpc_batch_size=config.DEFAULT_RPC_BATCH_SIZE,
                check_asset_conservation=config.DEFAULT_CHECK_ASSET_CONSERVATION,
                backend_ssl_verify=None, rpc_allow_cors=None,
<<<<<<< HEAD
                utxo_aging_cache_max_addresses=config.DEFAULT_UTXO_AGING_CACHE_MAX_ADDRESSES,
                utxo_aging_cache_max_age=config.DEFAULT_UTXO_AGING_CACHE_MAX_AGE):
=======
                p2sh_dust_return_pubkey=None):
>>>>>>> c1e2ede8

     # Data directory
    data_dir = appdirs.user_data_dir(appauthor=config.XCP_NAME, appname=config.APP_NAME, roaming=True)
    if not os.path.isdir(data_dir):
        os.makedirs(data_dir, mode=0o755)

    # testnet
    if testnet:
        config.TESTNET = testnet
    else:
        config.TESTNET = False

    # testcoin
    if testcoin:
        config.TESTCOIN = testcoin
    else:
        config.TESTCOIN = False

    network = ''
    if config.TESTNET:
        network += '.testnet'
    if config.TESTCOIN:
        network += '.testcoin'

    # Database
    if database_file:
        config.DATABASE = database_file
    else:
        filename = '{}{}.db'.format(config.APP_NAME, network)
        config.DATABASE = os.path.join(data_dir, filename)

    # Log directory
    log_dir = appdirs.user_log_dir(appauthor=config.XCP_NAME, appname=config.APP_NAME)
    if not os.path.isdir(log_dir):
        os.makedirs(log_dir, mode=0o755)

    # Log
    if log_file:
        config.LOG = log_file
    else:
        filename = 'server{}.log'.format(network)
        config.LOG = os.path.join(log_dir, filename)
    logger.debug('Writing server log to file: `{}`'.format(config.LOG))

    if api_log_file:
        config.API_LOG = api_log_file
    else:
        filename = 'server{}.access.log'.format(network)
        config.API_LOG = os.path.join(log_dir, filename)
    logger.debug('Writing API accesses log to file: `{}`'.format(config.API_LOG))

    # Set up logging.
    root_logger = logging.getLogger()    # Get root logger.
    log.set_up(root_logger, verbose=verbose, logfile=config.LOG, console_logfilter=console_logfilter)
    # Log unhandled errors.
    def handle_exception(exc_type, exc_value, exc_traceback):
        logger.error("Unhandled Exception", exc_info=(exc_type, exc_value, exc_traceback))
    sys.excepthook = handle_exception

    ##############
    # THINGS WE CONNECT TO

    # Backend name
    if backend_name:
        config.BACKEND_NAME = backend_name
    else:
        config.BACKEND_NAME = 'addrindex'
    if config.BACKEND_NAME == 'jmcorgan':
        config.BACKEND_NAME = 'addrindex'

    # Backend RPC host (Bitcoin Core)
    if backend_connect:
        config.BACKEND_CONNECT = backend_connect
    else:
        config.BACKEND_CONNECT = 'localhost'

    # Backend Core RPC port (Bitcoin Core)
    if backend_port:
        config.BACKEND_PORT = backend_port
    else:
        if config.TESTNET:
            if config.BACKEND_NAME == 'btcd':
                config.BACKEND_PORT = config.DEFAULT_BACKEND_PORT_TESTNET_BTCD
            else:
                config.BACKEND_PORT = config.DEFAULT_BACKEND_PORT_TESTNET
        else:
            if config.BACKEND_NAME == 'btcd':
                config.BACKEND_PORT = config.DEFAULT_BACKEND_PORT_BTCD
            else:
                config.BACKEND_PORT = config.DEFAULT_BACKEND_PORT

    try:
        config.BACKEND_PORT = int(config.BACKEND_PORT)
        if not (int(config.BACKEND_PORT) > 1 and int(config.BACKEND_PORT) < 65535):
            raise ConfigurationError('invalid backend API port number')
    except:
        raise ConfigurationError("Please specific a valid port number backend-port configuration parameter")

    # Backend Core RPC user (Bitcoin Core)
    if backend_user:
        config.BACKEND_USER = backend_user
    else:
        config.BACKEND_USER = 'bitcoinrpc'

    # Backend Core RPC password (Bitcoin Core)
    if backend_password:
        config.BACKEND_PASSWORD = backend_password
    else:
        raise ConfigurationError('backend RPC password not set. (Use configuration file or --backend-password=PASSWORD)')

    # Backend Core RPC SSL
    if backend_ssl:
        config.BACKEND_SSL = backend_ssl
    else:
        config.BACKEND_SSL = False  # Default to off.

    # Backend Core RPC SSL Verify
    if backend_ssl_verify is not None:
        logger.warning('The server parameter `backend_ssl_verify` is deprecated. Use `backend_ssl_no_verify` instead.')
        config.BACKEND_SSL_NO_VERIFY = not backend_ssl_verify
    else:
        if backend_ssl_no_verify:
            config.BACKEND_SSL_NO_VERIFY = backend_ssl_no_verify
        else:
            config.BACKEND_SSL_NO_VERIFY = False # Default to on (don't support self‐signed certificates)

    # Backend Poll Interval
    if backend_poll_interval:
        config.BACKEND_POLL_INTERVAL = backend_poll_interval
    else:
        config.BACKEND_POLL_INTERVAL = 0.5

    # Construct backend URL.
    config.BACKEND_URL = config.BACKEND_USER + ':' + config.BACKEND_PASSWORD + '@' + config.BACKEND_CONNECT + ':' + str(config.BACKEND_PORT)
    if config.BACKEND_SSL:
        config.BACKEND_URL = 'https://' + config.BACKEND_URL
    else:
        config.BACKEND_URL = 'http://' + config.BACKEND_URL


    ##############
    # THINGS WE SERVE

    # Server API RPC host
    if rpc_host:
        config.RPC_HOST = rpc_host
    else:
        config.RPC_HOST = 'localhost'

    # The web root directory for API calls, eg. localhost:14000/rpc/
    config.RPC_WEBROOT = '/rpc/'

    # Server API RPC port
    if rpc_port:
        config.RPC_PORT = rpc_port
    else:
        if config.TESTNET:
            if config.TESTCOIN:
                config.RPC_PORT = config.DEFAULT_RPC_PORT_TESTNET + 1
            else:
                config.RPC_PORT = config.DEFAULT_RPC_PORT_TESTNET
        else:
            if config.TESTCOIN:
                config.RPC_PORT = config.DEFAULT_RPC_PORT + 1
            else:
                config.RPC_PORT = config.DEFAULT_RPC_PORT
    try:
        config.RPC_PORT = int(config.RPC_PORT)
        if not (int(config.RPC_PORT) > 1 and int(config.RPC_PORT) < 65535):
            raise ConfigurationError('invalid server API port number')
    except:
        raise ConfigurationError("Please specific a valid port number rpc-port configuration parameter")

    # Server API RPC user
    if rpc_user:
        config.RPC_USER = rpc_user
    else:
        config.RPC_USER = 'rpc'

    # Server API RPC password
    if rpc_password:
        config.RPC_PASSWORD = rpc_password
        config.RPC = 'http://' + urlencode(config.RPC_USER) + ':' + urlencode(config.RPC_PASSWORD) + '@' + config.RPC_HOST + ':' + str(config.RPC_PORT) + config.RPC_WEBROOT
    else:
        config.RPC = 'http://' + config.RPC_HOST + ':' + str(config.RPC_PORT) + config.RPC_WEBROOT

    # RPC CORS
    if rpc_allow_cors is not None:
        logger.warning('The server parameter `rpc_allow_cors` is deprecated. Use `rpc_no_allow_cors` instead.')
        config.RPC_NO_ALLOW_CORS = not rpc_allow_cors
    else:
        if rpc_no_allow_cors:
            config.RPC_NO_ALLOW_CORS = rpc_no_allow_cors
        else:
            config.RPC_NO_ALLOW_CORS = False

    config.RPC_BATCH_SIZE = rpc_batch_size

    ##############
    # OTHER SETTINGS

    # skip checks
    if force:
        config.FORCE = force
    else:
        config.FORCE = False

    # Encoding
    if config.TESTCOIN:
        config.PREFIX = b'XX'                   # 2 bytes (possibly accidentally created)
    else:
        config.PREFIX = b'CNTRPRTY'             # 8 bytes

    # (more) Testnet
    if config.TESTNET:
        config.MAGIC_BYTES = config.MAGIC_BYTES_TESTNET
        if config.TESTCOIN:
            config.ADDRESSVERSION = config.ADDRESSVERSION_TESTNET
            config.P2SH_ADDRESSVERSION = config.P2SH_ADDRESSVERSION_TESTNET
            config.BLOCK_FIRST = config.BLOCK_FIRST_TESTNET_TESTCOIN
            config.BURN_START = config.BURN_START_TESTNET_TESTCOIN
            config.BURN_END = config.BURN_END_TESTNET_TESTCOIN
            config.UNSPENDABLE = config.UNSPENDABLE_TESTNET
            config.P2SH_DUST_RETURN_PUBKEY = p2sh_dust_return_pubkey
        else:
            config.ADDRESSVERSION = config.ADDRESSVERSION_TESTNET
            config.P2SH_ADDRESSVERSION = config.P2SH_ADDRESSVERSION_TESTNET
            config.BLOCK_FIRST = config.BLOCK_FIRST_TESTNET
            config.BURN_START = config.BURN_START_TESTNET
            config.BURN_END = config.BURN_END_TESTNET
            config.UNSPENDABLE = config.UNSPENDABLE_TESTNET
            config.P2SH_DUST_RETURN_PUBKEY = p2sh_dust_return_pubkey
    else:
        config.MAGIC_BYTES = config.MAGIC_BYTES_MAINNET
        if config.TESTCOIN:
            config.ADDRESSVERSION = config.ADDRESSVERSION_MAINNET
            config.P2SH_ADDRESSVERSION = config.P2SH_ADDRESSVERSION_MAINNET
            config.BLOCK_FIRST = config.BLOCK_FIRST_MAINNET_TESTCOIN
            config.BURN_START = config.BURN_START_MAINNET_TESTCOIN
            config.BURN_END = config.BURN_END_MAINNET_TESTCOIN
            config.UNSPENDABLE = config.UNSPENDABLE_MAINNET
            config.P2SH_DUST_RETURN_PUBKEY = p2sh_dust_return_pubkey
        else:
            config.ADDRESSVERSION = config.ADDRESSVERSION_MAINNET
            config.P2SH_ADDRESSVERSION = config.P2SH_ADDRESSVERSION_MAINNET
            config.BLOCK_FIRST = config.BLOCK_FIRST_MAINNET
            config.BURN_START = config.BURN_START_MAINNET
            config.BURN_END = config.BURN_END_MAINNET
            config.UNSPENDABLE = config.UNSPENDABLE_MAINNET
<<<<<<< HEAD
            
    # Misc
    config.REQUESTS_TIMEOUT = requests_timeout
    config.CHECK_ASSET_CONSERVATION = check_asset_conservation
    config.UTXO_AGING_CACHE_MAX_ADDRESSES = utxo_aging_cache_max_addresses
    config.UTXO_AGING_CACHE_MAX_AGE = utxo_aging_cache_max_age
    
=======
            config.P2SH_DUST_RETURN_PUBKEY = p2sh_dust_return_pubkey
>>>>>>> c1e2ede8

    logger.info('Running v{} of counterparty-lib.'.format(config.VERSION_STRING))

    if config.FORCE:
        logger.warning('THE OPTION `--force` IS NOT FOR USE ON PRODUCTION SYSTEMS.')

    # Lock
    if not config.FORCE:
        get_lock()

    # Database
    logger.info('Connecting to database.')
    db = database.get_connection(read_only=False)

    util.CURRENT_BLOCK_INDEX = blocks.last_db_index(db)

    return db


def connect_to_backend():
    if not config.FORCE:
        logger.info('Connecting to backend.')
        backend.getblockcount()


def start_all(db):

    # Backend.
    connect_to_backend()

    # API Status Poller.
    api_status_poller = api.APIStatusPoller()
    api_status_poller.daemon = True
    api_status_poller.start()

    # API Server.
    api_server = api.APIServer()
    api_server.daemon = True
    api_server.start()

    # Server.
    blocks.follow(db)


def reparse(db, block_index=None):
    connect_to_backend()
    blocks.reparse(db, block_index=block_index)


def kickstart(db, bitcoind_dir):
    blocks.kickstart(db, bitcoind_dir=bitcoind_dir)


def generate_move_random_hash(move):
    move = int(move).to_bytes(2, byteorder='big')
    random_bin = os.urandom(16)
    move_random_hash_bin = util.dhash(random_bin + move)
    return binascii.hexlify(random_bin).decode('utf8'), binascii.hexlify(move_random_hash_bin).decode('utf8')

# vim: tabstop=8 expandtab shiftwidth=4 softtabstop=4<|MERGE_RESOLUTION|>--- conflicted
+++ resolved
@@ -83,13 +83,9 @@
                 requests_timeout=config.DEFAULT_REQUESTS_TIMEOUT,
                 rpc_batch_size=config.DEFAULT_RPC_BATCH_SIZE,
                 check_asset_conservation=config.DEFAULT_CHECK_ASSET_CONSERVATION,
-                backend_ssl_verify=None, rpc_allow_cors=None,
-<<<<<<< HEAD
+                backend_ssl_verify=None, rpc_allow_cors=None, p2sh_dust_return_pubkey=None,
                 utxo_aging_cache_max_addresses=config.DEFAULT_UTXO_AGING_CACHE_MAX_ADDRESSES,
                 utxo_aging_cache_max_age=config.DEFAULT_UTXO_AGING_CACHE_MAX_AGE):
-=======
-                p2sh_dust_return_pubkey=None):
->>>>>>> c1e2ede8
 
      # Data directory
     data_dir = appdirs.user_data_dir(appauthor=config.XCP_NAME, appname=config.APP_NAME, roaming=True)
@@ -339,7 +335,7 @@
             config.BURN_START = config.BURN_START_MAINNET
             config.BURN_END = config.BURN_END_MAINNET
             config.UNSPENDABLE = config.UNSPENDABLE_MAINNET
-<<<<<<< HEAD
+            config.P2SH_DUST_RETURN_PUBKEY = p2sh_dust_return_pubkey
             
     # Misc
     config.REQUESTS_TIMEOUT = requests_timeout
@@ -347,10 +343,6 @@
     config.UTXO_AGING_CACHE_MAX_ADDRESSES = utxo_aging_cache_max_addresses
     config.UTXO_AGING_CACHE_MAX_AGE = utxo_aging_cache_max_age
     
-=======
-            config.P2SH_DUST_RETURN_PUBKEY = p2sh_dust_return_pubkey
->>>>>>> c1e2ede8
-
     logger.info('Running v{} of counterparty-lib.'.format(config.VERSION_STRING))
 
     if config.FORCE:

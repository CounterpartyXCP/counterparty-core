#! /usr/bin/env python3

import os
import decimal
import pprint
import sys
import apsw
import time
import dateutil.parser
import calendar
import traceback
import binascii
import socket
import signal
import appdirs
import platform
<<<<<<< HEAD
import bitcoin as bitcoinlib
=======
import logging
>>>>>>> c6ec1196
from urllib.parse import quote_plus as urlencode

from counterpartylib.lib import log
logger = logging.getLogger(__name__)
log.set_logger(logger)  # set root logger

from counterpartylib.lib import api, config, util, exceptions, blocks, check, backend, database, transaction, script

D = decimal.Decimal


class ConfigurationError(Exception):
    pass


def sigterm_handler(_signo, _stack_frame):
    if _signo == 15:
        signal_name = 'SIGTERM'
    elif _signo == 2:
        signal_name = 'SIGINT'
    else:
        assert False
    logger.info('Received {}.'.format(signal_name))

    if 'api_server' in globals():
        logger.info('Stopping API server.')
        api_server.stop()
        api_status_poller.stop()
    logger.info('Shutting down.')
    logging.shutdown()
    sys.exit(0)
signal.signal(signal.SIGTERM, sigterm_handler)
signal.signal(signal.SIGINT, sigterm_handler)


# Lock database access by opening a socket.
class LockingError(Exception):
    pass
def get_lock():
    logger.info('Acquiring lock.')

    # Cross‐platform.
    if os.name == 'nt' or platform.system() == 'Darwin':    # Windows or OS X
        # Not database‐specific.
        socket_family = socket.AF_INET
        socket_address = ('localhost', 8999)
        error = 'Another copy of server is currently running.'
    else:
        socket_family = socket.AF_UNIX
        socket_address = '\0' + config.DATABASE
        error = 'Another copy of server is currently writing to database {}'.format(config.DATABASE)

    lock_socket = socket.socket(socket_family, socket.SOCK_DGRAM)
    try:
        lock_socket.bind(socket_address)
    except socket.error:
        raise LockingError(error)
    logger.debug('Lock acquired.')


def initialise(*args, **kwargs):
    initialise_config(*args, **kwargs)
    return initialise_db()


def initialise_config(database_file=None, log_file=None, api_log_file=None,
                testnet=False, testcoin=False,
                api_limit_rows=1000,
                backend_name=None, backend_connect=None, backend_port=None,
                backend_user=None, backend_password=None,
                indexd_connect=None, indexd_port=None,
                backend_ssl=False, backend_ssl_no_verify=False,
                backend_poll_interval=None,
                rpc_host=None, rpc_port=None,
                rpc_user=None, rpc_password=None,
                rpc_no_allow_cors=False,
                force=False, verbose=False, console_logfilter=None,
                requests_timeout=config.DEFAULT_REQUESTS_TIMEOUT,
                rpc_batch_size=config.DEFAULT_RPC_BATCH_SIZE,
                check_asset_conservation=config.DEFAULT_CHECK_ASSET_CONSERVATION,
                backend_ssl_verify=None, rpc_allow_cors=None, p2sh_dust_return_pubkey=None,
                utxo_locks_max_addresses=config.DEFAULT_UTXO_LOCKS_MAX_ADDRESSES,
                utxo_locks_max_age=config.DEFAULT_UTXO_LOCKS_MAX_AGE,
                estimate_fee_per_kb=None):

    # Data directory
    data_dir = appdirs.user_data_dir(appauthor=config.XCP_NAME, appname=config.APP_NAME, roaming=True)
    if not os.path.isdir(data_dir):
        os.makedirs(data_dir, mode=0o755)

    # testnet
    if testnet:
        config.TESTNET = testnet
    else:
        config.TESTNET = False

    # testcoin
    if testcoin:
        config.TESTCOIN = testcoin
    else:
        config.TESTCOIN = False

    bitcoinlib.SelectParams('testnet' if config.TESTNET else 'mainnet')

    network = ''
    if config.TESTNET:
        network += '.testnet'
    if config.TESTCOIN:
        network += '.testcoin'

    # Database
    if database_file:
        config.DATABASE = database_file
    else:
        filename = '{}{}.db'.format(config.APP_NAME, network)
        config.DATABASE = os.path.join(data_dir, filename)

    # Log directory
    log_dir = appdirs.user_log_dir(appauthor=config.XCP_NAME, appname=config.APP_NAME)
    if not os.path.isdir(log_dir):
        os.makedirs(log_dir, mode=0o755)

    # Log
    if log_file is False:  # no file logging
        config.LOG = None
    elif not log_file:  # default location
        filename = 'server{}.log'.format(network)
        config.LOG = os.path.join(log_dir, filename)
    else:  # user-specified location
        config.LOG = log_file

    # Set up logging.
    log.set_up(log.ROOT_LOGGER, verbose=verbose, logfile=config.LOG, console_logfilter=console_logfilter)
    if config.LOG:
        logger.debug('Writing server log to file: `{}`'.format(config.LOG))

    if api_log_file is False:  # no file logging
        config.API_LOG = None
    elif not api_log_file:  # default location
        filename = 'server{}.access.log'.format(network)
        config.API_LOG = os.path.join(log_dir, filename)
    else:  # user-specified location
        config.API_LOG = api_log_file
    if config.API_LOG:
        logger.debug('Writing API accesses log to file: `{}`'.format(config.API_LOG))

    # Log unhandled errors.
    def handle_exception(exc_type, exc_value, exc_traceback):
        logger.error("Unhandled Exception", exc_info=(exc_type, exc_value, exc_traceback))
    sys.excepthook = handle_exception

    config.API_LIMIT_ROWS = api_limit_rows

    ##############
    # THINGS WE CONNECT TO

    # Backend name
    config.BACKEND_NAME = 'indexd'

    # Backend RPC host (Bitcoin Core)
    if backend_connect:
        config.BACKEND_CONNECT = backend_connect
    else:
        config.BACKEND_CONNECT = 'localhost'

    # Backend Core RPC port (Bitcoin Core)
    if backend_port:
        config.BACKEND_PORT = backend_port
    else:
        if config.TESTNET:
            config.BACKEND_PORT = config.DEFAULT_BACKEND_PORT_TESTNET
        else:
            config.BACKEND_PORT = config.DEFAULT_BACKEND_PORT

    try:
        config.BACKEND_PORT = int(config.BACKEND_PORT)
        if not (int(config.BACKEND_PORT) > 1 and int(config.BACKEND_PORT) < 65535):
            raise ConfigurationError('invalid backend API port number')
    except:
        raise ConfigurationError("Please specific a valid port number backend-port configuration parameter")

    # Backend Core RPC user (Bitcoin Core)
    if backend_user:
        config.BACKEND_USER = backend_user
    else:
        config.BACKEND_USER = 'bitcoinrpc'

    # Backend Core RPC password (Bitcoin Core)
    if backend_password:
        config.BACKEND_PASSWORD = backend_password
    else:
        raise ConfigurationError('backend RPC password not set. (Use configuration file or --backend-password=PASSWORD)')

    # Backend Core RPC SSL
    if backend_ssl:
        config.BACKEND_SSL = backend_ssl
    else:
        config.BACKEND_SSL = False  # Default to off.

    # Backend Core RPC SSL Verify
    if backend_ssl_verify is not None:
        logger.warning('The server parameter `backend_ssl_verify` is deprecated. Use `backend_ssl_no_verify` instead.')
        config.BACKEND_SSL_NO_VERIFY = not backend_ssl_verify
    else:
        if backend_ssl_no_verify:
            config.BACKEND_SSL_NO_VERIFY = backend_ssl_no_verify
        else:
            config.BACKEND_SSL_NO_VERIFY = False # Default to on (don't support self‐signed certificates)

    # Backend Poll Interval
    if backend_poll_interval:
        config.BACKEND_POLL_INTERVAL = backend_poll_interval
    else:
        config.BACKEND_POLL_INTERVAL = 0.5

    # Construct backend URL.
    config.BACKEND_URL = config.BACKEND_USER + ':' + config.BACKEND_PASSWORD + '@' + config.BACKEND_CONNECT + ':' + str(config.BACKEND_PORT)
    if config.BACKEND_SSL:
        config.BACKEND_URL = 'https://' + config.BACKEND_URL
    else:
        config.BACKEND_URL = 'http://' + config.BACKEND_URL


    # Indexd RPC host
    if indexd_connect:
        config.INDEXD_CONNECT = indexd_connect
    else:
        config.INDEXD_CONNECT = 'localhost'

    # Indexd RPC port
    if indexd_port:
        config.INDEXD_PORT = indexd_port
    else:
        if config.TESTNET:
            config.INDEXD_PORT = config.DEFAULT_INDEXD_PORT_TESTNET
        else:
            config.INDEXD_PORT = config.DEFAULT_INDEXD_PORT

    try:
        config.INDEXD_PORT = int(config.INDEXD_PORT)
        if not (int(config.INDEXD_PORT) > 1 and int(config.INDEXD_PORT) < 65535):
            raise ConfigurationError('invalid Indexd API port number')
    except:
        raise ConfigurationError("Please specific a valid port number indexd-port configuration parameter")

    # Construct Indexd URL.
    config.INDEXD_URL = 'http://' + config.INDEXD_CONNECT + ':' + str(config.INDEXD_PORT)


    ##############
    # THINGS WE SERVE

    # Server API RPC host
    if rpc_host:
        config.RPC_HOST = rpc_host
    else:
        config.RPC_HOST = 'localhost'

    # The web root directory for API calls, eg. localhost:14000/rpc/
    config.RPC_WEBROOT = '/rpc/'

    # Server API RPC port
    if rpc_port:
        config.RPC_PORT = rpc_port
    else:
        if config.TESTNET:
            if config.TESTCOIN:
                config.RPC_PORT = config.DEFAULT_RPC_PORT_TESTNET + 1
            else:
                config.RPC_PORT = config.DEFAULT_RPC_PORT_TESTNET
        else:
            if config.TESTCOIN:
                config.RPC_PORT = config.DEFAULT_RPC_PORT + 1
            else:
                config.RPC_PORT = config.DEFAULT_RPC_PORT
    try:
        config.RPC_PORT = int(config.RPC_PORT)
        if not (int(config.RPC_PORT) > 1 and int(config.RPC_PORT) < 65535):
            raise ConfigurationError('invalid server API port number')
    except:
        raise ConfigurationError("Please specific a valid port number rpc-port configuration parameter")

    # Server API RPC user
    if rpc_user:
        config.RPC_USER = rpc_user
    else:
        config.RPC_USER = 'rpc'

    configure_rpc(rpc_password)

    # RPC CORS
    if rpc_allow_cors is not None:
        logger.warning('The server parameter `rpc_allow_cors` is deprecated. Use `rpc_no_allow_cors` instead.')
        config.RPC_NO_ALLOW_CORS = not rpc_allow_cors
    else:
        if rpc_no_allow_cors:
            config.RPC_NO_ALLOW_CORS = rpc_no_allow_cors
        else:
            config.RPC_NO_ALLOW_CORS = False

    config.RPC_BATCH_SIZE = rpc_batch_size

    ##############
    # OTHER SETTINGS

    # skip checks
    if force:
        config.FORCE = force
    else:
        config.FORCE = False

    # Encoding
    if config.TESTCOIN:
        config.PREFIX = b'XX'                   # 2 bytes (possibly accidentally created)
    else:
        config.PREFIX = b'CNTRPRTY'             # 8 bytes

    # (more) Testnet
    if config.TESTNET:
        config.MAGIC_BYTES = config.MAGIC_BYTES_TESTNET
        if config.TESTCOIN:
            config.ADDRESSVERSION = config.ADDRESSVERSION_TESTNET
            config.P2SH_ADDRESSVERSION = config.P2SH_ADDRESSVERSION_TESTNET
            config.BLOCK_FIRST = config.BLOCK_FIRST_TESTNET_TESTCOIN
            config.BURN_START = config.BURN_START_TESTNET_TESTCOIN
            config.BURN_END = config.BURN_END_TESTNET_TESTCOIN
            config.UNSPENDABLE = config.UNSPENDABLE_TESTNET
            config.P2SH_DUST_RETURN_PUBKEY = p2sh_dust_return_pubkey
        else:
            config.ADDRESSVERSION = config.ADDRESSVERSION_TESTNET
            config.P2SH_ADDRESSVERSION = config.P2SH_ADDRESSVERSION_TESTNET
            config.BLOCK_FIRST = config.BLOCK_FIRST_TESTNET
            config.BURN_START = config.BURN_START_TESTNET
            config.BURN_END = config.BURN_END_TESTNET
            config.UNSPENDABLE = config.UNSPENDABLE_TESTNET
            config.P2SH_DUST_RETURN_PUBKEY = p2sh_dust_return_pubkey
    else:
        config.MAGIC_BYTES = config.MAGIC_BYTES_MAINNET
        if config.TESTCOIN:
            config.ADDRESSVERSION = config.ADDRESSVERSION_MAINNET
            config.P2SH_ADDRESSVERSION = config.P2SH_ADDRESSVERSION_MAINNET
            config.BLOCK_FIRST = config.BLOCK_FIRST_MAINNET_TESTCOIN
            config.BURN_START = config.BURN_START_MAINNET_TESTCOIN
            config.BURN_END = config.BURN_END_MAINNET_TESTCOIN
            config.UNSPENDABLE = config.UNSPENDABLE_MAINNET
            config.P2SH_DUST_RETURN_PUBKEY = p2sh_dust_return_pubkey
        else:
            config.ADDRESSVERSION = config.ADDRESSVERSION_MAINNET
            config.P2SH_ADDRESSVERSION = config.P2SH_ADDRESSVERSION_MAINNET
            config.BLOCK_FIRST = config.BLOCK_FIRST_MAINNET
            config.BURN_START = config.BURN_START_MAINNET
            config.BURN_END = config.BURN_END_MAINNET
            config.UNSPENDABLE = config.UNSPENDABLE_MAINNET
            config.P2SH_DUST_RETURN_PUBKEY = p2sh_dust_return_pubkey

    # Misc
    config.REQUESTS_TIMEOUT = requests_timeout
    config.CHECK_ASSET_CONSERVATION = check_asset_conservation
    config.UTXO_LOCKS_MAX_ADDRESSES = utxo_locks_max_addresses
    config.UTXO_LOCKS_MAX_AGE = utxo_locks_max_age
    transaction.UTXO_LOCKS = None  # reset the UTXO_LOCKS (for tests really)

    if estimate_fee_per_kb is not None:
        config.ESTIMATE_FEE_PER_KB = estimate_fee_per_kb

    logger.info('Running v{} of counterparty-lib.'.format(config.VERSION_STRING))


def initialise_db():
    if config.FORCE:
        logger.warning('THE OPTION `--force` IS NOT FOR USE ON PRODUCTION SYSTEMS.')

    # Lock
    if not config.FORCE:
        get_lock()

    # Database
    logger.info('Connecting to database (SQLite %s).' % apsw.apswversion())
    db = database.get_connection(read_only=False)

    util.CURRENT_BLOCK_INDEX = blocks.last_db_index(db)

    return db


def connect_to_backend():
    if not config.FORCE:
        logger.info('Connecting to backend.')
        backend.getblockcount()


def start_all(db):

    # Backend.
    connect_to_backend()

    # API Status Poller.
    api_status_poller = api.APIStatusPoller()
    api_status_poller.daemon = True
    api_status_poller.start()

    # API Server.
    api_server = api.APIServer()
    api_server.daemon = True
    api_server.start()

    # Server.
    blocks.follow(db)


def reparse(db, block_index=None, quiet=True):
    connect_to_backend()
    blocks.reparse(db, block_index=block_index, quiet=quiet)


def kickstart(db, bitcoind_dir):
    blocks.kickstart(db, bitcoind_dir=bitcoind_dir)


def vacuum(db):
    database.vacuum(db)


def debug_config():
    output = vars(config)
    for k in list(output.keys()):
        if k[:2] == "__" and k[-2:] == "__":
            del output[k]

    pprint.pprint(output)


def generate_move_random_hash(move):
    move = int(move).to_bytes(2, byteorder='big')
    random_bin = os.urandom(16)
    move_random_hash_bin = util.dhash(random_bin + move)
    return binascii.hexlify(random_bin).decode('utf8'), binascii.hexlify(move_random_hash_bin).decode('utf8')


def configure_rpc(rpc_password=None):
    # Server API RPC password
    if rpc_password:
        config.RPC_PASSWORD = rpc_password
        config.RPC = 'http://' + urlencode(config.RPC_USER) + ':' + urlencode(config.RPC_PASSWORD) + '@' + config.RPC_HOST + ':' + str(config.RPC_PORT) + config.RPC_WEBROOT
    else:
        config.RPC = 'http://' + config.RPC_HOST + ':' + str(config.RPC_PORT) + config.RPC_WEBROOT


# vim: tabstop=8 expandtab shiftwidth=4 softtabstop=4<|MERGE_RESOLUTION|>--- conflicted
+++ resolved
@@ -14,11 +14,8 @@
 import signal
 import appdirs
 import platform
-<<<<<<< HEAD
 import bitcoin as bitcoinlib
-=======
 import logging
->>>>>>> c6ec1196
 from urllib.parse import quote_plus as urlencode
 
 from counterpartylib.lib import log

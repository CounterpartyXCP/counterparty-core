import apsw
import logging
logger = logging.getLogger(__name__)
import time
import collections
import copy

from counterpartylib.lib import config
from counterpartylib.lib import util
from counterpartylib.lib import exceptions
from counterpartylib.lib import log

BLOCK_MESSAGES = []

def rowtracer(cursor, sql):
    """Converts fetched SQL data into dict-style"""
    dictionary = {}
    for index, (name, type_) in enumerate(cursor.getdescription()):
        dictionary[name] = sql[index]
    return dictionary

def exectracer(cursor, sql, bindings):
    # This means that all changes to database must use a very simple syntax.
    # TODO: Need sanity checks here.
    sql = sql.lower()

    if sql.startswith('create trigger') or sql.startswith('drop trigger'):
        #CREATE TRIGGER stmts may include an "insert" or "update" as part of them
        return True

    # Parse SQL.
    array = sql.split('(')[0].split(' ')
    command = array[0]
    if 'insert' in sql:
        category = array[2]
    elif 'update' in sql:
        category = array[1]
    else:
        #CREATE TABLE, etc
        return True

    db = cursor.getconnection()
    dictionary = {'command': command, 'category': category, 'bindings': bindings}

    skip_tables = [
        'blocks', 'transactions',
<<<<<<< HEAD
        'balances', 'messages', 'mempool', 'assets',
        'suicides', 'postqueue', # These tables are ephemeral.
        'nonces', 'storage', # List message manually.
        'new_sends' # interim table for CIP10 activation
=======
        'balances', 'messages', 'mempool', 'assets'
>>>>>>> 8f874bb0
    ]
    skip_tables_block_messages = copy.copy(skip_tables)
    if command == 'update':
        # List message manually.
        skip_tables += ['orders', 'bets', 'rps', 'order_matches', 'bet_matches', 'rps_matches']

    # Record alteration in database.
    if category not in skip_tables:
        log.message(db, bindings['block_index'], command, category, bindings)
    # Record alteration in computation of message feed hash for the block
    if category not in skip_tables_block_messages:
        # don't include asset_longname as part of the messages hash
        #   until subassets are enabled
        if category == 'issuances' and not util.enabled('subassets'):
            if isinstance(bindings, dict) and 'asset_longname' in bindings: del bindings['asset_longname']

        # don't include memo as part of the messages hash
        #   until enhanced_sends are enabled
        if category == 'sends' and not util.enabled('enhanced_sends'):
            if isinstance(bindings, dict) and 'memo' in bindings: del bindings['memo']

        sorted_bindings = sorted(bindings.items()) if isinstance(bindings, dict) else [bindings,]
        BLOCK_MESSAGES.append('{}{}{}'.format(command, category, sorted_bindings))

    return True

class DatabaseIntegrityError(exceptions.DatabaseError):
    pass
def get_connection(read_only=True, foreign_keys=True, integrity_check=True):
    """Connects to the SQLite database, returning a db `Connection` object"""
    logger.debug('Creating connection to `{}`.'.format(config.DATABASE))

    if read_only:
        db = apsw.Connection(config.DATABASE, flags=0x00000001)
    else:
        db = apsw.Connection(config.DATABASE)
    cursor = db.cursor()

    # For integrity, security.
    if foreign_keys and not read_only:
        # logger.debug('Checking database foreign keys.')
        cursor.execute('''PRAGMA foreign_keys = ON''')
        cursor.execute('''PRAGMA defer_foreign_keys = ON''')
        rows = list(cursor.execute('''PRAGMA foreign_key_check'''))
        if rows:
            for row in rows:
                logger.debug('Foreign Key Error: {}'.format(row))
            raise exceptions.DatabaseError('Foreign key check failed.')

        # So that writers don’t block readers.
        cursor.execute('''PRAGMA journal_mode = WAL''')
        # logger.debug('Foreign key check completed.')

    # Make case sensitive the `LIKE` operator.
    # For insensitive queries use 'UPPER(fieldname) LIKE value.upper()''
    cursor.execute('''PRAGMA case_sensitive_like = ON''')

    if integrity_check:
        logger.debug('Checking database integrity.')
        integral = False
        for i in range(10): # DUPE
            try:
                cursor.execute('''PRAGMA integrity_check''')
                rows = cursor.fetchall()
                if not (len(rows) == 1 and rows[0][0] == 'ok'):
                    raise exceptions.DatabaseError('Integrity check failed.')
                integral = True
                break
            except DatabaseIntegrityError:
                time.sleep(1)
                continue
        if not integral:
            raise exceptions.DatabaseError('Could not perform integrity check.')
        # logger.debug('Integrity check completed.')

    db.setrowtrace(rowtracer)
    db.setexectrace(exectracer)

    cursor.close()
    return db

def version(db):
    cursor = db.cursor()
    user_version = cursor.execute('PRAGMA user_version').fetchall()[0]['user_version']
    # manage old user_version
    if user_version == config.VERSION_MINOR:
        version_minor = user_version
        version_major = config.VERSION_MAJOR
        user_version = (config.VERSION_MAJOR * 1000) + version_minor
        cursor.execute('PRAGMA user_version = {}'.format(user_version))
    else:
        version_minor = user_version % 1000
        version_major = user_version // 1000
    return version_major, version_minor

def update_version(db):
    cursor = db.cursor()
    user_version = (config.VERSION_MAJOR * 1000) + config.VERSION_MINOR
    cursor.execute('PRAGMA user_version = {}'.format(user_version)) # Syntax?!
    logger.info('Database version number updated.')

def vacuum(db):
    logger.info('Starting database VACUUM. This may take awhile...')
    cursor = db.cursor()
    cursor.execute('VACUUM')
    logger.info('Database VACUUM completed.')

# vim: tabstop=8 expandtab shiftwidth=4 softtabstop=4<|MERGE_RESOLUTION|>--- conflicted
+++ resolved
@@ -44,14 +44,8 @@
 
     skip_tables = [
         'blocks', 'transactions',
-<<<<<<< HEAD
         'balances', 'messages', 'mempool', 'assets',
-        'suicides', 'postqueue', # These tables are ephemeral.
-        'nonces', 'storage', # List message manually.
         'new_sends' # interim table for CIP10 activation
-=======
-        'balances', 'messages', 'mempool', 'assets'
->>>>>>> 8f874bb0
     ]
     skip_tables_block_messages = copy.copy(skip_tables)
     if command == 'update':

#! /usr/bin/python3

class DatabaseError(Exception):
    pass

class TransactionError(Exception):
    pass

<<<<<<< HEAD
class AssetError(Exception):
=======
class ParseTransactionError(Exception):
    pass

class AssetError (Exception):
>>>>>>> dc33234a
    pass

class AssetNameError(AssetError):
    pass

class AssetIDError(AssetError):
    pass

class MessageError(Exception):
    pass

class ComposeError(MessageError):
    pass

class UnpackError(MessageError):
    pass

class ValidateError(MessageError):
    pass

class DecodeError(MessageError):
    pass

class PushDataDecodeError(DecodeError):
    pass

class BTCOnlyError(MessageError):
    pass

class BalanceError(Exception):
    pass

class EncodingError(Exception):
    pass

# vim: tabstop=8 expandtab shiftwidth=4 softtabstop=4<|MERGE_RESOLUTION|>--- conflicted
+++ resolved
@@ -6,14 +6,10 @@
 class TransactionError(Exception):
     pass
 
-<<<<<<< HEAD
-class AssetError(Exception):
-=======
 class ParseTransactionError(Exception):
     pass
 
 class AssetError (Exception):
->>>>>>> dc33234a
     pass
 
 class AssetNameError(AssetError):

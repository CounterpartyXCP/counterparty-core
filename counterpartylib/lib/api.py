--- conflicted
+++ resolved
@@ -53,11 +53,8 @@
 from counterpartylib.lib.messages import cancel
 from counterpartylib.lib.messages import rps
 from counterpartylib.lib.messages import rpsresolve
-<<<<<<< HEAD
+from counterpartylib.lib.messages import sweep
 from counterpartylib.lib.messages import dispenser
-=======
-from counterpartylib.lib.messages import sweep
->>>>>>> 70352199
 
 API_TABLES = ['assets', 'balances', 'credits', 'debits', 'bets', 'bet_matches',
               'broadcasts', 'btcpays', 'burns', 'cancels', 'destructions',
@@ -65,19 +62,11 @@
               'bet_expirations', 'order_expirations', 'bet_match_expirations',
               'order_match_expirations', 'bet_match_resolutions', 'rps',
               'rpsresolves', 'rps_matches', 'rps_expirations', 'rps_match_expirations',
-<<<<<<< HEAD
-              'mempool', 'dispensers']
+              'mempool', 'sweeps', 'dispensers']
 
 API_TRANSACTIONS = ['bet', 'broadcast', 'btcpay', 'burn', 'cancel', 'destroy',
                     'dividend', 'issuance', 'order', 'send',
-                    'rps', 'rpsresolve', 'dispenser']
-=======
-              'mempool', 'sweeps']
-
-API_TRANSACTIONS = ['bet', 'broadcast', 'btcpay', 'burn', 'cancel', 'destroy',
-                    'dividend', 'issuance', 'order', 'send',
-                    'rps', 'rpsresolve', 'sweep']
->>>>>>> 70352199
+                    'rps', 'rpsresolve', 'sweep', 'dispenser']
 
 COMMONS_ARGS = ['encoding', 'fee_per_kb', 'regular_dust_size',
                 'multisig_dust_size', 'op_return_value', 'pubkey',

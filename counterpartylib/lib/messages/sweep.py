#! /usr/bin/python3

import struct

from counterpartylib.lib import exceptions
from counterpartylib.lib import config
from counterpartylib.lib import util
from counterpartylib.lib import log
from counterpartylib.lib import message_type
from counterpartylib.lib import address
from counterpartylib.lib.exceptions import *

FORMAT = '>21sB'
LENGTH = 22
MAX_MEMO_LENGTH = 34 # Could be higher, but we will keep it consistent with enhanced send
ID = 4
ANTISPAM_FEE_DECIMAL = 0.5
ANTISPAM_FEE = ANTISPAM_FEE_DECIMAL * config.UNIT

FLAG_BALANCES = 1
FLAG_OWNERSHIP = 2
FLAG_BINARY_MEMO = 4

FLAGS_ALL = FLAG_BINARY_MEMO | FLAG_BALANCES | FLAG_OWNERSHIP

def initialise(db):
    cursor = db.cursor()
    cursor.execute('''CREATE TABLE IF NOT EXISTS sweeps(
                      tx_index INTEGER PRIMARY KEY,
                      tx_hash TEXT UNIQUE,
                      block_index INTEGER,
                      source TEXT,
                      destination TEXT,
                      flags INTEGER,
                      status TEXT,
                      memo BLOB,
                      fee_paid INTEGER,
                      FOREIGN KEY (tx_index, tx_hash, block_index) REFERENCES transactions(tx_index, tx_hash, block_index))
                   ''')
    cursor.execute('''CREATE INDEX IF NOT EXISTS
                      block_index_idx ON sweeps (block_index)
                   ''')
    cursor.execute('''CREATE INDEX IF NOT EXISTS
                      source_idx ON sweeps (source)
                   ''')
    cursor.execute('''CREATE INDEX IF NOT EXISTS
                      destination_idx ON sweeps (destination)
                   ''')
    cursor.execute('''CREATE INDEX IF NOT EXISTS
                      memo_idx ON sweeps (memo)
                   ''')


def validate (db, source, destination, flags, memo, block_index):
    problems = []

    if source == destination:
        problems.append('destination cannot be the same as source')

    cursor = db.cursor()
    cursor.execute('''SELECT * FROM balances WHERE (address = ? AND asset = ?)''', (source, 'XCP'))
    result = cursor.fetchall()

    antispamfee = util.get_value_by_block_index("sweep_antispam_fee", block_index)*config.UNIT
    total_fee = ANTISPAM_FEE

    if antispamfee > 0:
        cursor.execute('''SELECT count(*) cnt FROM balances WHERE address = ?''', (source, ))
        balances_count = cursor.fetchall()[0]['cnt']

        cursor.execute('''SELECT COUNT(DISTINCT(asset)) cnt FROM issuances WHERE issuer = ?''', (source, ))
        issuances_count = cursor.fetchall()[0]['cnt']

        total_fee = int(balances_count * antispamfee * 2 + issuances_count * antispamfee * 4)
        
        if result[0]['quantity'] < total_fee:
            problems.append('insufficient XCP balance for sweep. Need %s XCP for antispam fee' % total_fee)
    else:
        if len(result) == 0:
            problems.append('insufficient XCP balance for sweep. Need %s XCP for antispam fee' % ANTISPAM_FEE_DECIMAL)
        elif result[0]['quantity'] < ANTISPAM_FEE:
            problems.append('insufficient XCP balance for sweep. Need %s XCP for antispam fee' % ANTISPAM_FEE_DECIMAL)

    cursor.close()

    if flags > FLAGS_ALL:
        problems.append('invalid flags %i' % flags)
    elif not(flags & (FLAG_BALANCES | FLAG_OWNERSHIP)):
        problems.append('must specify which kind of transfer in flags')

    if memo and len(memo) > MAX_MEMO_LENGTH:
        problems.append('memo too long')

    return problems, total_fee

def compose (db, source, destination, flags, memo):
    if memo is None:
        memo = b''
    elif flags & FLAG_BINARY_MEMO:
        memo = bytes.fromhex(memo)
    else:
        memo = memo.encode('utf-8')
        memo = struct.pack(">{}s".format(len(memo)), memo)

    block_index = util.CURRENT_BLOCK_INDEX
    problems, total_fee = validate(db, source, destination, flags, memo, block_index)
    if problems: raise exceptions.ComposeError(problems)

    short_address_bytes = address.pack(destination)

    data = message_type.pack(ID)
    data += struct.pack(FORMAT, short_address_bytes, flags)
    data += memo

    return (source, [], data)

def unpack(db, message, block_index):
    try:
        memo_bytes_length = len(message) - LENGTH
        if memo_bytes_length < 0:
            raise exceptions.UnpackError('invalid message length')
        if memo_bytes_length > MAX_MEMO_LENGTH:
            raise exceptions.UnpackError('memo too long')

        struct_format = FORMAT + ('{}s'.format(memo_bytes_length))
        short_address_bytes, flags, memo_bytes = struct.unpack(struct_format, message)
        if len(memo_bytes) == 0:
            memo_bytes = None
        elif not(flags & FLAG_BINARY_MEMO):
            memo_bytes = memo_bytes.decode('utf-8')

        # unpack address
        full_address = address.unpack(short_address_bytes)
    except (struct.error) as e:
        logger.warning("sweep send unpack error: {}".format(e))
        raise exceptions.UnpackError('could not unpack')

    unpacked = {
      'destination': full_address,
      'flags': flags,
      'memo': memo_bytes,
    }
    return unpacked

def parse (db, tx, message):
    cursor = db.cursor()

    fee_paid = round(config.UNIT/2)

    # Unpack message.
    try:
        unpacked = unpack(db, message, tx['block_index'])
        destination, flags, memo_bytes = unpacked['destination'], unpacked['flags'], unpacked['memo']

        status = 'valid'
    except (exceptions.UnpackError, exceptions.AssetNameError, struct.error) as e:
        destination, flags, memo_bytes = None, None, None
        status = 'invalid: could not unpack ({})'.format(e)
    except BalanceError:
        destination, flags, memo_bytes = None, None, None
        status = 'invalid: insufficient balance for antispam fee for sweep'
    except Exception as err:
        destination, flags, memo_bytes = None, None, None
        status = 'invalid: could not unpack, ' + str(err)

    if status == 'valid':
        problems, total_fee = validate(db, tx['source'], destination, flags, memo_bytes, tx['block_index'])
        if problems: status = 'invalid: ' + '; '.join(problems)

    if status == 'valid':
        try:
            antispamfee = util.get_value_by_block_index("sweep_antispam_fee", tx['block_index'])*config.UNIT
            
            if antispamfee > 0:
                util.debit(db, tx['source'], 'XCP', total_fee, action='sweep fee', event=tx['tx_hash'])
            else:
                util.debit(db, tx['source'], 'XCP', fee_paid, action='sweep fee', event=tx['tx_hash'])
        except BalanceError:
            destination, flags, memo_bytes = None, None, None
            status = 'invalid: insufficient balance for antispam fee for sweep'

    if status == 'valid':
        cursor.execute('''SELECT * FROM balances WHERE address = ?''', (tx['source'],))
        balances = cursor.fetchall()
        if flags & FLAG_BALANCES:
            for balance in balances:
                util.debit(db, tx['source'], balance['asset'], balance['quantity'], action='sweep', event=tx['tx_hash'])
                util.credit(db, destination, balance['asset'], balance['quantity'], action='sweep', event=tx['tx_hash'])

        if flags & FLAG_OWNERSHIP:
            sweep_pos = 0
            
            assets_issued = balances
            if util.enabled("zero_balance_ownership_sweep_fix", tx["block_index"]):
                cursor.execute('''SELECT DISTINCT(asset) FROM issuances WHERE issuer = ?''', (tx['source'],))
                assets_issued = cursor.fetchall()
<<<<<<< HEAD

=======
                
>>>>>>> bb02f3d6
            for next_asset_issued in assets_issued:
                cursor.execute('''SELECT * FROM issuances \
                                  WHERE (status = ? AND asset = ?)
                                  ORDER BY tx_index ASC''', ('valid', next_asset_issued['asset']))
                issuances = cursor.fetchall()
                if len(issuances) > 0:
                    last_issuance = issuances[-1]
                    if last_issuance['issuer'] == tx['source']:
                        bindings= {
                            'tx_index': tx['tx_index'],
                            'tx_hash': tx['tx_hash'],
                            'msg_index': sweep_pos,
                            'block_index': tx['block_index'],
                            'asset': next_asset_issued['asset'],
                            'quantity': 0,
                            'divisible': last_issuance['divisible'],
                            'source': last_issuance['source'],
                            'issuer': destination,
                            'transfer': True,
                            'callable': last_issuance['callable'],
                            'call_date': last_issuance['call_date'],
                            'call_price': last_issuance['call_price'],
                            'description': last_issuance['description'],
                            'fee_paid': 0,
                            'locked': last_issuance['locked'],
                            'status': status,
                            'asset_longname': last_issuance['asset_longname'],
                            'reset': False
                        }
                        
                        fields = 'tx_index, tx_hash, msg_index, block_index, asset, quantity, divisible, source, issuer, transfer, callable, call_date, call_price, description, fee_paid, locked, status, asset_longname, reset'
                        values = ':tx_index, :tx_hash, :msg_index, :block_index, :asset, :quantity, :divisible, :source, :issuer, :transfer, :callable, :call_date, :call_price, :description, :fee_paid, :locked, :status, :asset_longname, :reset'
                        
                        if util.enabled('issuance_data_type', tx['block_index']):
                            bindings['data_type'] = last_issuance['data_type']
                            fields = fields + ', data_type'
                            values = values + ', :data_type'
                        
                        sql='''insert into issuances ('''+fields+''')
                            values('''+values+''')'''
                                        
                        cursor.execute(sql, bindings)
                        sweep_pos += 1

        bindings = {
            'tx_index': tx['tx_index'],
            'tx_hash': tx['tx_hash'],
            'block_index': tx['block_index'],
            'source': tx['source'],
            'destination': destination,
            'flags': flags,
            'status': status,
            'memo': memo_bytes,
            'fee_paid': total_fee if antispamfee > 0 else fee_paid
        }
        sql = 'insert into sweeps values(:tx_index, :tx_hash, :block_index, :source, :destination, :flags, :status, :memo, :fee_paid)'
        cursor.execute(sql, bindings)

    cursor.close()<|MERGE_RESOLUTION|>--- conflicted
+++ resolved
@@ -194,11 +194,7 @@
             if util.enabled("zero_balance_ownership_sweep_fix", tx["block_index"]):
                 cursor.execute('''SELECT DISTINCT(asset) FROM issuances WHERE issuer = ?''', (tx['source'],))
                 assets_issued = cursor.fetchall()
-<<<<<<< HEAD
-
-=======
-                
->>>>>>> bb02f3d6
+
             for next_asset_issued in assets_issued:
                 cursor.execute('''SELECT * FROM issuances \
                                   WHERE (status = ? AND asset = ?)

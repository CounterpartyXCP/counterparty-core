--- conflicted
+++ resolved
@@ -436,10 +436,7 @@
             min_btc_quantity = 0.001 * config.UNIT  # 0.001 BTC
             if util.enabled('btc_order_minimum_adjustment_1'):
                 min_btc_quantity = 0.00001 * config.UNIT  # 0.00001 BTC
-<<<<<<< HEAD
-=======
-
->>>>>>> 52d3f075
+
             if (give_asset == config.BTC and give_quantity < min_btc_quantity) or (get_asset == config.BTC and get_quantity < min_btc_quantity):
                 if problems:
                     status += '; btc order below minimum'

--- conflicted
+++ resolved
@@ -220,11 +220,6 @@
         assert give_remaining >= 0
 
         util.credit(db, tx['source'], dispenser['asset'], actually_given, action='dispense', event=tx['tx_hash'])
-<<<<<<< HEAD
-        #print(cursor.execute('select * from credits where address=? and calling_function=?', (tx['source'],'dispense')).fetchall())
-=======
-
->>>>>>> 558965e2
         dispenser['give_remaining'] = give_remaining
         if give_remaining < dispenser['give_quantity']:
             # close the dispenser

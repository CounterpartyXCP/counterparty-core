--- conflicted
+++ resolved
@@ -295,7 +295,7 @@
                 else:
                     status = 'can only have one open dispenser per asset per address'
             elif dispenser_status == STATUS_CLOSED:
-                cursor.execute('SELECT give_remaining FROM dispensers WHERE source=:source AND asset=:asset AND status=:status', {
+                cursor.execute('SELECT tx_index, give_remaining FROM dispensers WHERE source=:source AND asset=:asset AND status=:status', {
                     'source': tx['source'],
                     'asset': asset,
                     'status': STATUS_OPEN
@@ -308,37 +308,13 @@
                         'source': tx['source'],
                         'asset': asset,
                         'status': STATUS_CLOSED,
-                        'block_index': tx['block_index']
+                        'block_index': tx['block_index'],
+                        'tx_index': existing[0]['tx_index']
                     }
                     sql = 'UPDATE dispensers SET give_remaining=0, status=:status WHERE source=:source AND asset=:asset'
                     cursor.execute(sql, bindings)
                 else:
-<<<<<<< HEAD
                     status = 'dispenser inexistent'
-=======
-                    status = 'invalid: can only refill dispenser from source'                             
-            else:
-                status = 'can only have one open dispenser per asset per address'
-        elif dispenser_status == STATUS_CLOSED:
-            cursor.execute('SELECT tx_index, give_remaining FROM dispensers WHERE source=:source AND asset=:asset AND status=:status', {
-                'source': tx['source'],
-                'asset': asset,
-                'status': STATUS_OPEN
-            })
-            existing = cursor.fetchall()
-
-            if len(existing) == 1:
-                util.credit(db, tx['source'], asset, existing[0]['give_remaining'], action='close dispenser', event=tx['tx_hash'])
-                bindings = {
-                    'source': tx['source'],
-                    'asset': asset,
-                    'status': STATUS_CLOSED,
-                    'block_index': tx['block_index'],
-                    'tx_index': existing[0]['tx_index']
-                }
-                sql = 'UPDATE dispensers SET give_remaining=0, status=:status WHERE source=:source AND asset=:asset'
-                cursor.execute(sql, bindings)
->>>>>>> d6a2d034
             else:
                 status = 'invalid: status must be one of OPEN or CLOSE'
 

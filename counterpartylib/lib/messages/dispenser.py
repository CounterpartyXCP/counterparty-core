#! /usr/bin/python3
#
# What is a dispenser?
#
# A dispenser is a type of order where the holder address gives out a given amount
# of units of an asset for a given amount of BTC satoshis received.
# It's a very simple but powerful semantic to allow swaps to operate on-chain.
#

import binascii
import json
import pprint
import struct
import logging
from math import floor
logger = logging.getLogger(__name__)

from counterpartylib.lib import config
from counterpartylib.lib import exceptions
from counterpartylib.lib import util
from counterpartylib.lib import log
from counterpartylib.lib import message_type
from counterpartylib.lib import address
from counterpartylib.lib import backend

FORMAT = '>QQQQB'
LENGTH = 33
ID = 12
DISPENSE_ID = 13

STATUS_OPEN = 0
STATUS_OPEN_EMPTY_ADDRESS = 1
#STATUS_OPEN_ORACLE_PRICE = 20
#STATUS_OPEN_ORACLE_PRICE_EMPTY_ADDRESS = 21
STATUS_CLOSED = 10

def initialise(db):
    cursor = db.cursor()
    cursor.execute('''CREATE TABLE IF NOT EXISTS dispensers(
                      tx_index INTEGER PRIMARY KEY,
                      tx_hash TEXT UNIQUE,
                      block_index INTEGER,
                      source TEXT,
                      asset TEXT,
                      give_quantity INTEGER,
                      escrow_quantity INTEGER,
                      satoshirate INTEGER,
                      status INTEGER,
                      give_remaining INTEGER,
                      FOREIGN KEY (tx_index, tx_hash, block_index) REFERENCES transactions(tx_index, tx_hash, block_index))
                   ''')
                      # Disallows invalids: FOREIGN KEY (order_match_id) REFERENCES order_matches(id))
    cursor.execute('''CREATE INDEX IF NOT EXISTS
                      dispensers_source_idx ON dispensers (source)
                   ''')
    cursor.execute('''CREATE INDEX IF NOT EXISTS
                      dispensers_asset_idx ON dispensers (asset)
                   ''')

    cursor.execute('''CREATE TABLE IF NOT EXISTS dispenses(
                      tx_index INTEGER,
                      dispense_index INTEGER,
                      tx_hash TEXT,
                      block_index INTEGER,
                      source TEXT,
                      destination TEXT,
                      asset TEXT,
                      dispense_quantity INTEGER,
                      dispenser_tx_hash TEXT,
                      PRIMARY KEY (tx_index, dispense_index, source, destination),
                      FOREIGN KEY (tx_index, tx_hash, block_index) REFERENCES transactions(tx_index, tx_hash, block_index))
                   ''')
                   
    cursor.execute('''CREATE TABLE IF NOT EXISTS dispenser_refills(
                      tx_index INTEGER,
                      tx_hash TEXT,
                      block_index INTEGER,
                      source TEXT,
                      destination TEXT,
                      asset TEXT,
                      dispense_quantity INTEGER,
                      dispenser_tx_hash TEXT,
                      PRIMARY KEY (tx_index, tx_hash, source, destination),
                      FOREIGN KEY (tx_index, tx_hash, block_index) REFERENCES transactions(tx_index, tx_hash, block_index))
                   ''')                
                   
    columns = [column['name'] for column in cursor.execute('''PRAGMA table_info(dispenses)''')]
    if 'dispenser_tx_hash' not in columns:
        cursor.execute('ALTER TABLE dispenses ADD COLUMN dispenser_tx_hash TEXT')
    
    columns = [column['name'] for column in cursor.execute('''PRAGMA table_info(dispensers)''')]
    if 'oracle_address' not in columns:
        cursor.execute('ALTER TABLE dispensers ADD COLUMN oracle_address TEXT')
        
    if "origin" not in columns:
        cursor.execute('ALTER TABLE dispensers ADD COLUMN origin TEXT')
        
        cursor.execute("UPDATE dispensers AS d SET origin = (SELECT t.source FROM transactions t WHERE d.tx_hash = t.tx_hash)")
        
        cursor.execute('''INSERT INTO dispenser_refills 
                          SELECT t.tx_index, deb.event, deb.block_index, deb.address, dis.source, deb.asset, deb.quantity, dis.tx_hash FROM debits deb 
                          LEFT JOIN transactions t ON t.tx_hash = deb.event 
                          LEFT JOIN dispensers dis ON 
                              dis.source = deb.address 
                              AND dis.asset = deb.asset 
                              AND dis.tx_index = (SELECT max(dis2.tx_index) FROM dispensers dis2 WHERE dis2.source = deb.address AND dis2.asset = deb.asset AND dis2.block_index <= deb.block_index) 
                          WHERE deb.action = 'refill dispenser' AND dis.source IS NOT NULL''');
        
        
def validate (db, source, asset, give_quantity, escrow_quantity, mainchainrate, status, open_address, block_index, oracle_address):
    problems = []
    order_match = None
    asset_id = None

    if asset == config.BTC:
        problems.append('cannot dispense %s' % config.BTC)
        return None, problems

    # resolve subassets
    asset = util.resolve_subasset_longname(db, asset)

    if status == STATUS_OPEN or status == STATUS_OPEN_EMPTY_ADDRESS:
        if give_quantity <= 0:
            problems.append('give_quantity must be positive')
        if mainchainrate <= 0:
            problems.append('mainchainrate must be positive')
        if escrow_quantity < give_quantity:
            problems.append('escrow_quantity must be greater or equal than give_quantity')
    elif not(status == STATUS_CLOSED):
        problems.append('invalid status %i' % status)

    cursor = db.cursor()
    cursor.execute('''SELECT quantity FROM balances \
                      WHERE address = ? and asset = ?''', (source,asset,))
    available = cursor.fetchall()

    if len(available) == 0:
        problems.append('address doesn\'t has the asset %s' % asset)
    elif len(available) >= 1 and available[0]['quantity'] < escrow_quantity:
        problems.append('address doesn\'t has enough balance of %s (%i < %i)' % (asset, available[0]['quantity'], escrow_quantity))
    else:
        if status == STATUS_OPEN_EMPTY_ADDRESS and not(open_address):
            open_address = source
            status = STATUS_OPEN
        
        
        if util.enabled("dispenser_origin_permission_extended", block_index) and status == STATUS_CLOSED and open_address and open_address != source:
            cursor.execute('''SELECT * FROM dispensers WHERE source = ? AND asset = ? AND status=? AND origin=?''', (open_address, asset, STATUS_OPEN, source))
        else:
            query_address = open_address if status == STATUS_OPEN_EMPTY_ADDRESS else source
            cursor.execute('''SELECT * FROM dispensers WHERE source = ? AND asset = ? AND status=?''', (query_address, asset, STATUS_OPEN))
        open_dispensers = cursor.fetchall()
        if status == STATUS_OPEN or status == STATUS_OPEN_EMPTY_ADDRESS:
            if len(open_dispensers) > 0 and open_dispensers[0]['satoshirate'] != mainchainrate:
                problems.append('address has a dispenser already opened for asset %s with a different mainchainrate' % asset)

            if len(open_dispensers) > 0 and open_dispensers[0]['give_quantity'] != give_quantity:
                problems.append('address has a dispenser already opened for asset %s with a different give_quantity' % asset)
        elif status == STATUS_CLOSED:
            if len(open_dispensers) == 0:
                problems.append('address doesnt has an open dispenser for asset %s' % asset)

        if status == STATUS_OPEN_EMPTY_ADDRESS:
<<<<<<< HEAD
            #If an address is trying to refill a dispenser in a different address and it's the creator
            if not (util.enabled("dispenser_origin_permission_extended", block_index) and (len(open_dispensers) > 0) and (open_dispensers[0]["origin"] == source)):
                cursor.execute('''SELECT count(*) cnt FROM balances WHERE address = ?''', (query_address,))
                existing_balances = cursor.fetchall()
            
                if existing_balances[0]['cnt'] > 0:
                    problems.append('cannot open on another address if it has any balance history')
=======
            cursor.execute('''SELECT count(*) cnt FROM balances WHERE address = ?''', (query_address,))
            existing_balances = cursor.fetchall()
            if existing_balances[0]['cnt'] > 0:
                problems.append('cannot open on another address if it has any balance history')
            address_transactions = backend.search_raw_transactions(query_address, True, True)
            if len(address_transactions) > 0:
                problems.append('cannot open on another address if it has any confirmed or unconfirmed bitcoin txs')
>>>>>>> 74f5e401

        if len(problems) == 0:
            asset_id = util.generate_asset_id(asset, block_index)
            if asset_id == 0:
                problems.append('cannot dispense %s' % asset) # How can we test this on a test vector?

    cursor.close()
    
    if oracle_address is not None and util.enabled('oracle_dispensers', block_index):
        last_price, last_fee, last_label, last_updated = util.get_oracle_last_price(db, oracle_address, block_index)
        
        if last_price is None:
            problems.append('The oracle address %s has not broadcasted any price yet' % oracle_address)
    
    if len(problems) > 0:
        return None, problems
    else:
        return asset_id, None

def compose (db, source, asset, give_quantity, escrow_quantity, mainchainrate, status, open_address=None, oracle_address=None):
    assetid, problems = validate(db, source, asset, give_quantity, escrow_quantity, mainchainrate, status, open_address, util.CURRENT_BLOCK_INDEX, oracle_address)
    if problems: raise exceptions.ComposeError(problems)

    destination = []
    data = message_type.pack(ID)
    data += struct.pack(FORMAT, assetid, give_quantity, escrow_quantity, mainchainrate, status)
    if (status == STATUS_OPEN_EMPTY_ADDRESS and open_address) or (util.enabled("dispenser_origin_permission_extended") and status == STATUS_CLOSED and open_address and open_address != source):
        data += address.pack(open_address)
    if oracle_address is not None and util.enabled('oracle_dispensers'):
        oracle_fee = calculate_oracle_fee(db, escrow_quantity, give_quantity, mainchainrate, oracle_address, util.CURRENT_BLOCK_INDEX)
        
        if oracle_fee >= config.DEFAULT_REGULAR_DUST_SIZE:
            destination.append((oracle_address,oracle_fee))
        data += address.pack(oracle_address)        
        
    return (source, destination, data)

def calculate_oracle_fee(db, escrow_quantity, give_quantity, mainchainrate, oracle_address, block_index):
    last_price, last_fee, last_fiat_label, last_updated = util.get_oracle_last_price(db, oracle_address, block_index)
    last_fee_multiplier = (last_fee / config.UNIT)
        
    #Format mainchainrate to ######.##
    oracle_mainchainrate = util.satoshirate_to_fiat(mainchainrate)       
    oracle_mainchainrate_btc = oracle_mainchainrate/last_price
        
    #Calculate the total amount earned for dispenser and the fee
    remaining = int(floor(escrow_quantity / give_quantity))
    total_quantity_btc = oracle_mainchainrate_btc * remaining
    oracle_fee_btc = int(total_quantity_btc * last_fee_multiplier *config.UNIT)
    
    return oracle_fee_btc

def parse (db, tx, message):
    cursor = db.cursor()

    # Unpack message.
    try:
        action_address = tx['source']
        oracle_address = None
        assetid, give_quantity, escrow_quantity, mainchainrate, dispenser_status = struct.unpack(FORMAT, message[0:LENGTH])
        read = LENGTH
        if dispenser_status == STATUS_OPEN_EMPTY_ADDRESS or (util.enabled("dispenser_origin_permission_extended") and dispenser_status == STATUS_CLOSED and len(message) > read):
            action_address = address.unpack(message[LENGTH:LENGTH+21])
            read = LENGTH + 21
        if len(message) > read:
            oracle_address = address.unpack(message[read:read+21])
        asset = util.generate_asset_name(assetid, util.CURRENT_BLOCK_INDEX)
        status = 'valid'
    except (exceptions.UnpackError, struct.error) as e:
        assetid, give_quantity, mainchainrate, asset = None, None, None, None
        status = 'invalid: could not unpack'

    
    if status == 'valid':
        if util.enabled("dispenser_parsing_validation", util.CURRENT_BLOCK_INDEX):
            asset_id, problems = validate(db, tx['source'], asset, give_quantity, escrow_quantity, mainchainrate, dispenser_status, action_address if dispenser_status == STATUS_OPEN_EMPTY_ADDRESS else None, tx['block_index'], oracle_address)
        else:
            problems = None
        
        if problems:
            status = 'invalid: ' + '; '.join(problems)
        else:   
            if dispenser_status == STATUS_OPEN or dispenser_status == STATUS_OPEN_EMPTY_ADDRESS:
                cursor.execute('SELECT * FROM dispensers WHERE source=:source AND asset=:asset AND status=:status', {
                    'source': action_address,
                    'asset': asset,
                    'status': STATUS_OPEN
                })
                existing = cursor.fetchall()

                if len(existing) == 0:
                    if (oracle_address != None) and util.enabled('oracle_dispensers', tx['block_index']):
                        oracle_fee = calculate_oracle_fee(db, escrow_quantity, give_quantity, mainchainrate, oracle_address, tx['block_index']) 
                           
                        if oracle_fee >= config.DEFAULT_REGULAR_DUST_SIZE:   
                            if tx["destination"] != oracle_address or tx["btc_amount"] < oracle_fee:
                                status = 'invalid: insufficient or non-existent oracle fee'
                        
                    
                    if status == 'valid':
                        # Create the new dispenser
                        try:
                            if dispenser_status == STATUS_OPEN_EMPTY_ADDRESS:
                                cursor.execute('SELECT count(*) cnt FROM balances WHERE address=:address AND quantity > 0', {
                                    'address': action_address
                                })
                                counts = cursor.fetchall()[0]

                                if counts['cnt'] == 0:
                                    util.debit(db, tx['source'], asset, escrow_quantity, action='open dispenser empty addr', event=tx['tx_hash'])
                                    util.credit(db, action_address, asset, escrow_quantity, action='open dispenser empty addr', event=tx['tx_hash'])
                                    util.debit(db, action_address, asset, escrow_quantity, action='open dispenser empty addr', event=tx['tx_hash'])
                                else:
                                    status = 'invalid: address not empty'
                            else:
                                util.debit(db, tx['source'], asset, escrow_quantity, action='open dispenser', event=tx['tx_hash'])
                        except util.DebitError as e:
                            status = 'invalid: insufficient funds'

                    if status == 'valid':
                        bindings = {
                            'tx_index': tx['tx_index'],
                            'tx_hash': tx['tx_hash'],
                            'block_index': tx['block_index'],
                            'source': action_address,
                            'asset': asset,
                            'give_quantity': give_quantity,
                            'escrow_quantity': escrow_quantity,
                            'satoshirate': mainchainrate,
                            'status': STATUS_OPEN,
                            'give_remaining': escrow_quantity,
                            'oracle_address': oracle_address,
                            'origin': tx['source']
                        }
                        
                        if util.enabled("dispenser_origin_permission_extended"):
                            bindings["origin"] = tx["source"]
                        
                        sql = 'insert into dispensers values(:tx_index, :tx_hash, :block_index, :source, :asset, :give_quantity, :escrow_quantity, :satoshirate, :status, :give_remaining, :oracle_address, :origin)'
                        cursor.execute(sql, bindings)
                elif len(existing) == 1 and existing[0]['satoshirate'] == mainchainrate and existing[0]['give_quantity'] == give_quantity:
                    if tx["source"]==action_address or (util.enabled("dispenser_origin_permission_extended", tx['block_index']) and tx["source"] == existing[0]["origin"]):
                        if (oracle_address != None) and util.enabled('oracle_dispensers', tx['block_index']):
                            oracle_fee = calculate_oracle_fee(db, escrow_quantity, give_quantity, mainchainrate, oracle_address, tx['block_index']) 
                               
                            if oracle_fee >= config.DEFAULT_REGULAR_DUST_SIZE:   
                                if tx["destination"] != oracle_address or tx["btc_amount"] < oracle_fee:
                                    status = 'invalid: insufficient or non-existent oracle fee'
                        
                        if status == 'valid':
                            # Refill the dispenser by the given amount
                            bindings = {
                                'source': tx['source'] if not util.enabled("dispenser_origin_permission_extended", tx['block_index']) else action_address,
                                'asset': asset,
                                'prev_status': dispenser_status,
                                'give_remaining': existing[0]['give_remaining'] + escrow_quantity,
                                'status': STATUS_OPEN,
                                'block_index': tx['block_index'],
                                'action':'refill dispenser',
                                'escrow_quantity':escrow_quantity
                            }
                            bindings_refill = {
                                'tx_index':tx["tx_index"],
                                'tx_hash':tx["tx_hash"],
                                'block_index':tx["block_index"],
                                'source': tx['source'],
                                'destination': action_address,
                                'asset': asset,
                                'dispenser_quantity': escrow_quantity,
                                'status': STATUS_OPEN
                            }
                            
                            try:
                                util.debit(db, tx['source'], asset, escrow_quantity, action='refill dispenser', event=tx['tx_hash'])
                                sql = 'UPDATE dispensers SET give_remaining=:give_remaining \
                                    WHERE source=:source AND asset=:asset AND status=:status'
                                cursor.execute(sql, bindings)
                                sql = "INSERT INTO dispenser_refills VALUES(:tx_index, :tx_hash, :block_index, :source, :destination, :asset, :dispenser_quantity, (SELECT tx_hash FROM dispensers WHERE source=:destination AND asset=:asset AND status=:status))"
                                cursor.execute(sql, bindings_refill)
                            except (util.DebitError):
                                status = 'insufficient funds'
                    else:
                        status = 'invalid: can only refill dispenser from source or origin'                             
                else:
                    status = 'can only have one open dispenser per asset per address'
            elif dispenser_status == STATUS_CLOSED:
                close_from_another_address = util.enabled("dispenser_origin_permission_extended", tx['block_index']) and action_address and action_address != tx["source"]
                query_dispenser = 'SELECT tx_index, give_remaining FROM dispensers WHERE source=:source AND asset=:asset AND status=:status'
                query_bindings = {
                    'source': tx['source'],
                    'asset': asset,
                    'status': STATUS_OPEN
                }
                
                if close_from_another_address:
                    query_dispenser = query_dispenser + " AND origin=:origin"
                    query_bindings["origin"] = tx["source"]
                    query_bindings["source"] = action_address
            
                cursor.execute(query_dispenser, query_bindings)
                existing = cursor.fetchall()

                if len(existing) == 1:
                    util.credit(db, tx['source'], asset, existing[0]['give_remaining'], action='close dispenser', event=tx['tx_hash'])
                    bindings = {
                        'source': tx['source'],
                        'asset': asset,
                        'status': STATUS_CLOSED,
                        'block_index': tx['block_index'],
                        'tx_index': existing[0]['tx_index']
                    }
                    sql = 'UPDATE dispensers SET give_remaining=0, status=:status WHERE source=:source AND asset=:asset'
                    
                    
                    if close_from_another_address:
                        sql = sql + " AND origin=:origin"
                        bindings["origin"] = tx["source"]
                        bindings["source"] = action_address
                    
                    cursor.execute(sql, bindings)
                else:
                    status = 'dispenser inexistent'
            else:
                status = 'invalid: status must be one of OPEN or CLOSE'

    if status != 'valid':
        logger.warn("Not storing [dispenser] tx [%s]: %s" % (tx['tx_hash'], status))

    cursor.close()

def is_dispensable(db, address, amount):
    cursor = db.cursor()
    cursor.execute('SELECT * FROM dispensers WHERE source=:source AND status=:status', {
        'source': address,    
        'status': STATUS_OPEN
    })
    dispensers = cursor.fetchall()
    cursor.close()
    
    for next_dispenser in dispensers:
        if next_dispenser["oracle_address"] != None:
            last_price, last_fee, last_fiat_label, last_updated = util.get_oracle_last_price(db, next_dispenser['oracle_address'], util.CURRENT_BLOCK_INDEX)
            fiatrate = util.satoshirate_to_fiat(next_dispenser["satoshirate"])
            if amount >= fiatrate/last_price:
                return True
        else:
            if amount >= next_dispenser["satoshirate"]:
                return True
    
    return False

def dispense(db, tx):
    cursor = db.cursor()
    cursor.execute('SELECT * FROM dispensers WHERE source=:source AND status=:status ORDER BY asset', {
        'source': tx['destination'],
        'status': STATUS_OPEN
    })
    dispensers = cursor.fetchall()

    dispense_index = 0
    for dispenser in dispensers:
        satoshirate = dispenser['satoshirate']
        give_quantity = dispenser['give_quantity']

        if satoshirate > 0 and give_quantity > 0:
            if (dispenser['oracle_address'] != None) and util.enabled('oracle_dispensers', tx['block_index']):
                last_price, last_fee, last_fiat_label, last_updated = util.get_oracle_last_price(db, dispenser['oracle_address'], tx['block_index'])
                fiatrate = util.satoshirate_to_fiat(satoshirate)
                must_give = int(floor(((tx['btc_amount'] / config.UNIT) * last_price)/fiatrate))
            else:
                must_give = int(floor(tx['btc_amount'] / satoshirate))
                
            remaining = int(floor(dispenser['give_remaining'] / give_quantity))
            actually_given = min(must_give, remaining) * give_quantity
            give_remaining = dispenser['give_remaining'] - actually_given

            assert give_remaining >= 0

            # Skip dispense if quantity is 0
            if util.enabled('zero_quantity_value_adjustment_1') and actually_given==0:
                continue

            util.credit(db, tx['source'], dispenser['asset'], actually_given, action='dispense', event=tx['tx_hash'])

            dispenser['give_remaining'] = give_remaining
            if give_remaining < dispenser['give_quantity']:
                # close the dispenser
                dispenser['give_remaining'] = 0
                if give_remaining > 0:
                    # return the remaining to the owner
                    util.credit(db, dispenser['source'], dispenser['asset'], give_remaining, action='dispenser close', event=tx['tx_hash'])
                dispenser['status'] = STATUS_CLOSED

            dispenser['block_index'] = tx['block_index']
            dispenser['prev_status'] = STATUS_OPEN
            cursor.execute('UPDATE DISPENSERS SET give_remaining=:give_remaining, status=:status \
                    WHERE source=:source AND asset=:asset AND satoshirate=:satoshirate AND give_quantity=:give_quantity AND status=:prev_status', dispenser)

            bindings = {
                'tx_index': tx['tx_index'],
                'tx_hash': tx['tx_hash'],
                'dispense_index': dispense_index,
                'block_index': tx['block_index'],
                'source': tx['destination'],
                'destination': tx['source'],
                'asset': dispenser['asset'],
                'dispense_quantity': actually_given,
                'dispenser_tx_hash': dispenser['tx_hash']
            }
            sql = 'INSERT INTO dispenses(tx_index, dispense_index, tx_hash, block_index, source, destination, asset, dispense_quantity, dispenser_tx_hash) \
                    VALUES(:tx_index, :dispense_index, :tx_hash, :block_index, :source, :destination, :asset, :dispense_quantity, :dispenser_tx_hash);'
            cursor.execute(sql, bindings)
            dispense_index += 1

    cursor.close()<|MERGE_RESOLUTION|>--- conflicted
+++ resolved
@@ -161,7 +161,6 @@
                 problems.append('address doesnt has an open dispenser for asset %s' % asset)
 
         if status == STATUS_OPEN_EMPTY_ADDRESS:
-<<<<<<< HEAD
             #If an address is trying to refill a dispenser in a different address and it's the creator
             if not (util.enabled("dispenser_origin_permission_extended", block_index) and (len(open_dispensers) > 0) and (open_dispensers[0]["origin"] == source)):
                 cursor.execute('''SELECT count(*) cnt FROM balances WHERE address = ?''', (query_address,))
@@ -169,15 +168,9 @@
             
                 if existing_balances[0]['cnt'] > 0:
                     problems.append('cannot open on another address if it has any balance history')
-=======
-            cursor.execute('''SELECT count(*) cnt FROM balances WHERE address = ?''', (query_address,))
-            existing_balances = cursor.fetchall()
-            if existing_balances[0]['cnt'] > 0:
-                problems.append('cannot open on another address if it has any balance history')
             address_transactions = backend.search_raw_transactions(query_address, True, True)
             if len(address_transactions) > 0:
                 problems.append('cannot open on another address if it has any confirmed or unconfirmed bitcoin txs')
->>>>>>> 74f5e401
 
         if len(problems) == 0:
             asset_id = util.generate_asset_id(asset, block_index)

--- conflicted
+++ resolved
@@ -3,13 +3,6 @@
 from counterpartylib.lib.messages.versions import send1
 from counterpartylib.lib.messages.versions import enhanced_send
 from counterpartylib.lib import util
-<<<<<<< HEAD
-<<<<<<< HEAD
-from counterpartylib.lib import exceptions
-=======
->>>>>>> refactor enhanced_send into send message
-=======
->>>>>>> 66a8cf45
 
 ID = send1.ID
 

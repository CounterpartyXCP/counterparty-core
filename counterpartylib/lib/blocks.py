"""
Initialise database.

Sieve blockchain for Counterparty transactions, and add them to the database.
"""

import os
import time
import binascii
import struct
import decimal
D = decimal.Decimal
import logging
logger = logging.getLogger(__name__)
import collections
import platform
import apsw
import csv
import copy
import http

import bitcoin as bitcoinlib
from bitcoin.core.script import CScriptInvalidError

from counterpartylib.lib import config
from counterpartylib.lib import exceptions
from counterpartylib.lib import util
from counterpartylib.lib import check
from counterpartylib.lib import script
from counterpartylib.lib import backend
from counterpartylib.lib import log
from counterpartylib.lib import database
from counterpartylib.lib import message_type
from counterpartylib.lib import arc4
from counterpartylib.lib.transaction_helper import p2sh_encoding

from .messages import (send, order, btcpay, issuance, broadcast, bet, dividend, burn, cancel, rps, rpsresolve, destroy)
from .messages.versions import enhanced_send

from .kickstart.blocks_parser import BlockchainParser, ChainstateParser
from .kickstart.utils import ib2h

from .exceptions import DecodeError, BTCOnlyError

# Order matters for FOREIGN KEY constraints.
TABLES = ['credits', 'debits', 'messages'] + \
         ['bet_match_resolutions', 'order_match_expirations', 'order_matches',
         'order_expirations', 'orders', 'bet_match_expirations', 'bet_matches',
         'bet_expirations', 'bets', 'broadcasts', 'btcpays', 'burns',
         'cancels', 'dividends', 'issuances', 'sends',
         'rps_match_expirations', 'rps_expirations', 'rpsresolves',
         'rps_matches', 'rps',
         'destructions', 'assets', 'addresses']
# Compose list of tables tracked by undolog
UNDOLOG_TABLES = copy.copy(TABLES)
UNDOLOG_TABLES.remove('messages')
UNDOLOG_TABLES += ['balances']

CURR_DIR = os.path.dirname(os.path.realpath(__file__))
with open(CURR_DIR + '/../mainnet_burns.csv', 'r') as f:
    mainnet_burns_reader = csv.DictReader(f)
    MAINNET_BURNS = {}
    for line in mainnet_burns_reader:
        MAINNET_BURNS[line['tx_hash']] = line

def parse_tx(db, tx):
    """Parse the transaction, return True for success."""
    cursor = db.cursor()

    try:
        with db:
            # Only one source and one destination allowed for now.
            if len(tx['source'].split('-')) > 1:
                return
            if tx['destination']:
                if len(tx['destination'].split('-')) > 1:
                    return

            # Burns.
            if tx['destination'] == config.UNSPENDABLE:
                burn.parse(db, tx, MAINNET_BURNS)
                return

            if len(tx['data']) > 1:
                try:
                    message_type_id, message = message_type.unpack(tx['data'], tx['block_index'])
                except struct.error:    # Deterministically raised.
                    message_type_id = None
                    message = None
            else:
                message_type_id = None
                message = None

            # Protocol change.
            rps_enabled = tx['block_index'] >= 308500 or config.TESTNET or config.REGTEST

            if message_type_id == send.ID:
                send.parse(db, tx, message)
            elif message_type_id == enhanced_send.ID and util.enabled('enhanced_sends', block_index=tx['block_index']):
                enhanced_send.parse(db, tx, message)
            elif message_type_id == order.ID:
                order.parse(db, tx, message)
            elif message_type_id == btcpay.ID:
                btcpay.parse(db, tx, message)
            elif message_type_id == issuance.ID:
                issuance.parse(db, tx, message, message_type_id)
            elif message_type_id == issuance.SUBASSET_ID and util.enabled('subassets', block_index=tx['block_index']):
                issuance.parse(db, tx, message, message_type_id)
            elif message_type_id == broadcast.ID:
                broadcast.parse(db, tx, message)
            elif message_type_id == bet.ID:
                bet.parse(db, tx, message)
            elif message_type_id == dividend.ID:
                dividend.parse(db, tx, message)
            elif message_type_id == cancel.ID:
                cancel.parse(db, tx, message)
            elif message_type_id == rps.ID and rps_enabled:
                rps.parse(db, tx, message)
            elif message_type_id == rpsresolve.ID and rps_enabled:
                rpsresolve.parse(db, tx, message)
            elif message_type_id == destroy.ID and util.enabled('destroy_reactivated', block_index=tx['block_index']):
                destroy.parse(db, tx, message)
            else:
                cursor.execute('''UPDATE transactions \
                                           SET supported=? \
                                           WHERE tx_hash=?''',
                                        (False, tx['tx_hash']))
                if tx['block_index'] != config.MEMPOOL_BLOCK_INDEX:
                    logger.info('Unsupported transaction: hash {}; data {}'.format(tx['tx_hash'], tx['data']))
                cursor.close()
                return False

            # NOTE: for debugging (check asset conservation after every `N` transactions).
            # if not tx['tx_index'] % N:
            #     check.asset_conservation(db)

            return True
    except Exception as e:
        raise exceptions.ParseTransactionError("%s" % e)
    finally:
        cursor.close()


def parse_block(db, block_index, block_time,
                previous_ledger_hash=None, ledger_hash=None,
                previous_txlist_hash=None, txlist_hash=None,
                previous_messages_hash=None):
    """Parse the block, return hash of new ledger, txlist and messages.

    The unused arguments `ledger_hash` and `txlist_hash` are for the test suite.
    """
    undolog_cursor = db.cursor()
    #remove the row tracer and exec tracer on this cursor, so we don't utilize them with undolog operations...
    undolog_cursor.setexectrace(None)
    undolog_cursor.setrowtrace(None)

    util.BLOCK_LEDGER = []
    database.BLOCK_MESSAGES = []

    assert block_index == util.CURRENT_BLOCK_INDEX

    # Remove undolog records for any block older than we should be tracking
    undolog_oldest_block_index = block_index - config.UNDOLOG_MAX_PAST_BLOCKS
    first_undo_index = list(undolog_cursor.execute('''SELECT first_undo_index FROM undolog_block WHERE block_index == ?''',
        (undolog_oldest_block_index,)))
    if len(first_undo_index) == 1 and first_undo_index[0] is not None:
        undolog_cursor.execute('''DELETE FROM undolog WHERE undo_index < ?''', (first_undo_index[0][0],))
    undolog_cursor.execute('''DELETE FROM undolog_block WHERE block_index < ?''',
        (undolog_oldest_block_index,))

    # Set undolog barrier for this block
    if block_index != config.BLOCK_FIRST:
        undolog_cursor.execute('''INSERT OR REPLACE INTO undolog_block(block_index, first_undo_index)
            SELECT ?, seq+1 FROM SQLITE_SEQUENCE WHERE name='undolog' ''', (block_index,))
    else:
        undolog_cursor.execute('''INSERT OR REPLACE INTO undolog_block(block_index, first_undo_index)
            VALUES(?,?)''', (block_index, 1,))
    undolog_cursor.close()

    # Expire orders, bets and rps.
    order.expire(db, block_index)
    bet.expire(db, block_index, block_time)
    rps.expire(db, block_index)

    # Parse transactions, sorting them by type.
    cursor = db.cursor()
    cursor.execute('''SELECT * FROM transactions \
                      WHERE block_index=? ORDER BY tx_index''',
                   (block_index,))
    txlist = []
    for tx in list(cursor):
        try:
            parse_tx(db, tx)
            txlist.append('{}{}{}{}{}{}'.format(tx['tx_hash'], tx['source'], tx['destination'],
                                                tx['btc_amount'], tx['fee'],
                                                binascii.hexlify(tx['data']).decode('UTF-8')))
        except exceptions.ParseTransactionError as e:
            logger.warn('ParseTransactionError for tx %s: %s' % (tx['tx_hash'], e))
            pass

    cursor.close()

    # Calculate consensus hashes.
    new_txlist_hash, found_txlist_hash = check.consensus_hash(db, 'txlist_hash', previous_txlist_hash, txlist)
    new_ledger_hash, found_ledger_hash = check.consensus_hash(db, 'ledger_hash', previous_ledger_hash, util.BLOCK_LEDGER)
    new_messages_hash, found_messages_hash = check.consensus_hash(db, 'messages_hash', previous_messages_hash, database.BLOCK_MESSAGES)

    return new_ledger_hash, new_txlist_hash, new_messages_hash, found_messages_hash


def initialise(db):
    """Initialise data, create and populate the database."""
    cursor = db.cursor()

    # Blocks
    cursor.execute('''CREATE TABLE IF NOT EXISTS blocks(
                      block_index INTEGER UNIQUE,
                      block_hash TEXT UNIQUE,
                      block_time INTEGER,
                      previous_block_hash TEXT UNIQUE,
                      difficulty INTEGER,
                      PRIMARY KEY (block_index, block_hash))
                   ''')
    cursor.execute('''CREATE INDEX IF NOT EXISTS
                      block_index_idx ON blocks (block_index)
                   ''')
    cursor.execute('''CREATE INDEX IF NOT EXISTS
                      index_hash_idx ON blocks (block_index, block_hash)
                   ''')

    # SQLite can’t do `ALTER TABLE IF COLUMN NOT EXISTS`.
    columns = [column['name'] for column in cursor.execute('''PRAGMA table_info(blocks)''')]
    if 'ledger_hash' not in columns:
        cursor.execute('''ALTER TABLE blocks ADD COLUMN ledger_hash TEXT''')
    if 'txlist_hash' not in columns:
        cursor.execute('''ALTER TABLE blocks ADD COLUMN txlist_hash TEXT''')
    if 'messages_hash' not in columns:
        cursor.execute('''ALTER TABLE blocks ADD COLUMN messages_hash TEXT''')
    if 'previous_block_hash' not in columns:
        cursor.execute('''ALTER TABLE blocks ADD COLUMN previous_block_hash TEXT''')
    if 'difficulty' not in columns:
        cursor.execute('''ALTER TABLE blocks ADD COLUMN difficulty TEXT''')

    # Check that first block in DB is BLOCK_FIRST.
    cursor.execute('''SELECT * from blocks ORDER BY block_index''')
    blocks = list(cursor)
    if len(blocks):
        if blocks[0]['block_index'] != config.BLOCK_FIRST:
            raise exceptions.DatabaseError('First block in database is not block {}.'.format(config.BLOCK_FIRST))

    # Transactions
    cursor.execute('''CREATE TABLE IF NOT EXISTS transactions(
                      tx_index INTEGER UNIQUE,
                      tx_hash TEXT UNIQUE,
                      block_index INTEGER,
                      block_hash TEXT,
                      block_time INTEGER,
                      source TEXT,
                      destination TEXT,
                      btc_amount INTEGER,
                      fee INTEGER,
                      data BLOB,
                      supported BOOL DEFAULT 1,
                      FOREIGN KEY (block_index, block_hash) REFERENCES blocks(block_index, block_hash),
                      PRIMARY KEY (tx_index, tx_hash, block_index))
                    ''')
    cursor.execute('''CREATE INDEX IF NOT EXISTS
                      block_index_idx ON transactions (block_index)
                   ''')
    cursor.execute('''CREATE INDEX IF NOT EXISTS
                      tx_index_idx ON transactions (tx_index)
                   ''')
    cursor.execute('''CREATE INDEX IF NOT EXISTS
                      tx_hash_idx ON transactions (tx_hash)
                   ''')
    cursor.execute('''CREATE INDEX IF NOT EXISTS
                      index_index_idx ON transactions (block_index, tx_index)
                   ''')
    cursor.execute('''CREATE INDEX IF NOT EXISTS
                      index_hash_index_idx ON transactions (tx_index, tx_hash, block_index)
                   ''')

    # Purge database of blocks, transactions from before BLOCK_FIRST.
    cursor.execute('''DELETE FROM blocks WHERE block_index < ?''', (config.BLOCK_FIRST,))
    cursor.execute('''DELETE FROM transactions WHERE block_index < ?''', (config.BLOCK_FIRST,))


    # (Valid) debits
    cursor.execute('''CREATE TABLE IF NOT EXISTS debits(
                      block_index INTEGER,
                      address TEXT,
                      asset TEXT,
                      quantity INTEGER,
                      action TEXT,
                      event TEXT,
                      FOREIGN KEY (block_index) REFERENCES blocks(block_index))
                   ''')
    cursor.execute('''CREATE INDEX IF NOT EXISTS
                      address_idx ON debits (address)
                   ''')
    cursor.execute('''CREATE INDEX IF NOT EXISTS
                      asset_idx ON debits (asset)
                   ''')

    # (Valid) credits
    cursor.execute('''CREATE TABLE IF NOT EXISTS credits(
                      block_index INTEGER,
                      address TEXT,
                      asset TEXT,
                      quantity INTEGER,
                      calling_function TEXT,
                      event TEXT,
                      FOREIGN KEY (block_index) REFERENCES blocks(block_index))
                   ''')
    cursor.execute('''CREATE INDEX IF NOT EXISTS
                      address_idx ON credits (address)
                   ''')
    cursor.execute('''CREATE INDEX IF NOT EXISTS
                      asset_idx ON credits (asset)
                   ''')

    # Balances
    cursor.execute('''CREATE TABLE IF NOT EXISTS balances(
                      address TEXT,
                      asset TEXT,
                      quantity INTEGER)
                   ''')
    cursor.execute('''CREATE INDEX IF NOT EXISTS
                      address_asset_idx ON balances (address, asset)
                   ''')
    cursor.execute('''CREATE INDEX IF NOT EXISTS
                      address_idx ON balances (address)
                   ''')
    cursor.execute('''CREATE INDEX IF NOT EXISTS
                      asset_idx ON balances (asset)
                   ''')

    # Assets
    # TODO: Store more asset info here?!
    cursor.execute('''CREATE TABLE IF NOT EXISTS assets(
                      asset_id TEXT UNIQUE,
                      asset_name TEXT UNIQUE,
                      block_index INTEGER,
                      asset_longname TEXT)
                   ''')
    cursor.execute('''CREATE INDEX IF NOT EXISTS
                      name_idx ON assets (asset_name)
                   ''')
    cursor.execute('''CREATE INDEX IF NOT EXISTS
                      id_idx ON assets (asset_id)
                   ''')

    # Add asset_longname for sub-assets
    #   SQLite can’t do `ALTER TABLE IF COLUMN NOT EXISTS`.
    columns = [column['name'] for column in cursor.execute('''PRAGMA table_info(assets)''')]
    if 'asset_longname' not in columns:
        cursor.execute('''ALTER TABLE assets ADD COLUMN asset_longname TEXT''')
    cursor.execute('''CREATE UNIQUE INDEX IF NOT EXISTS asset_longname_idx ON assets(asset_longname)''')

    cursor.execute('''SELECT * FROM assets WHERE asset_name = ?''', ('BTC',))
    if not list(cursor):
        cursor.execute('''INSERT INTO assets VALUES (?,?,?,?)''', ('0', 'BTC', None, None))
        cursor.execute('''INSERT INTO assets VALUES (?,?,?,?)''', ('1', 'XCP', None, None))

    # Addresses
    # Leaving this here because in the future this could work for other things besides broadcast
    cursor.execute('''CREATE TABLE IF NOT EXISTS addresses(
                      address TEXT UNIQUE,
                      options INTEGER,
                      block_index INTEGER)
                   ''')
    cursor.execute('''CREATE INDEX IF NOT EXISTS
                      addresses_idx ON addresses (address)
                   ''')

    # Consolidated
    send.initialise(db)
    destroy.initialise(db)
    order.initialise(db)
    btcpay.initialise(db)
    issuance.initialise(db)
    broadcast.initialise(db)
    bet.initialise(db)
    dividend.initialise(db)
    burn.initialise(db)
    cancel.initialise(db)
    rps.initialise(db)
    rpsresolve.initialise(db)

    # Messages
    cursor.execute('''CREATE TABLE IF NOT EXISTS messages(
                      message_index INTEGER PRIMARY KEY,
                      block_index INTEGER,
                      command TEXT,
                      category TEXT,
                      bindings TEXT,
                      timestamp INTEGER)
                  ''')
                      # TODO: FOREIGN KEY (block_index) REFERENCES blocks(block_index) DEFERRABLE INITIALLY DEFERRED)
    cursor.execute('''CREATE INDEX IF NOT EXISTS
                      block_index_idx ON messages (block_index)
                   ''')
    cursor.execute('''CREATE INDEX IF NOT EXISTS
                      block_index_message_index_idx ON messages (block_index, message_index)
                   ''')

    # Create undolog tables
    cursor.execute('''CREATE TABLE IF NOT EXISTS undolog(
                        undo_index INTEGER PRIMARY KEY AUTOINCREMENT,
                        sql TEXT)
                   ''')
    cursor.execute('''CREATE TABLE IF NOT EXISTS undolog_block(
                        block_index INTEGER PRIMARY KEY,
                        first_undo_index INTEGER)
                   ''')
    # Create undolog triggers for all tables in TABLES list, plus the 'balances' table
    for table in UNDOLOG_TABLES:
        columns = [column['name'] for column in cursor.execute('''PRAGMA table_info({})'''.format(table))]
        cursor.execute('''CREATE TRIGGER IF NOT EXISTS _{}_insert AFTER INSERT ON {} BEGIN
                            INSERT INTO undolog VALUES(NULL, 'DELETE FROM {} WHERE rowid='||new.rowid);
                            END;
                       '''.format(table, table, table))

        columns_parts = ["{}='||quote(old.{})||'".format(c, c) for c in columns]
        cursor.execute('''CREATE TRIGGER IF NOT EXISTS _{}_update AFTER UPDATE ON {} BEGIN
                            INSERT INTO undolog VALUES(NULL, 'UPDATE {} SET {} WHERE rowid='||old.rowid);
                            END;
                       '''.format(table, table, table, ','.join(columns_parts)))

        columns_parts = ["'||quote(old.{})||'".format(c) for c in columns]
        cursor.execute('''CREATE TRIGGER IF NOT EXISTS _{}_delete BEFORE DELETE ON {} BEGIN
                            INSERT INTO undolog VALUES(NULL, 'INSERT INTO {}(rowid,{}) VALUES('||old.rowid||',{})');
                            END;
                       '''.format(table, table, table, ','.join(columns), ','.join(columns_parts)))
    # Drop undolog tables on messages table if they exist (fix for adding them in 9.52.0)
    for trigger_type in ('insert', 'update', 'delete'):
        cursor.execute("DROP TRIGGER IF EXISTS _messages_{}".format(trigger_type))

    # Mempool messages
    # NOTE: `status`, 'block_index` are removed from bindings.
    cursor.execute('''DROP TABLE IF EXISTS mempool''')
    cursor.execute('''CREATE TABLE mempool(
                      tx_hash TEXT,
                      command TEXT,
                      category TEXT,
                      bindings TEXT,
                      timestamp INTEGER)
                  ''')

    cursor.close()

def get_tx_info(tx_hex, block_parser=None, block_index=None):
    """Get the transaction info. Returns normalized None data for DecodeError and BTCOnlyError."""
    try:
        return _get_tx_info(tx_hex, block_parser, block_index)
    except (DecodeError, BTCOnlyError) as e:
        # NOTE: For debugging, logger.debug('Could not decode: ' + str(e))
        return b'', None, None, None, None

def _get_tx_info(tx_hex, block_parser=None, block_index=None):
    """Get the transaction info. Calls one of two subfunctions depending on signature type."""
    if not block_index:
        block_index = util.CURRENT_BLOCK_INDEX
    if util.enabled('p2sh_addresses', block_index=block_index):   # Protocol change.
        return  get_tx_info3(tx_hex, block_parser=block_parser)
    elif util.enabled('multisig_addresses', block_index=block_index):   # Protocol change.
        return get_tx_info2(tx_hex, block_parser=block_parser)
    else:
        return get_tx_info1(tx_hex, block_index, block_parser=block_parser)

def get_tx_info1(tx_hex, block_index, block_parser=None):
    """Get singlesig transaction info.
    The destination, if it exists, always comes before the data output; the
    change, if it exists, always comes after.
    """
    ctx = backend.deserialize(tx_hex)

    def get_pubkeyhash(scriptpubkey):
        asm = script.get_asm(scriptpubkey)
        if len(asm) != 5 or asm[0] != 'OP_DUP' or asm[1] != 'OP_HASH160' or asm[3] != 'OP_EQUALVERIFY' or asm[4] != 'OP_CHECKSIG':
            return False
        return asm[2]

    def get_address(scriptpubkey):
        pubkeyhash = get_pubkeyhash(scriptpubkey)
        if not pubkeyhash:
            return False
        pubkeyhash = binascii.hexlify(pubkeyhash).decode('utf-8')
        address = script.base58_check_encode(pubkeyhash, config.ADDRESSVERSION)
        # Test decoding of address.
        if address != config.UNSPENDABLE and binascii.unhexlify(bytes(pubkeyhash, 'utf-8')) != script.base58_check_decode(address, config.ADDRESSVERSION):
            return False

        return address

    # Fee is the input values minus output values.
    fee = 0

    # Get destination output and data output.
    destination, btc_amount, data = None, None, b''
    pubkeyhash_encoding = False
    for vout in ctx.vout:
        fee -= vout.nValue

        # Sum data chunks to get data. (Can mix OP_RETURN and multi-sig.)
        asm = script.get_asm(vout.scriptPubKey)
        if len(asm) == 2 and asm[0] == 'OP_RETURN':                                             # OP_RETURN
            if type(asm[1]) != bytes:
                continue
            data_chunk = asm[1]
            data += data_chunk
        elif len(asm) == 5 and asm[0] == 1 and asm[3] == 2 and asm[4] == 'OP_CHECKMULTISIG':    # Multi-sig
            if type(asm[2]) != bytes:
                continue
            data_pubkey = asm[2]
            data_chunk_length = data_pubkey[0]  # No ord() necessary.
            data_chunk = data_pubkey[1:data_chunk_length + 1]
            data += data_chunk
        elif len(asm) == 5 and (block_index >= 293000 or config.TESTNET or config.REGTEST):    # Protocol change.
            # Be strict.
            pubkeyhash = get_pubkeyhash(vout.scriptPubKey)
            if not pubkeyhash:
                continue

            if ctx.is_coinbase():
                raise DecodeError('coinbase transaction')
            obj1 = arc4.init_arc4(ctx.vin[0].prevout.hash[::-1])
            data_pubkey = obj1.decrypt(pubkeyhash)
            if data_pubkey[1:9] == config.PREFIX or pubkeyhash_encoding:
                pubkeyhash_encoding = True
                data_chunk_length = data_pubkey[0]  # No ord() necessary.
                data_chunk = data_pubkey[1:data_chunk_length + 1]
                if data_chunk[-8:] == config.PREFIX:
                    data += data_chunk[:-8]
                    break
                else:
                    data += data_chunk

        # Destination is the first output before the data.
        if not destination and not btc_amount and not data:
            address = get_address(vout.scriptPubKey)
            if address:
                destination = address
                btc_amount = vout.nValue

    # Check for, and strip away, prefix (except for burns).
    if destination == config.UNSPENDABLE:
        pass
    elif data[:len(config.PREFIX)] == config.PREFIX:
        data = data[len(config.PREFIX):]
    else:
        raise DecodeError('no prefix')

    # Only look for source if data were found or destination is UNSPENDABLE, for speed.
    if not data and destination != config.UNSPENDABLE:
        raise BTCOnlyError('no data and not unspendable')

    # Collect all possible source addresses; ignore coinbase transactions and anything but the simplest Pay‐to‐PubkeyHash inputs.
    source_list = []
    for vin in ctx.vin[:]:                                               # Loop through input transactions.
        if vin.prevout.is_null():
            raise DecodeError('coinbase transaction')
         # Get the full transaction data for this input transaction.
        if block_parser:
            vin_tx = block_parser.read_raw_transaction(ib2h(vin.prevout.hash))
            vin_ctx = backend.deserialize(vin_tx['__data__'])
        else:
            vin_tx = backend.getrawtransaction(ib2h(vin.prevout.hash))
            vin_ctx = backend.deserialize(vin_tx)
        vout = vin_ctx.vout[vin.prevout.n]
        fee += vout.nValue

        address = get_address(vout.scriptPubKey)
        if not address:
            raise DecodeError('invalid scriptpubkey')
        else:
            source_list.append(address)

    # Require that all possible source addresses be the same.
    if all(x == source_list[0] for x in source_list):
        source = source_list[0]
    else:
        source = None

    return source, destination, btc_amount, fee, data

def get_tx_info3(tx_hex, block_parser=None):
    return get_tx_info2(tx_hex, block_parser=block_parser, p2sh_support=True)

def get_tx_info2(tx_hex, block_parser=None, p2sh_support=False):
    """Get multisig transaction info.
    The destinations, if they exists, always comes before the data output; the
    change, if it exists, always comes after.
    """
    # Decode transaction binary.
    ctx = backend.deserialize(tx_hex)

    def arc4_decrypt(cyphertext):
        '''Un‐obfuscate. Initialise key once per attempt.'''
        key = arc4.init_arc4(ctx.vin[0].prevout.hash[::-1])
        return key.decrypt(cyphertext)

    def get_opreturn(asm):
        if len(asm) == 2 and asm[0] == 'OP_RETURN':
            pubkeyhash = asm[1]
            if type(pubkeyhash) == bytes:
                return pubkeyhash
        raise DecodeError('invalid OP_RETURN')

    def decode_opreturn(asm):
        chunk = get_opreturn(asm)
        chunk = arc4_decrypt(chunk)
        if chunk[:len(config.PREFIX)] == config.PREFIX:             # Data
            destination, data = None, chunk[len(config.PREFIX):]
        else:
            raise DecodeError('unrecognised OP_RETURN output')

        return destination, data

    def decode_checksig(asm):
        pubkeyhash = script.get_checksig(asm)
        chunk = arc4_decrypt(pubkeyhash)
        if chunk[1:len(config.PREFIX) + 1] == config.PREFIX:        # Data
            # Padding byte in each output (instead of just in the last one) so that encoding methods may be mixed. Also, it’s just not very much data.
            chunk_length = chunk[0]
            chunk = chunk[1:chunk_length + 1]
            destination, data = None, chunk[len(config.PREFIX):]
        else:                                                       # Destination
            pubkeyhash = binascii.hexlify(pubkeyhash).decode('utf-8')
            destination, data = script.base58_check_encode(pubkeyhash, config.ADDRESSVERSION), None

        return destination, data

    def decode_scripthash(asm):
        destination = script.base58_check_encode(binascii.hexlify(asm[1]).decode('utf-8'), config.P2SH_ADDRESSVERSION)

        return destination, None

    def decode_checkmultisig(asm):
        pubkeys, signatures_required = script.get_checkmultisig(asm)
        chunk = b''
        for pubkey in pubkeys[:-1]:     # (No data in last pubkey.)
            chunk += pubkey[1:-1]       # Skip sign byte and nonce byte.
        chunk = arc4_decrypt(chunk)
        if chunk[1:len(config.PREFIX) + 1] == config.PREFIX:        # Data
            # Padding byte in each output (instead of just in the last one) so that encoding methods may be mixed. Also, it’s just not very much data.
            chunk_length = chunk[0]
            chunk = chunk[1:chunk_length + 1]
            destination, data = None, chunk[len(config.PREFIX):]
        else:                                                       # Destination
            pubkeyhashes = [script.pubkey_to_pubkeyhash(pubkey) for pubkey in pubkeys]
            destination, data = script.construct_array(signatures_required, pubkeyhashes, len(pubkeyhashes)), None

        return destination, data

<<<<<<< HEAD
    def decode_p2w(asm):
        bech32 = bitcoinlib.bech32.CBech32Data.from_bytes(0, asm[1])

        return str(bech32), None
=======
>>>>>>> 8cc84bf2

    # Ignore coinbase transactions.
    if ctx.is_coinbase():
        raise DecodeError('coinbase transaction')

    # Get destinations and data outputs.
    destinations, btc_amount, fee, data = [], 0, 0, b''
    for vout in ctx.vout:
        # Fee is the input values minus output values.
        output_value = vout.nValue
        fee -= output_value

        # Ignore transactions with invalid script.
        try:
            asm = script.get_asm(vout.scriptPubKey)
        except CScriptInvalidError as e:
            raise DecodeError(e)

        if asm[0] == 'OP_RETURN':
            new_destination, new_data = decode_opreturn(asm)
        elif asm[-1] == 'OP_CHECKSIG':
            new_destination, new_data = decode_checksig(asm)
        elif asm[-1] == 'OP_CHECKMULTISIG':
            new_destination, new_data = decode_checkmultisig(asm)
        elif p2sh_support and asm[0] == 'OP_HASH160' and asm[-1] == 'OP_EQUAL' and len(asm) == 3:
            new_destination, new_data = decode_scripthash(asm)
        elif util.enabled('segwit_support') and asm[0] == 0:
            # Segwit Vout, second param is redeemScript
            #redeemScript = asm[1]
            #new_destination, new_data = None, None
            continue
        else:
            raise DecodeError('unrecognised output type')
        assert not (new_destination and new_data)
        assert new_destination != None or new_data != None  # `decode_*()` should never return `None, None`.

        if util.enabled('null_data_check'):
            if new_data == []:
                raise DecodeError('new destination is `None`')

        # All destinations come before all data.
        if not data and not new_data and destinations != [config.UNSPENDABLE,]:
            destinations.append(new_destination)
            btc_amount += output_value
        else:
            if new_destination:     # Change.
                break
            else:                   # Data.
                data += new_data

    # source can be determined by parsing the p2sh_data transaction
    #   or from the first spent output
    sources = []

    # P2SH encoding signalling
    p2sh_encoding_source = None
    if util.enabled('p2sh_encoding') and data == b'P2SH':
        data = b''
        for vin in ctx.vin:
            # Ignore transactions with invalid script.
            try:
                asm = script.get_asm(vin.scriptSig)
            except CScriptInvalidError as e:
                raise DecodeError(e)

            new_source, new_destination, new_data = p2sh_encoding.decode_p2sh_input(asm)

            # this could be a p2sh source address with no encoded data
            if new_data is None:
              continue;

            if new_source is not None:
                if p2sh_encoding_source is not None and new_source != p2sh_encoding_source:
                    # this p2sh data input has a bad source address
                    raise DecodeError('inconsistent p2sh inputs')

                p2sh_encoding_source = new_source

            assert not new_destination

            data += new_data

    # Only look for source if data were found or destination is `UNSPENDABLE`,
    # for speed.
    if not data and destinations != [config.UNSPENDABLE,]:
        raise BTCOnlyError('no data and not unspendable')

    # Collect all (unique) source addresses.
    #   if we haven't found them yet
    for vin in ctx.vin[:]:                   # Loop through inputs.
        # Get the full transaction data for this input transaction.
        if block_parser:
            vin_tx = block_parser.read_raw_transaction(ib2h(vin.prevout.hash))
            vin_ctx = backend.deserialize(vin_tx['__data__'])
        else:
            vin_tx = backend.getrawtransaction(ib2h(vin.prevout.hash))
            vin_ctx = backend.deserialize(vin_tx)
        vout = vin_ctx.vout[vin.prevout.n]
        fee += vout.nValue

        asm = script.get_asm(vout.scriptPubKey)
        if asm[-1] == 'OP_CHECKSIG':
            new_source, new_data = decode_checksig(asm)
            if new_data or not new_source:
                raise DecodeError('data in source')
        elif asm[-1] == 'OP_CHECKMULTISIG':
            new_source, new_data = decode_checkmultisig(asm)
            if new_data or not new_source:
                raise DecodeError('data in source')
        elif p2sh_support and asm[0] == 'OP_HASH160' and asm[-1] == 'OP_EQUAL' and len(asm) == 3:
            new_source, new_data = decode_scripthash(asm)
            if new_data or not new_source:
                raise DecodeError('data in source')
        elif util.enabled('segwit_support') and asm[0] == 0:
            # Segwit output
            new_source, new_data = decode_p2w(asm)
        else:
            raise DecodeError('unrecognised source type')

        # old; append to sources, results in invalid addresses
        # new; first found source is source, the rest can be anything (to fund the TX for example)
        if not (util.enabled('first_input_is_source') and len(sources)):
            # Collect unique sources.
            if new_source not in sources:
                sources.append(new_source)

    # use the source from the p2sh data source
    if p2sh_encoding_source is not None:
        sources = p2sh_encoding_source
    else:
        sources = '-'.join(sources)

    destinations = '-'.join(destinations)
    return sources, destinations, btc_amount, round(fee), data

def reinitialise(db, block_index=None):
    """Drop all predefined tables and initialise the database once again."""
    cursor = db.cursor()

    # Delete all of the results of parsing (including the undolog)
    for table in TABLES + ['balances', 'undolog', 'undolog_block']:
        cursor.execute('''DROP TABLE IF EXISTS {}'''.format(table))

    # Create missing tables
    initialise(db)

    # clean consensus hashes if first block hash doesn't match with checkpoint.
    if config.TESTNET:
        checkpoints = check.CHECKPOINTS_TESTNET
    elif config.REGTEST:
        checkpoints = check.CHECKPOINTS_REGTEST
    else:
        checkpoints = check.CHECKPOINTS_MAINNET

    columns = [column['name'] for column in cursor.execute('''PRAGMA table_info(blocks)''')]
    for field in ['ledger_hash', 'txlist_hash']:
        if field in columns:
            sql = '''SELECT {} FROM blocks  WHERE block_index = ?'''.format(field)
            first_block = list(cursor.execute(sql, (config.BLOCK_FIRST,)))
            if first_block:
                first_hash = first_block[0][field]
                if first_hash != checkpoints[config.BLOCK_FIRST][field]:
                    logger.info('First hash changed. Cleaning {}.'.format(field))
                    cursor.execute('''UPDATE blocks SET {} = NULL'''.format(field))

    # For rollbacks, just delete new blocks and then reparse what’s left.
    if block_index:
        cursor.execute('''DELETE FROM transactions WHERE block_index > ?''', (block_index,))
        cursor.execute('''DELETE FROM blocks WHERE block_index > ?''', (block_index,))
    elif config.TESTNET or config.REGTEST:  # block_index NOT specified and we are running testnet
        # just blow away the consensus hashes with a full testnet reparse, as we could activate
        # new features retroactively, which could otherwise lead to ConsensusError exceptions being raised.
        logger.info("Testnet/regtest full reparse detected: Clearing all consensus hashes before performing reparse.")
        cursor.execute('''UPDATE blocks SET ledger_hash = NULL, txlist_hash = NULL, messages_hash = NULL''')

    cursor.close()

def reparse(db, block_index=None, quiet=False):
    """Reparse all transactions (atomically). If block_index is set, rollback
    to the end of that block.
    """
    def reparse_from_undolog(db, block_index, quiet):
        """speedy reparse method that utilizes the undolog.
        if fails, fallback to the full reparse method"""
        if not block_index:
            return False # Can't reparse from undolog

        undolog_cursor = db.cursor()
        undolog_cursor.setexectrace(None)
        undolog_cursor.setrowtrace(None)

        def get_block_index_for_undo_index(undo_indexes, undo_index):
            for block_index, first_undo_index in undo_indexes.items(): #in order
                if undo_index < first_undo_index:
                    return block_index - 1
            else:
                return next(reversed(undo_indexes)) #the last inserted block_index

        with db:
            # Check if we can reparse from the undolog
            results = list(undolog_cursor.execute(
                '''SELECT block_index, first_undo_index FROM undolog_block WHERE block_index >= ? ORDER BY block_index ASC''', (block_index,)))
            undo_indexes = collections.OrderedDict()
            for result in results:
                undo_indexes[result[0]] = result[1]

            undo_start_block_index = block_index + 1

            if undo_start_block_index not in undo_indexes:
                if block_index in undo_indexes:
                    # Edge case, should only happen if we're "rolling back" to latest block (e.g. via cmd line)
                    return True #skip undo
                else:
                    return False # Undolog doesn't go that far back, full reparse required...

            # Grab the undolog...
            undolog = list(undolog_cursor.execute(
                '''SELECT undo_index, sql FROM undolog WHERE undo_index >= ? ORDER BY undo_index DESC''',
                (undo_indexes[undo_start_block_index],)))

            # Replay the undolog backwards, from the last entry to first_undo_index...
            for entry in undolog:
                logger.info("Undolog: Block {} (undo_index {}): {}".format(
                    get_block_index_for_undo_index(undo_indexes, entry[0]), entry[0], entry[1]))
                undolog_cursor.execute(entry[1])

            # Trim back tx and blocks
            undolog_cursor.execute('''DELETE FROM transactions WHERE block_index > ?''', (block_index,))
            undolog_cursor.execute('''DELETE FROM blocks WHERE block_index > ?''', (block_index,))
            # As well as undolog entries...
            undolog_cursor.execute('''DELETE FROM undolog WHERE undo_index >= ?''', (undo_indexes[undo_start_block_index],))
            undolog_cursor.execute('''DELETE FROM undolog_block WHERE block_index >= ?''', (undo_start_block_index,))

        undolog_cursor.close()
        return True

    if block_index:
        logger.info('Rolling back transactions to block {}.'.format(block_index))
    else:
        logger.info('Reparsing all transactions.')

    check.software_version()
    reparse_start = time.time()

    # Reparse from the undolog if possible
    reparsed = reparse_from_undolog(db, block_index, quiet)

    cursor = db.cursor()

    if not reparsed:
        if block_index:
            logger.info("Could not roll back from undolog. Performing full reparse instead...")

        if quiet:
            root_logger = logging.getLogger()
            root_level = logger.getEffectiveLevel()

        with db:
            reinitialise(db, block_index)

            # Reparse all blocks, transactions.
            if quiet:
                root_logger.setLevel(logging.WARNING)

            previous_ledger_hash, previous_txlist_hash, previous_messages_hash = None, None, None
            cursor.execute('''SELECT * FROM blocks ORDER BY block_index''')
            for block in cursor.fetchall():
                util.CURRENT_BLOCK_INDEX = block['block_index']
                previous_ledger_hash, previous_txlist_hash, previous_messages_hash, previous_found_messages_hash = parse_block(
                                                                         db, block['block_index'], block['block_time'],
                                                                         previous_ledger_hash=previous_ledger_hash,
                                                                         previous_txlist_hash=previous_txlist_hash,
                                                                         previous_messages_hash=previous_messages_hash)
                if quiet and block['block_index'] % 10 == 0:  # every 10 blocks print status
                    root_logger.setLevel(logging.INFO)
                logger.info('Block (re-parse): %s (hashes: L:%s / TX:%s / M:%s%s)' % (
                    block['block_index'], previous_ledger_hash[-5:], previous_txlist_hash[-5:], previous_messages_hash[-5:],
                    (' [overwrote %s]' % previous_found_messages_hash) if previous_found_messages_hash and previous_found_messages_hash != previous_messages_hash else ''))
                if quiet and block['block_index'] % 10 == 0:
                    root_logger.setLevel(logging.WARNING)

        if quiet:
            root_logger.setLevel(root_level)

    with db:
        # Check for conservation of assets.
        check.asset_conservation(db)

        # Update database version number.
        database.update_version(db)

    cursor.close()
    reparse_end = time.time()
    logger.info("Reparse took {:.3f} minutes.".format((reparse_end - reparse_start) / 60.0))

    # on full reparse - vacuum the DB afterwards for better subsequent performance (especially on non-SSDs)
    if not block_index:
        database.vacuum(db)


def list_tx(db, block_hash, block_index, block_time, tx_hash, tx_index, tx_hex=None):
    assert type(tx_hash) == str
    cursor = db.cursor()

    # Edge case: confirmed tx_hash also in mempool
    cursor.execute('''SELECT * FROM transactions WHERE tx_hash = ?''', (tx_hash,))
    transactions = list(cursor)
    if transactions:
        return tx_index

    # Get the important details about each transaction.
    if tx_hex is None:
        tx_hex = backend.getrawtransaction(tx_hash)
    source, destination, btc_amount, fee, data = get_tx_info(tx_hex)

    # For mempool
    if block_hash == None:
        block_hash = config.MEMPOOL_BLOCK_HASH
        block_index = config.MEMPOOL_BLOCK_INDEX
    else:
        assert block_index == util.CURRENT_BLOCK_INDEX

    if source and (data or destination == config.UNSPENDABLE):
        logger.debug('Saving transaction: {}'.format(tx_hash))
        cursor.execute('''INSERT INTO transactions(
                            tx_index,
                            tx_hash,
                            block_index,
                            block_hash,
                            block_time,
                            source,
                            destination,
                            btc_amount,
                            fee,
                            data) VALUES(?,?,?,?,?,?,?,?,?,?)''',
                            (tx_index,
                             tx_hash,
                             block_index,
                             block_hash,
                             block_time,
                             source,
                             destination,
                             btc_amount,
                             fee,
                             data)
                      )
        cursor.close()
        return tx_index + 1
    else:
        logger.getChild('list_tx.skip').debug('Skipping transaction: {}'.format(tx_hash))

    return tx_index

def kickstart(db, bitcoind_dir):
    if bitcoind_dir is None:
        if platform.system() == 'Darwin':
            bitcoind_dir = os.path.expanduser('~/Library/Application Support/Bitcoin/')
        elif platform.system() == 'Windows':
            bitcoind_dir = os.path.join(os.environ['APPDATA'], 'Bitcoin')
        else:
            bitcoind_dir = os.path.expanduser('~/.bitcoin')
    if not os.path.isdir(bitcoind_dir):
        raise Exception('Bitcoin Core data directory not found at {}. Use --bitcoind-dir parameter.'.format(bitcoind_dir))

    cursor = db.cursor()

    logger.warning('''Warning:
- Ensure that bitcoind is stopped.
- You must reindex bitcoind after the initialization is complete (restart with `-reindex=1`)
- The initialization may take a while.''')
    if input('Proceed with the initialization? (y/N) : ') != 'y':
        return

    if config.TESTNET:
        first_hash = config.BLOCK_FIRST_TESTNET_HASH
    elif config.REGTEST:
        first_hash = config.BLOCK_FIRST_REGTEST_HASH
    else:
        first_hash = config.BLOCK_FIRST_MAINNET_HASH

    start_time_total = time.time()

    # Get hash of last known block.
    chain_parser = ChainstateParser(os.path.join(bitcoind_dir, 'chainstate'))
    last_hash = chain_parser.get_last_block_hash()
    chain_parser.close()

    # Start block parser.
    block_parser = BlockchainParser(os.path.join(bitcoind_dir, 'blocks'), os.path.join(bitcoind_dir, 'blocks/index'))

    current_hash = last_hash
    tx_index = 0
    with db:

        # Prepare SQLite database. # TODO: Be more specific!
        logger.info('Preparing database.')
        start_time = time.time()
        reinitialise(db, block_index=config.BLOCK_FIRST - 1)
        logger.info('Prepared database in {:.3f}s'.format(time.time() - start_time))

        # Get blocks and transactions, moving backwards in time.
        while current_hash != None:
            start_time = time.time()
            transactions = []

            # Get `tx_info`s for transactions in this block.
            block = block_parser.read_raw_block(current_hash)
            for tx in block['transactions']:
                source, destination, btc_amount, fee, data = get_tx_info(tx['__data__'], block_parser=block_parser, block_index=block['block_index'])
                if source and (data or destination == config.UNSPENDABLE):
                    transactions.append((
                        tx['tx_hash'], block['block_index'], block['block_hash'], block['block_time'],
                        source, destination, btc_amount, fee, data
                    ))
                    logger.info('Valid transaction: {}'.format(tx['tx_hash']))

            # Insert block and transactions into database.
            cursor.execute('''INSERT INTO blocks(
                                    block_index,
                                    block_hash,
                                    block_time) VALUES(?,?,?)''',
                                    (block['block_index'],
                                    block['block_hash'],
                                    block['block_time']))
            if len(transactions):
                transactions = list(reversed(transactions))
                tx_chunks = [transactions[i:i+90] for i in range(0, len(transactions), 90)]
                for tx_chunk in tx_chunks:
                    sql = '''INSERT INTO transactions
                                (tx_index, tx_hash, block_index, block_hash, block_time, source, destination, btc_amount, fee, data)
                             VALUES '''
                    bindings = ()
                    bindings_place = []
                    # negative tx_index from -1 and inverse order for fast reordering   # TODO: Can this be clearer?
                    for tx in tx_chunk:
                        bindings += (-(tx_index + 1),) + tx
                        bindings_place.append('''(?,?,?,?,?,?,?,?,?,?)''')
                        tx_index += 1
                    sql += ', '.join(bindings_place)
                    cursor.execute(sql, bindings)

            logger.info('Block {} ({}): {}/{} saved in {:.3f}s'.format(
                          block['block_index'], block['block_hash'],
                          len(transactions), len(block['transactions']),
                          time.time() - start_time))

            # Get hash of next block.
            current_hash = block['hash_prev'] if current_hash != first_hash else None

        block_parser.close()

        # Reorder all transactions in database.
        logger.info('Reordering transactions.')
        start_time = time.time()
        cursor.execute('''UPDATE transactions SET tx_index = tx_index + ?''', (tx_index,))
        logger.info('Reordered transactions in {:.3f}s.'.format(time.time() - start_time))

    # Parse all transactions in database.
    reparse(db)

    cursor.close()
    logger.info('Total duration: {:.3f}s'.format(time.time() - start_time_total))

def last_db_index(db):
    cursor = db.cursor()
    try:
        blocks = list(cursor.execute('''SELECT * FROM blocks WHERE block_index = (SELECT MAX(block_index) from blocks)'''))
        try:
            return blocks[0]['block_index']
        except IndexError:
            return 0
    except apsw.SQLError:
        return 0

def get_next_tx_index(db):
    """Return index of next transaction."""
    cursor = db.cursor()
    txes = list(cursor.execute('''SELECT * FROM transactions WHERE tx_index = (SELECT MAX(tx_index) from transactions)'''))
    if txes:
        assert len(txes) == 1
        tx_index = txes[0]['tx_index'] + 1
    else:
        tx_index = 0
    cursor.close()
    return tx_index



class MempoolError(Exception):
    pass
def follow(db):
    # Check software version.
    check.software_version()

    # Initialise.
    initialise(db)

    # Get index of last block.
    if util.CURRENT_BLOCK_INDEX == 0:
        logger.warning('New database.')
        block_index = config.BLOCK_FIRST
    else:
        block_index = util.CURRENT_BLOCK_INDEX + 1

        # Check database version.
        try:
            check.database_version(db)
        except check.DatabaseVersionError as e:
            logger.info(str(e))
            # no need to reparse or rollback a new database
            if block_index != config.BLOCK_FIRST:
                reparse(db, block_index=e.reparse_block_index, quiet=False)
            else: #version update was included in reparse(), so don't do it twice
                database.update_version(db)

    logger.info('Resuming parsing.')

    # Get index of last transaction.
    tx_index = get_next_tx_index(db)

    not_supported = {}   # No false positives. Use a dict to allow for O(1) lookups
    not_supported_sorted = collections.deque()
    # ^ Entries in form of (block_index, tx_hash), oldest first. Allows for easy removal of past, unncessary entries
    cursor = db.cursor()

    # a reorg can happen without the block count increasing, or even for that
    # matter, with the block count decreasing. This should only delay
    # processing of the new blocks a bit.
    while True:
        start_time = time.time()

        # Get block count.
        # If the backend is unreachable and `config.FORCE` is set, just sleep
        # and try again repeatedly.
        try:
            block_count = backend.getblockcount()
        except (ConnectionRefusedError, http.client.CannotSendRequest, backend.indexd.BackendRPCError) as e:
            if config.FORCE:
                time.sleep(config.BACKEND_POLL_INTERVAL)
                continue
            else:
                raise e

        # Get new blocks.
        if block_index <= block_count:

            # Backwards check for incorrect blocks due to chain reorganisation, and stop when a common parent is found.
            current_index = block_index
            requires_rollback = False
            while True:
                if current_index == config.BLOCK_FIRST:
                    break

                logger.debug('Checking that block {} is not an orphan.'.format(current_index))

                # Backend parent hash.
                current_hash = backend.getblockhash(current_index)
                current_cblock = backend.getblock(current_hash)
                backend_parent = bitcoinlib.core.b2lx(current_cblock.hashPrevBlock)

                # DB parent hash.
                blocks = list(cursor.execute('''SELECT * FROM blocks
                                                WHERE block_index = ?''', (current_index - 1,)))
                if len(blocks) != 1:  # For empty DB.
                    break
                db_parent = blocks[0]['block_hash']

                # Compare.
                assert type(db_parent) == str
                assert type(backend_parent) == str
                if db_parent == backend_parent:
                    break
                else:
                    current_index -= 1
                    requires_rollback = True

            # Rollback for reorganisation.
            if requires_rollback:
                # Record reorganisation.
                logger.warning('Blockchain reorganisation at block {}.'.format(current_index))
                log.message(db, block_index, 'reorg', None, {'block_index': current_index})

                # Rollback the DB.
                reparse(db, block_index=current_index-1, quiet=True)
                block_index = current_index
                tx_index = get_next_tx_index(db)
                continue

            # Check version. (Don’t add any blocks to the database while
            # running an out‐of‐date client!)
            check.software_version()

            # Get and parse transactions in this block (atomically).
            block_hash = backend.getblockhash(current_index)
            block = backend.getblock(block_hash)
            previous_block_hash = bitcoinlib.core.b2lx(block.hashPrevBlock)
            block_time = block.nTime
            txhash_list, raw_transactions = backend.get_tx_list(block)

            with db:
                util.CURRENT_BLOCK_INDEX = block_index

                # List the block.
                cursor.execute('''INSERT INTO blocks(
                                    block_index,
                                    block_hash,
                                    block_time,
                                    previous_block_hash,
                                    difficulty) VALUES(?,?,?,?,?)''',
                                    (block_index,
                                    block_hash,
                                    block_time,
                                    previous_block_hash,
                                    block.difficulty)
                              )

                # List the transactions in the block.
                for tx_hash in txhash_list:
                    tx_hex = raw_transactions[tx_hash]
                    tx_index = list_tx(db, block_hash, block_index, block_time, tx_hash, tx_index, tx_hex)

                # Parse the transactions in the block.
                new_ledger_hash, new_txlist_hash, new_messages_hash, found_messages_hash = parse_block(db, block_index, block_time)

            # When newly caught up, check for conservation of assets.
            if block_index == block_count:
                if config.CHECK_ASSET_CONSERVATION:
                    check.asset_conservation(db)

            # Remove any non‐supported transactions older than ten blocks.
            while len(not_supported_sorted) and not_supported_sorted[0][0] <= block_index - 10:
                tx_h = not_supported_sorted.popleft()[1]
                del not_supported[tx_h]

            logger.info('Block: %s (%ss, hashes: L:%s / TX:%s / M:%s%s)' % (
                str(block_index), "{:.2f}".format(time.time() - start_time, 3),
                new_ledger_hash[-5:], new_txlist_hash[-5:], new_messages_hash[-5:],
                (' [overwrote %s]' % found_messages_hash) if found_messages_hash and found_messages_hash != new_messages_hash else ''))

            # Increment block index.
            block_count = backend.getblockcount()
            block_index += 1

        else:
            # Get old mempool.
            old_mempool = list(cursor.execute('''SELECT * FROM mempool'''))
            old_mempool_hashes = [message['tx_hash'] for message in old_mempool]

            if backend.MEMPOOL_CACHE_INITIALIZED is False:
                backend.init_mempool_cache()
                logger.info("Ready for queries.")

            # Fake values for fake block.
            curr_time = int(time.time())
            mempool_tx_index = tx_index

            xcp_mempool = []
            raw_mempool = backend.getrawmempool()

            # For each transaction in Bitcoin Core mempool, if it’s new, create
            # a fake block, a fake transaction, capture the generated messages,
            # and then save those messages.
            # Every transaction in mempool is parsed independently. (DB is rolled back after each one.)
            # We first filter out which transactions we've already parsed before so we can batch fetch their raw data
            parse_txs = []
            for tx_hash in raw_mempool:
                # If already in mempool, copy to new one.
                if tx_hash in old_mempool_hashes:
                    for message in old_mempool:
                        if message['tx_hash'] == tx_hash:
                            xcp_mempool.append((tx_hash, message))

                # If not a supported XCP transaction, skip.
                elif tx_hash in not_supported:
                    pass

                # Else: list, parse and save it.
                else:
                    parse_txs.append(tx_hash)

            # fetch raw for all transactions that need to be parsed
            # Sometimes the transactions can’t be found: `{'code': -5, 'message': 'No information available about transaction'}`
            #  - is txindex enabled in Bitcoind?
            #  - or was there a block found while batch feting the raw txs
            #  - or was there a double spend for w/e reason accepted into the mempool (replace-by-fee?)
            try:
                raw_transactions = backend.getrawtransaction_batch(parse_txs)
            except backend.indexd.BackendRPCError as e:
                logger.warning('Failed to fetch raw for mempool TXs, restarting loop; %s', (e, ))
                continue  # restart the follow loop

            for tx_hash in parse_txs:
                try:
                    with db:
                        # List the fake block.
                        cursor.execute('''INSERT INTO blocks(
                                            block_index,
                                            block_hash,
                                            block_time) VALUES(?,?,?)''',
                                       (config.MEMPOOL_BLOCK_INDEX,
                                        config.MEMPOOL_BLOCK_HASH,
                                        curr_time)
                                      )

                        tx_hex = raw_transactions[tx_hash]
                        if tx_hex is None:
                          logger.debug('tx_hash %s not found in backend.  Not adding to mempool.', (tx_hash, ))
                          raise MempoolError
                        mempool_tx_index = list_tx(db, None, block_index, curr_time, tx_hash, tx_index=mempool_tx_index, tx_hex=tx_hex)

                        # Parse transaction.
                        cursor.execute('''SELECT * FROM transactions WHERE tx_hash = ?''', (tx_hash,))
                        transactions = list(cursor)
                        if transactions:
                            assert len(transactions) == 1
                            transaction = transactions[0]
                            supported = parse_tx(db, transaction)
                            if not supported:
                                not_supported[tx_hash] = ''
                                not_supported_sorted.append((block_index, tx_hash))
                        else:
                            # If a transaction hasn’t been added to the
                            # table `transactions`, then it’s not a
                            # Counterparty transaction.
                            not_supported[tx_hash] = ''
                            not_supported_sorted.append((block_index, tx_hash))
                            raise MempoolError

                        # Save transaction and side‐effects in memory.
                        cursor.execute('''SELECT * FROM messages WHERE block_index = ?''', (config.MEMPOOL_BLOCK_INDEX,))
                        for message in list(cursor):
                            xcp_mempool.append((tx_hash, message))

                        # Rollback.
                        raise MempoolError
                except exceptions.ParseTransactionError as e:
                    logger.warn('ParseTransactionError for tx %s: %s' % (tx['tx_hash'], e))
                except MempoolError:
                    pass

            # Re‐write mempool messages to database.
            with db:
                cursor.execute('''DELETE FROM mempool''')
                for message in xcp_mempool:
                    tx_hash, new_message = message
                    new_message['tx_hash'] = tx_hash
                    cursor.execute('''INSERT INTO mempool VALUES(:tx_hash, :command, :category, :bindings, :timestamp)''', new_message)

            elapsed_time = time.time() - start_time
            sleep_time = config.BACKEND_POLL_INTERVAL - elapsed_time if elapsed_time <= config.BACKEND_POLL_INTERVAL else 0

            logger.getChild('mempool').debug('Refresh mempool: %s XCP txs seen, out of %s total entries (took %ss, next refresh in %ss)' % (
                len(xcp_mempool), len(raw_mempool),
                "{:.2f}".format(elapsed_time, 3),
                "{:.2f}".format(sleep_time, 3)))

            # Wait
            db.wal_checkpoint(mode=apsw.SQLITE_CHECKPOINT_PASSIVE)
            time.sleep(sleep_time)

    cursor.close()

# vim: tabstop=8 expandtab shiftwidth=4 softtabstop=4<|MERGE_RESOLUTION|>--- conflicted
+++ resolved
@@ -653,13 +653,10 @@
 
         return destination, data
 
-<<<<<<< HEAD
     def decode_p2w(asm):
         bech32 = bitcoinlib.bech32.CBech32Data.from_bytes(0, asm[1])
 
         return str(bech32), None
-=======
->>>>>>> 8cc84bf2
 
     # Ignore coinbase transactions.
     if ctx.is_coinbase():

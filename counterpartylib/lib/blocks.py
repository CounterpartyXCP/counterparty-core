"""
Initialise database.

Sieve blockchain for Counterparty transactions, and add them to the database.
"""

import os
import time
import binascii
import struct
import decimal
D = decimal.Decimal
import logging
logger = logging.getLogger(__name__)
import collections
import platform
import apsw
import csv
import copy
import http

import bitcoin as bitcoinlib
from bitcoin.core.script import CScriptInvalidError

from counterpartylib.lib import config
from counterpartylib.lib import exceptions
from counterpartylib.lib import util
from counterpartylib.lib import check
from counterpartylib.lib import script
from counterpartylib.lib import backend
from counterpartylib.lib import log
from counterpartylib.lib import database
from counterpartylib.lib import message_type
from counterpartylib.lib import arc4
from counterpartylib.lib.transaction_helper import p2sh_encoding

from .messages import (send, order, btcpay, issuance, broadcast, bet, dividend, burn, cancel, rps, rpsresolve, destroy, sweep, dispenser)
from .messages.versions import enhanced_send, mpma

from .kickstart.blocks_parser import BlockchainParser, ChainstateParser
from .kickstart.utils import ib2h

from .exceptions import DecodeError, BTCOnlyError

# Order matters for FOREIGN KEY constraints.
TABLES = ['credits', 'debits', 'messages'] + \
         ['bet_match_resolutions', 'order_match_expirations', 'order_matches',
         'order_expirations', 'orders', 'bet_match_expirations', 'bet_matches',
         'bet_expirations', 'bets', 'broadcasts', 'btcpays', 'burns',
         'cancels', 'dividends', 'issuances', 'sends',
         'rps_match_expirations', 'rps_expirations', 'rpsresolves',
         'rps_matches', 'rps',
         'destructions', 'assets', 'addresses', 'sweeps', 'dispensers']
# Compose list of tables tracked by undolog
UNDOLOG_TABLES = copy.copy(TABLES)
UNDOLOG_TABLES.remove('messages')
UNDOLOG_TABLES += ['balances']

CURR_DIR = os.path.dirname(os.path.realpath(__file__))
with open(CURR_DIR + '/../mainnet_burns.csv', 'r') as f:
    mainnet_burns_reader = csv.DictReader(f)
    MAINNET_BURNS = {}
    for line in mainnet_burns_reader:
        MAINNET_BURNS[line['tx_hash']] = line

def parse_tx(db, tx):
    """Parse the transaction, return True for success."""
    cursor = db.cursor()

    try:
        with db:
            # Only one source and one destination allowed for now.
            if len(tx['source'].split('-')) > 1:
                return
            if tx['destination']:
                if len(tx['destination'].split('-')) > 1:
                    return

            # Burns.
            if tx['destination'] == config.UNSPENDABLE:
                burn.parse(db, tx, MAINNET_BURNS)
                return

            if len(tx['data']) > 1:
                try:
                    message_type_id, message = message_type.unpack(tx['data'], tx['block_index'])
                except struct.error:    # Deterministically raised.
                    message_type_id = None
                    message = None
            else:
                message_type_id = None
                message = None

            # Protocol change.
            rps_enabled = tx['block_index'] >= 308500 or config.TESTNET or config.REGTEST

            if message_type_id == send.ID:
                send.parse(db, tx, message)
            elif message_type_id == enhanced_send.ID and util.enabled('enhanced_sends', block_index=tx['block_index']):
                enhanced_send.parse(db, tx, message)
            elif message_type_id == mpma.ID and util.enabled('mpma_sends', block_index=tx['block_index']):
                mpma.parse(db, tx, message)
            elif message_type_id == order.ID:
                order.parse(db, tx, message)
            elif message_type_id == btcpay.ID:
                btcpay.parse(db, tx, message)
            elif message_type_id == issuance.ID:
                issuance.parse(db, tx, message, message_type_id)
            elif message_type_id == issuance.SUBASSET_ID and util.enabled('subassets', block_index=tx['block_index']):
                issuance.parse(db, tx, message, message_type_id)
            elif message_type_id == broadcast.ID:
                broadcast.parse(db, tx, message)
            elif message_type_id == bet.ID:
                bet.parse(db, tx, message)
            elif message_type_id == dividend.ID:
                dividend.parse(db, tx, message)
            elif message_type_id == cancel.ID:
                cancel.parse(db, tx, message)
            elif message_type_id == rps.ID and rps_enabled:
                rps.parse(db, tx, message)
            elif message_type_id == rpsresolve.ID and rps_enabled:
                rpsresolve.parse(db, tx, message)
            elif message_type_id == destroy.ID and util.enabled('destroy_reactivated', block_index=tx['block_index']):
                destroy.parse(db, tx, message)
            elif message_type_id == sweep.ID and util.enabled('sweep_send', block_index=tx['block_index']):
                sweep.parse(db, tx, message)
            elif message_type_id == dispenser.ID and util.enabled('dispensers', block_index=tx['block_index']):
                dispenser.parse(db, tx, message)
            elif message_type_id == dispenser.DISPENSE_ID and util.enabled('dispensers', block_index=tx['block_index']):
                dispenser.dispense(db, tx)
            else:
                cursor.execute('''UPDATE transactions \
                                           SET supported=? \
                                           WHERE tx_hash=?''',
                                        (False, tx['tx_hash']))
                if tx['block_index'] != config.MEMPOOL_BLOCK_INDEX:
                    logger.info('Unsupported transaction: hash {}; data {}'.format(tx['tx_hash'], tx['data']))
                cursor.close()
                return False

            # NOTE: for debugging (check asset conservation after every `N` transactions).
            # if not tx['tx_index'] % N:
            #     check.asset_conservation(db)

            return True
    except Exception as e:
        raise exceptions.ParseTransactionError("%s" % e)
    finally:
        cursor.close()


def parse_block(db, block_index, block_time,
                previous_ledger_hash=None, ledger_hash=None,
                previous_txlist_hash=None, txlist_hash=None,
                previous_messages_hash=None):
    """Parse the block, return hash of new ledger, txlist and messages.

    The unused arguments `ledger_hash` and `txlist_hash` are for the test suite.
    """
    undolog_cursor = db.cursor()
    #remove the row tracer and exec tracer on this cursor, so we don't utilize them with undolog operations...
    undolog_cursor.setexectrace(None)
    undolog_cursor.setrowtrace(None)

    util.BLOCK_LEDGER = []
    database.BLOCK_MESSAGES = []

    assert block_index == util.CURRENT_BLOCK_INDEX

    # Remove undolog records for any block older than we should be tracking
    undolog_oldest_block_index = block_index - config.UNDOLOG_MAX_PAST_BLOCKS
    first_undo_index = list(undolog_cursor.execute('''SELECT first_undo_index FROM undolog_block WHERE block_index == ?''',
        (undolog_oldest_block_index,)))
    if len(first_undo_index) == 1 and first_undo_index[0] is not None:
        undolog_cursor.execute('''DELETE FROM undolog WHERE undo_index < ?''', (first_undo_index[0][0],))
    undolog_cursor.execute('''DELETE FROM undolog_block WHERE block_index < ?''',
        (undolog_oldest_block_index,))

    # Set undolog barrier for this block
    if block_index != config.BLOCK_FIRST:
        undolog_cursor.execute('''INSERT OR REPLACE INTO undolog_block(block_index, first_undo_index)
            SELECT ?, seq+1 FROM SQLITE_SEQUENCE WHERE name='undolog' ''', (block_index,))
    else:
        undolog_cursor.execute('''INSERT OR REPLACE INTO undolog_block(block_index, first_undo_index)
            VALUES(?,?)''', (block_index, 1,))
    undolog_cursor.close()

    # Expire orders, bets and rps.
    order.expire(db, block_index)
    bet.expire(db, block_index, block_time)
    rps.expire(db, block_index)

    # Parse transactions, sorting them by type.
    cursor = db.cursor()
    cursor.execute('''SELECT * FROM transactions \
                      WHERE block_index=? ORDER BY tx_index''',
                   (block_index,))
    txlist = []
    for tx in list(cursor):
        try:
            parse_tx(db, tx)
            txlist.append('{}{}{}{}{}{}'.format(tx['tx_hash'], tx['source'], tx['destination'],
                                                tx['btc_amount'], tx['fee'],
                                                binascii.hexlify(tx['data']).decode('UTF-8')))
        except exceptions.ParseTransactionError as e:
            logger.warn('ParseTransactionError for tx %s: %s' % (tx['tx_hash'], e))
            raise e
            #pass

    cursor.close()

    # Calculate consensus hashes.
    new_txlist_hash, found_txlist_hash = check.consensus_hash(db, 'txlist_hash', previous_txlist_hash, txlist)
    new_ledger_hash, found_ledger_hash = check.consensus_hash(db, 'ledger_hash', previous_ledger_hash, util.BLOCK_LEDGER)
    new_messages_hash, found_messages_hash = check.consensus_hash(db, 'messages_hash', previous_messages_hash, database.BLOCK_MESSAGES)

    return new_ledger_hash, new_txlist_hash, new_messages_hash, found_messages_hash


def initialise(db):
    """Initialise data, create and populate the database."""
    cursor = db.cursor()

    # Blocks
    cursor.execute('''CREATE TABLE IF NOT EXISTS blocks(
                      block_index INTEGER UNIQUE,
                      block_hash TEXT UNIQUE,
                      block_time INTEGER,
                      previous_block_hash TEXT UNIQUE,
                      difficulty INTEGER,
                      PRIMARY KEY (block_index, block_hash))
                   ''')
    cursor.execute('''CREATE INDEX IF NOT EXISTS
                      block_index_idx ON blocks (block_index)
                   ''')
    cursor.execute('''CREATE INDEX IF NOT EXISTS
                      index_hash_idx ON blocks (block_index, block_hash)
                   ''')

    # SQLite can’t do `ALTER TABLE IF COLUMN NOT EXISTS`.
    columns = [column['name'] for column in cursor.execute('''PRAGMA table_info(blocks)''')]
    if 'ledger_hash' not in columns:
        cursor.execute('''ALTER TABLE blocks ADD COLUMN ledger_hash TEXT''')
    if 'txlist_hash' not in columns:
        cursor.execute('''ALTER TABLE blocks ADD COLUMN txlist_hash TEXT''')
    if 'messages_hash' not in columns:
        cursor.execute('''ALTER TABLE blocks ADD COLUMN messages_hash TEXT''')
    if 'previous_block_hash' not in columns:
        cursor.execute('''ALTER TABLE blocks ADD COLUMN previous_block_hash TEXT''')
    if 'difficulty' not in columns:
        cursor.execute('''ALTER TABLE blocks ADD COLUMN difficulty TEXT''')

    # Check that first block in DB is BLOCK_FIRST.
    cursor.execute('''SELECT * from blocks ORDER BY block_index''')
    blocks = list(cursor)
    if len(blocks):
        if blocks[0]['block_index'] != config.BLOCK_FIRST:
            raise exceptions.DatabaseError('First block in database is not block {}.'.format(config.BLOCK_FIRST))

    # Transactions
    cursor.execute('''CREATE TABLE IF NOT EXISTS transactions(
                      tx_index INTEGER UNIQUE,
                      tx_hash TEXT UNIQUE,
                      block_index INTEGER,
                      block_hash TEXT,
                      block_time INTEGER,
                      source TEXT,
                      destination TEXT,
                      btc_amount INTEGER,
                      fee INTEGER,
                      data BLOB,
                      supported BOOL DEFAULT 1,
                      FOREIGN KEY (block_index, block_hash) REFERENCES blocks(block_index, block_hash),
                      PRIMARY KEY (tx_index, tx_hash, block_index))
                    ''')
    cursor.execute('''CREATE INDEX IF NOT EXISTS
                      block_index_idx ON transactions (block_index)
                   ''')
    cursor.execute('''CREATE INDEX IF NOT EXISTS
                      tx_index_idx ON transactions (tx_index)
                   ''')
    cursor.execute('''CREATE INDEX IF NOT EXISTS
                      tx_hash_idx ON transactions (tx_hash)
                   ''')
    cursor.execute('''CREATE INDEX IF NOT EXISTS
                      index_index_idx ON transactions (block_index, tx_index)
                   ''')
    cursor.execute('''CREATE INDEX IF NOT EXISTS
                      index_hash_index_idx ON transactions (tx_index, tx_hash, block_index)
                   ''')

    # Purge database of blocks, transactions from before BLOCK_FIRST.
    cursor.execute('''DELETE FROM blocks WHERE block_index < ?''', (config.BLOCK_FIRST,))
    cursor.execute('''DELETE FROM transactions WHERE block_index < ?''', (config.BLOCK_FIRST,))


    # (Valid) debits
    cursor.execute('''CREATE TABLE IF NOT EXISTS debits(
                      block_index INTEGER,
                      address TEXT,
                      asset TEXT,
                      quantity INTEGER,
                      action TEXT,
                      event TEXT,
                      FOREIGN KEY (block_index) REFERENCES blocks(block_index))
                   ''')
    cursor.execute('''CREATE INDEX IF NOT EXISTS
                      address_idx ON debits (address)
                   ''')
    cursor.execute('''CREATE INDEX IF NOT EXISTS
                      asset_idx ON debits (asset)
                   ''')

    # (Valid) credits
    cursor.execute('''CREATE TABLE IF NOT EXISTS credits(
                      block_index INTEGER,
                      address TEXT,
                      asset TEXT,
                      quantity INTEGER,
                      calling_function TEXT,
                      event TEXT,
                      FOREIGN KEY (block_index) REFERENCES blocks(block_index))
                   ''')
    cursor.execute('''CREATE INDEX IF NOT EXISTS
                      address_idx ON credits (address)
                   ''')
    cursor.execute('''CREATE INDEX IF NOT EXISTS
                      asset_idx ON credits (asset)
                   ''')

    # Balances
    cursor.execute('''CREATE TABLE IF NOT EXISTS balances(
                      address TEXT,
                      asset TEXT,
                      quantity INTEGER)
                   ''')
    cursor.execute('''CREATE INDEX IF NOT EXISTS
                      address_asset_idx ON balances (address, asset)
                   ''')
    cursor.execute('''CREATE INDEX IF NOT EXISTS
                      address_idx ON balances (address)
                   ''')
    cursor.execute('''CREATE INDEX IF NOT EXISTS
                      asset_idx ON balances (asset)
                   ''')

    # Assets
    # TODO: Store more asset info here?!
    cursor.execute('''CREATE TABLE IF NOT EXISTS assets(
                      asset_id TEXT UNIQUE,
                      asset_name TEXT UNIQUE,
                      block_index INTEGER,
                      asset_longname TEXT)
                   ''')
    cursor.execute('''CREATE INDEX IF NOT EXISTS
                      name_idx ON assets (asset_name)
                   ''')
    cursor.execute('''CREATE INDEX IF NOT EXISTS
                      id_idx ON assets (asset_id)
                   ''')

    # Add asset_longname for sub-assets
    #   SQLite can’t do `ALTER TABLE IF COLUMN NOT EXISTS`.
    columns = [column['name'] for column in cursor.execute('''PRAGMA table_info(assets)''')]
    if 'asset_longname' not in columns:
        cursor.execute('''ALTER TABLE assets ADD COLUMN asset_longname TEXT''')
    cursor.execute('''CREATE UNIQUE INDEX IF NOT EXISTS asset_longname_idx ON assets(asset_longname)''')

    cursor.execute('''SELECT * FROM assets WHERE asset_name = ?''', ('BTC',))
    if not list(cursor):
        cursor.execute('''INSERT INTO assets VALUES (?,?,?,?)''', ('0', 'BTC', None, None))
        cursor.execute('''INSERT INTO assets VALUES (?,?,?,?)''', ('1', 'XCP', None, None))

    # Addresses
    # Leaving this here because in the future this could work for other things besides broadcast
    cursor.execute('''CREATE TABLE IF NOT EXISTS addresses(
                      address TEXT UNIQUE,
                      options INTEGER,
                      block_index INTEGER)
                   ''')
    cursor.execute('''CREATE INDEX IF NOT EXISTS
                      addresses_idx ON addresses (address)
                   ''')

    # Consolidated
    send.initialise(db)
    destroy.initialise(db)
    order.initialise(db)
    btcpay.initialise(db)
    issuance.initialise(db)
    broadcast.initialise(db)
    bet.initialise(db)
    dividend.initialise(db)
    burn.initialise(db)
    cancel.initialise(db)
    rps.initialise(db)
    rpsresolve.initialise(db)
    sweep.initialise(db)
    dispenser.initialise(db)

    # Messages
    cursor.execute('''CREATE TABLE IF NOT EXISTS messages(
                      message_index INTEGER PRIMARY KEY,
                      block_index INTEGER,
                      command TEXT,
                      category TEXT,
                      bindings TEXT,
                      timestamp INTEGER)
                  ''')
                      # TODO: FOREIGN KEY (block_index) REFERENCES blocks(block_index) DEFERRABLE INITIALLY DEFERRED)
    cursor.execute('''CREATE INDEX IF NOT EXISTS
                      block_index_idx ON messages (block_index)
                   ''')
    cursor.execute('''CREATE INDEX IF NOT EXISTS
                      block_index_message_index_idx ON messages (block_index, message_index)
                   ''')

    # Create undolog tables
    cursor.execute('''CREATE TABLE IF NOT EXISTS undolog(
                        undo_index INTEGER PRIMARY KEY AUTOINCREMENT,
                        sql TEXT)
                   ''')
    cursor.execute('''CREATE TABLE IF NOT EXISTS undolog_block(
                        block_index INTEGER PRIMARY KEY,
                        first_undo_index INTEGER)
                   ''')
    # Create undolog triggers for all tables in TABLES list, plus the 'balances' table
    for table in UNDOLOG_TABLES:
        columns = [column['name'] for column in cursor.execute('''PRAGMA table_info({})'''.format(table))]
        cursor.execute('''CREATE TRIGGER IF NOT EXISTS _{}_insert AFTER INSERT ON {} BEGIN
                            INSERT INTO undolog VALUES(NULL, 'DELETE FROM {} WHERE rowid='||new.rowid);
                            END;
                       '''.format(table, table, table))

        columns_parts = ["{}='||quote(old.{})||'".format(c, c) for c in columns]
        cursor.execute('''CREATE TRIGGER IF NOT EXISTS _{}_update AFTER UPDATE ON {} BEGIN
                            INSERT INTO undolog VALUES(NULL, 'UPDATE {} SET {} WHERE rowid='||old.rowid);
                            END;
                       '''.format(table, table, table, ','.join(columns_parts)))

        columns_parts = ["'||quote(old.{})||'".format(c) for c in columns]
        cursor.execute('''CREATE TRIGGER IF NOT EXISTS _{}_delete BEFORE DELETE ON {} BEGIN
                            INSERT INTO undolog VALUES(NULL, 'INSERT INTO {}(rowid,{}) VALUES('||old.rowid||',{})');
                            END;
                       '''.format(table, table, table, ','.join(columns), ','.join(columns_parts)))
    # Drop undolog tables on messages table if they exist (fix for adding them in 9.52.0)
    for trigger_type in ('insert', 'update', 'delete'):
        cursor.execute("DROP TRIGGER IF EXISTS _messages_{}".format(trigger_type))

    # Mempool messages
    # NOTE: `status`, 'block_index` are removed from bindings.
    cursor.execute('''DROP TABLE IF EXISTS mempool''')
    cursor.execute('''CREATE TABLE mempool(
                      tx_hash TEXT,
                      command TEXT,
                      category TEXT,
                      bindings TEXT,
                      timestamp INTEGER)
                  ''')

    cursor.close()

def get_tx_info(tx_hex, block_parser=None, block_index=None):
    """Get the transaction info. Returns normalized None data for DecodeError and BTCOnlyError."""
    try:
        return _get_tx_info(tx_hex, block_parser, block_index)
    except DecodeError as e:
        return b'', None, None, None, None, None
    except BTCOnlyError as e:
        # NOTE: For debugging, logger.debug('Could not decode: ' + str(e))
        if util.enabled('dispensers', block_index):
            try:
                return b'', None, None, None, None, _get_swap_tx(e.decodedTx, block_parser, block_index)
            except: # (DecodeError, backend.indexd.BackendRPCError) as e:
                return b'', None, None, None, None, None
        else:
            return b'', None, None, None, None, None

def _get_swap_tx(decoded_tx, block_parser=None, block_index=None):
    def get_pubkeyhash(scriptpubkey):
        asm = script.get_asm(scriptpubkey)
        if len(asm) != 5 or asm[0] != 'OP_DUP' or asm[1] != 'OP_HASH160' or asm[3] != 'OP_EQUALVERIFY' or asm[4] != 'OP_CHECKSIG':
            return False
        return asm[2]

    def get_address(scriptpubkey):
        pubkeyhash = get_pubkeyhash(scriptpubkey)
        if not pubkeyhash:
            return False
        pubkeyhash = binascii.hexlify(pubkeyhash).decode('utf-8')
        address = script.base58_check_encode(pubkeyhash, config.ADDRESSVERSION)
        # Test decoding of address.
        if address != config.UNSPENDABLE and binascii.unhexlify(bytes(pubkeyhash, 'utf-8')) != script.base58_check_decode(address, config.ADDRESSVERSION):
            return False

        return address

    outputs = []
    for vout in decoded_tx.vout:
        address = get_address(vout.scriptPubKey)
        if address:
            destination = address
            btc_amount = vout.nValue
            outputs.append((destination, btc_amount))

    # Collect all (unique) source addresses.
    #   if we haven't found them yet
    sources = []
    for vin in decoded_tx.vin[:]:                   # Loop through inputs.
        # Get the full transaction data for this input transaction.
        if block_parser:
            vin_tx = block_parser.read_raw_transaction(ib2h(vin.prevout.hash))
            vin_ctx = backend.deserialize(vin_tx['__data__'])
        else:
            vin_tx = backend.getrawtransaction(ib2h(vin.prevout.hash))
            vin_ctx = backend.deserialize(vin_tx)
        vout = vin_ctx.vout[vin.prevout.n]

        asm = script.get_asm(vout.scriptPubKey)
        if asm[-1] == 'OP_CHECKSIG':
            new_source, new_data = decode_checksig(asm, decoded_tx)
            if new_data or not new_source:
                raise DecodeError('data in source')
        elif asm[-1] == 'OP_CHECKMULTISIG':
            new_source, new_data = decode_checkmultisig(asm, decoded_tx)
            if new_data or not new_source:
                raise DecodeError('data in source')
        elif asm[0] == 'OP_HASH160' and asm[-1] == 'OP_EQUAL' and len(asm) == 3:
            new_source, new_data = decode_scripthash(asm)
            if new_data or not new_source:
                raise DecodeError('data in source')
        elif util.enabled('segwit_support') and asm[0] == 0:
            # Segwit output
            new_source, new_data = decode_p2w(vout.scriptPubKey)
        else:
            raise DecodeError('unrecognised source type')

        # old; append to sources, results in invalid addresses
        # new; first found source is source, the rest can be anything (to fund the TX for example)
        if not (util.enabled('first_input_is_source') and len(sources)):
            # Collect unique sources.
            if new_source not in sources:
                sources.append(new_source)

    return (sources, outputs)

def _get_tx_info(tx_hex, block_parser=None, block_index=None, p2sh_is_segwit=False):
    """Get the transaction info. Calls one of two subfunctions depending on signature type."""
    if not block_index:
        block_index = util.CURRENT_BLOCK_INDEX
    if util.enabled('p2sh_addresses', block_index=block_index):   # Protocol change.
        return  get_tx_info3(tx_hex, block_parser=block_parser, p2sh_is_segwit=p2sh_is_segwit)
    elif util.enabled('multisig_addresses', block_index=block_index):   # Protocol change.
        return get_tx_info2(tx_hex, block_parser=block_parser)
    else:
        return get_tx_info1(tx_hex, block_index, block_parser=block_parser)

def get_tx_info1(tx_hex, block_index, block_parser=None):
    """Get singlesig transaction info.
    The destination, if it exists, always comes before the data output; the
    change, if it exists, always comes after.
    """
    ctx = backend.deserialize(tx_hex)

    def get_pubkeyhash(scriptpubkey):
        asm = script.get_asm(scriptpubkey)
        if len(asm) != 5 or asm[0] != 'OP_DUP' or asm[1] != 'OP_HASH160' or asm[3] != 'OP_EQUALVERIFY' or asm[4] != 'OP_CHECKSIG':
            return False
        return asm[2]

    def get_address(scriptpubkey):
        pubkeyhash = get_pubkeyhash(scriptpubkey)
        if not pubkeyhash:
            return False
        pubkeyhash = binascii.hexlify(pubkeyhash).decode('utf-8')
        address = script.base58_check_encode(pubkeyhash, config.ADDRESSVERSION)
        # Test decoding of address.
        if address != config.UNSPENDABLE and binascii.unhexlify(bytes(pubkeyhash, 'utf-8')) != script.base58_check_decode(address, config.ADDRESSVERSION):
            return False

        return address

    # Fee is the input values minus output values.
    fee = 0

    # Get destination output and data output.
    destination, btc_amount, data = None, None, b''
    pubkeyhash_encoding = False
    for vout in ctx.vout:
        fee -= vout.nValue

        # Sum data chunks to get data. (Can mix OP_RETURN and multi-sig.)
        asm = script.get_asm(vout.scriptPubKey)
        if len(asm) == 2 and asm[0] == 'OP_RETURN':                                             # OP_RETURN
            if type(asm[1]) != bytes:
                continue
            data_chunk = asm[1]
            data += data_chunk
        elif len(asm) == 5 and asm[0] == 1 and asm[3] == 2 and asm[4] == 'OP_CHECKMULTISIG':    # Multi-sig
            if type(asm[2]) != bytes:
                continue
            data_pubkey = asm[2]
            data_chunk_length = data_pubkey[0]  # No ord() necessary.
            data_chunk = data_pubkey[1:data_chunk_length + 1]
            data += data_chunk
        elif len(asm) == 5 and (block_index >= 293000 or config.TESTNET or config.REGTEST):    # Protocol change.
            # Be strict.
            pubkeyhash = get_pubkeyhash(vout.scriptPubKey)
            if not pubkeyhash:
                continue

            if ctx.is_coinbase():
                raise DecodeError('coinbase transaction')
            obj1 = arc4.init_arc4(ctx.vin[0].prevout.hash[::-1])
            data_pubkey = obj1.decrypt(pubkeyhash)
            if data_pubkey[1:9] == config.PREFIX or pubkeyhash_encoding:
                pubkeyhash_encoding = True
                data_chunk_length = data_pubkey[0]  # No ord() necessary.
                data_chunk = data_pubkey[1:data_chunk_length + 1]
                if data_chunk[-8:] == config.PREFIX:
                    data += data_chunk[:-8]
                    break
                else:
                    data += data_chunk

        # Destination is the first output before the data.
        if not destination and not btc_amount and not data:
            address = get_address(vout.scriptPubKey)
            if address:
                destination = address
                btc_amount = vout.nValue

    # Check for, and strip away, prefix (except for burns).
    if destination == config.UNSPENDABLE:
        pass
    elif data[:len(config.PREFIX)] == config.PREFIX:
        data = data[len(config.PREFIX):]
    else:
        raise DecodeError('no prefix')

    # Only look for source if data were found or destination is UNSPENDABLE, for speed.
    if not data and destination != config.UNSPENDABLE:
        raise BTCOnlyError('no data and not unspendable')

    # Collect all possible source addresses; ignore coinbase transactions and anything but the simplest Pay‐to‐PubkeyHash inputs.
    source_list = []
    for vin in ctx.vin[:]:                                               # Loop through input transactions.
        if vin.prevout.is_null():
            raise DecodeError('coinbase transaction')
         # Get the full transaction data for this input transaction.
        if block_parser:
            vin_tx = block_parser.read_raw_transaction(ib2h(vin.prevout.hash))
            vin_ctx = backend.deserialize(vin_tx['__data__'])
        else:
            vin_tx = backend.getrawtransaction(ib2h(vin.prevout.hash))
            vin_ctx = backend.deserialize(vin_tx)
        vout = vin_ctx.vout[vin.prevout.n]
        fee += vout.nValue

        address = get_address(vout.scriptPubKey)
        if not address:
            raise DecodeError('invalid scriptpubkey')
        else:
            source_list.append(address)

    # Require that all possible source addresses be the same.
    if all(x == source_list[0] for x in source_list):
        source = source_list[0]
    else:
        source = None

    return source, destination, btc_amount, fee, data, None

def get_tx_info3(tx_hex, block_parser=None, p2sh_is_segwit=False):
    return get_tx_info2(tx_hex, block_parser=block_parser, p2sh_support=True, p2sh_is_segwit=p2sh_is_segwit)

def arc4_decrypt(cyphertext, ctx):
    '''Un‐obfuscate. Initialise key once per attempt.'''
    key = arc4.init_arc4(ctx.vin[0].prevout.hash[::-1])
    return key.decrypt(cyphertext)

def get_opreturn(asm):
    if len(asm) == 2 and asm[0] == 'OP_RETURN':
        pubkeyhash = asm[1]
        if type(pubkeyhash) == bytes:
            return pubkeyhash
    raise DecodeError('invalid OP_RETURN')

def decode_opreturn(asm, ctx):
    chunk = get_opreturn(asm)
    chunk = arc4_decrypt(chunk, ctx)
    if chunk[:len(config.PREFIX)] == config.PREFIX:             # Data
        destination, data = None, chunk[len(config.PREFIX):]
    else:
        raise DecodeError('unrecognised OP_RETURN output')

    return destination, data

def decode_checksig(asm, ctx):
    pubkeyhash = script.get_checksig(asm)
    chunk = arc4_decrypt(pubkeyhash, ctx)
    if chunk[1:len(config.PREFIX) + 1] == config.PREFIX:        # Data
        # Padding byte in each output (instead of just in the last one) so that encoding methods may be mixed. Also, it’s just not very much data.
        chunk_length = chunk[0]
        chunk = chunk[1:chunk_length + 1]
        destination, data = None, chunk[len(config.PREFIX):]
    else:                                                       # Destination
        pubkeyhash = binascii.hexlify(pubkeyhash).decode('utf-8')
        destination, data = script.base58_check_encode(pubkeyhash, config.ADDRESSVERSION), None

    return destination, data

def decode_scripthash(asm):
    destination = script.base58_check_encode(binascii.hexlify(asm[1]).decode('utf-8'), config.P2SH_ADDRESSVERSION)

    return destination, None

def decode_checkmultisig(asm, ctx):
    pubkeys, signatures_required = script.get_checkmultisig(asm)
    chunk = b''
    for pubkey in pubkeys[:-1]:     # (No data in last pubkey.)
        chunk += pubkey[1:-1]       # Skip sign byte and nonce byte.
    chunk = arc4_decrypt(chunk, ctx)
    if chunk[1:len(config.PREFIX) + 1] == config.PREFIX:        # Data
        # Padding byte in each output (instead of just in the last one) so that encoding methods may be mixed. Also, it’s just not very much data.
        chunk_length = chunk[0]
        chunk = chunk[1:chunk_length + 1]
        destination, data = None, chunk[len(config.PREFIX):]
    else:                                                       # Destination
        pubkeyhashes = [script.pubkey_to_pubkeyhash(pubkey) for pubkey in pubkeys]
        destination, data = script.construct_array(signatures_required, pubkeyhashes, len(pubkeyhashes)), None

    return destination, data

def decode_p2w(script_pubkey):
    bech32 = bitcoinlib.bech32.CBech32Data.from_bytes(0, script_pubkey[2:22])
<<<<<<< HEAD
=======

>>>>>>> de878ecc
    return str(bech32), None

def get_tx_info2(tx_hex, block_parser=None, p2sh_support=False, p2sh_is_segwit=False):
    """Get multisig transaction info.
    The destinations, if they exists, always comes before the data output; the
    change, if it exists, always comes after.
    """
    # Decode transaction binary.
    ctx = backend.deserialize(tx_hex)

    # Ignore coinbase transactions.
    if ctx.is_coinbase():
        raise DecodeError('coinbase transaction')

    # Get destinations and data outputs.
    destinations, btc_amount, fee, data = [], 0, 0, b''
    for vout in ctx.vout:
        # Fee is the input values minus output values.
        output_value = vout.nValue
        fee -= output_value

        # Ignore transactions with invalid script.
        try:
            asm = script.get_asm(vout.scriptPubKey)
        except CScriptInvalidError as e:
            raise DecodeError(e)

        if asm[0] == 'OP_RETURN':
            new_destination, new_data = decode_opreturn(asm, ctx)
        elif asm[-1] == 'OP_CHECKSIG':
            new_destination, new_data = decode_checksig(asm, ctx)
        elif asm[-1] == 'OP_CHECKMULTISIG':
            try:
                new_destination, new_data = decode_checkmultisig(asm, ctx)
            except:
                raise DecodeError('unrecognised output type')
        elif p2sh_support and asm[0] == 'OP_HASH160' and asm[-1] == 'OP_EQUAL' and len(asm) == 3:
            new_destination, new_data = decode_scripthash(asm)
        elif util.enabled('segwit_support') and asm[0] == 0:
            # Segwit Vout, second param is redeemScript
            #redeemScript = asm[1]
            #new_destination, new_data = None, None
            continue
        else:
            raise DecodeError('unrecognised output type')
        assert not (new_destination and new_data)
        assert new_destination != None or new_data != None  # `decode_*()` should never return `None, None`.

        if util.enabled('null_data_check'):
            if new_data == []:
                raise DecodeError('new destination is `None`')

        # All destinations come before all data.
        if not data and not new_data and destinations != [config.UNSPENDABLE,]:
            destinations.append(new_destination)
            btc_amount += output_value
        else:
            if new_destination:     # Change.
                break
            else:                   # Data.
                data += new_data

    # source can be determined by parsing the p2sh_data transaction
    #   or from the first spent output
    sources = []

    # P2SH encoding signalling
    p2sh_encoding_source = None
    if util.enabled('p2sh_encoding') and data == b'P2SH':
        data = b''
        for vin in ctx.vin:
            # Ignore transactions with invalid script.
            try:
                asm = script.get_asm(vin.scriptSig)
            except CScriptInvalidError as e:
                raise DecodeError(e)

            new_source, new_destination, new_data = p2sh_encoding.decode_p2sh_input(asm, p2sh_is_segwit=p2sh_is_segwit)
            # this could be a p2sh source address with no encoded data
            if new_data is None:
              continue;

            if new_source is not None:
                if p2sh_encoding_source is not None and new_source != p2sh_encoding_source:
                    # this p2sh data input has a bad source address
                    raise DecodeError('inconsistent p2sh inputs')

                p2sh_encoding_source = new_source

            assert not new_destination

            data += new_data
    # Only look for source if data were found or destination is `UNSPENDABLE`,
    # for speed.
    if not data and destinations != [config.UNSPENDABLE,]:
        raise BTCOnlyError('no data and not unspendable', ctx)

    # Collect all (unique) source addresses.
    #   if we haven't found them yet
    for vin in ctx.vin[:]:                   # Loop through inputs.
        # Get the full transaction data for this input transaction.
        if block_parser:
            vin_tx = block_parser.read_raw_transaction(ib2h(vin.prevout.hash))
            vin_ctx = backend.deserialize(vin_tx['__data__'])
        else:
            vin_tx = backend.getrawtransaction(ib2h(vin.prevout.hash))
            vin_ctx = backend.deserialize(vin_tx)
        vout = vin_ctx.vout[vin.prevout.n]
        fee += vout.nValue

        asm = script.get_asm(vout.scriptPubKey)
        if asm[-1] == 'OP_CHECKSIG':
            new_source, new_data = decode_checksig(asm, ctx)
            if new_data or not new_source:
                raise DecodeError('data in source')
        elif asm[-1] == 'OP_CHECKMULTISIG':
            new_source, new_data = decode_checkmultisig(asm, ctx)
            if new_data or not new_source:
                raise DecodeError('data in source')
        elif p2sh_support and asm[0] == 'OP_HASH160' and asm[-1] == 'OP_EQUAL' and len(asm) == 3:
            new_source, new_data = decode_scripthash(asm)
            if new_data or not new_source:
                raise DecodeError('data in source')
        elif util.enabled('segwit_support') and asm[0] == 0:
            # Segwit output
            new_source, new_data = decode_p2w(vout.scriptPubKey)
        else:
            raise DecodeError('unrecognised source type')

        # old; append to sources, results in invalid addresses
        # new; first found source is source, the rest can be anything (to fund the TX for example)
        if not (util.enabled('first_input_is_source') and len(sources)):
            # Collect unique sources.
            if new_source not in sources:
                sources.append(new_source)

    # use the source from the p2sh data source
    if p2sh_encoding_source is not None:
        sources = p2sh_encoding_source
    else:
        sources = '-'.join(sources)

    destinations = '-'.join(destinations)
    return sources, destinations, btc_amount, round(fee), data, None

def reinitialise(db, block_index=None):
    """Drop all predefined tables and initialise the database once again."""
    cursor = db.cursor()

    # Delete all of the results of parsing (including the undolog)
    for table in TABLES + ['balances', 'undolog', 'undolog_block']:
        cursor.execute('''DROP TABLE IF EXISTS {}'''.format(table))

    # Create missing tables
    initialise(db)

    # clean consensus hashes if first block hash doesn't match with checkpoint.
    if config.TESTNET:
        checkpoints = check.CHECKPOINTS_TESTNET
    elif config.REGTEST:
        checkpoints = check.CHECKPOINTS_REGTEST
    else:
        checkpoints = check.CHECKPOINTS_MAINNET

    columns = [column['name'] for column in cursor.execute('''PRAGMA table_info(blocks)''')]
    for field in ['ledger_hash', 'txlist_hash']:
        if field in columns:
            sql = '''SELECT {} FROM blocks  WHERE block_index = ?'''.format(field)
            first_block = list(cursor.execute(sql, (config.BLOCK_FIRST,)))
            if first_block:
                first_hash = first_block[0][field]
                if first_hash != checkpoints[config.BLOCK_FIRST][field]:
                    logger.info('First hash changed. Cleaning {}.'.format(field))
                    cursor.execute('''UPDATE blocks SET {} = NULL'''.format(field))

    # For rollbacks, just delete new blocks and then reparse what’s left.
    if block_index:
        cursor.execute('''DELETE FROM transactions WHERE block_index > ?''', (block_index,))
        cursor.execute('''DELETE FROM blocks WHERE block_index > ?''', (block_index,))
    elif config.TESTNET or config.REGTEST:  # block_index NOT specified and we are running testnet
        # just blow away the consensus hashes with a full testnet reparse, as we could activate
        # new features retroactively, which could otherwise lead to ConsensusError exceptions being raised.
        logger.info("Testnet/regtest full reparse detected: Clearing all consensus hashes before performing reparse.")
        cursor.execute('''UPDATE blocks SET ledger_hash = NULL, txlist_hash = NULL, messages_hash = NULL''')

    cursor.close()

def reparse(db, block_index=None, quiet=False):
    """Reparse all transactions (atomically). If block_index is set, rollback
    to the end of that block.
    """
    def reparse_from_undolog(db, block_index, quiet):
        """speedy reparse method that utilizes the undolog.
        if fails, fallback to the full reparse method"""
        if not block_index:
            return False # Can't reparse from undolog

        undolog_cursor = db.cursor()
        undolog_cursor.setexectrace(None)
        undolog_cursor.setrowtrace(None)

        def get_block_index_for_undo_index(undo_indexes, undo_index):
            for block_index, first_undo_index in undo_indexes.items(): #in order
                if undo_index < first_undo_index:
                    return block_index - 1
            else:
                return next(reversed(undo_indexes)) #the last inserted block_index

        with db:
            # Check if we can reparse from the undolog
            results = list(undolog_cursor.execute(
                '''SELECT block_index, first_undo_index FROM undolog_block WHERE block_index >= ? ORDER BY block_index ASC''', (block_index,)))
            undo_indexes = collections.OrderedDict()
            for result in results:
                undo_indexes[result[0]] = result[1]

            undo_start_block_index = block_index + 1

            if undo_start_block_index not in undo_indexes:
                if block_index in undo_indexes:
                    # Edge case, should only happen if we're "rolling back" to latest block (e.g. via cmd line)
                    return True #skip undo
                else:
                    return False # Undolog doesn't go that far back, full reparse required...

            # Grab the undolog...
            undolog = list(undolog_cursor.execute(
                '''SELECT undo_index, sql FROM undolog WHERE undo_index >= ? ORDER BY undo_index DESC''',
                (undo_indexes[undo_start_block_index],)))

            # Replay the undolog backwards, from the last entry to first_undo_index...
            for entry in undolog:
                logger.info("Undolog: Block {} (undo_index {}): {}".format(
                    get_block_index_for_undo_index(undo_indexes, entry[0]), entry[0], entry[1]))
                undolog_cursor.execute(entry[1])

            # Trim back tx and blocks
            undolog_cursor.execute('''DELETE FROM transactions WHERE block_index > ?''', (block_index,))
            undolog_cursor.execute('''DELETE FROM blocks WHERE block_index > ?''', (block_index,))
            # As well as undolog entries...
            undolog_cursor.execute('''DELETE FROM undolog WHERE undo_index >= ?''', (undo_indexes[undo_start_block_index],))
            undolog_cursor.execute('''DELETE FROM undolog_block WHERE block_index >= ?''', (undo_start_block_index,))

        undolog_cursor.close()
        return True

    if block_index:
        logger.info('Rolling back transactions to block {}.'.format(block_index))
    else:
        logger.info('Reparsing all transactions.')

    check.software_version()
    reparse_start = time.time()

    # Reparse from the undolog if possible
    reparsed = reparse_from_undolog(db, block_index, quiet)

    cursor = db.cursor()

    if not reparsed:
        if block_index:
            logger.info("Could not roll back from undolog. Performing full reparse instead...")

        if quiet:
            root_logger = logging.getLogger()
            root_level = logger.getEffectiveLevel()

        with db:
            reinitialise(db, block_index)

            # Reparse all blocks, transactions.
            if quiet:
                root_logger.setLevel(logging.WARNING)

            previous_ledger_hash, previous_txlist_hash, previous_messages_hash = None, None, None
            cursor.execute('''SELECT * FROM blocks ORDER BY block_index''')
            for block in cursor.fetchall():
                util.CURRENT_BLOCK_INDEX = block['block_index']
                previous_ledger_hash, previous_txlist_hash, previous_messages_hash, previous_found_messages_hash = parse_block(
                                                                         db, block['block_index'], block['block_time'],
                                                                         previous_ledger_hash=previous_ledger_hash,
                                                                         previous_txlist_hash=previous_txlist_hash,
                                                                         previous_messages_hash=previous_messages_hash)
                if quiet and block['block_index'] % 10 == 0:  # every 10 blocks print status
                    root_logger.setLevel(logging.INFO)
                logger.info('Block (re-parse): %s (hashes: L:%s / TX:%s / M:%s%s)' % (
                    block['block_index'], previous_ledger_hash[-5:], previous_txlist_hash[-5:], previous_messages_hash[-5:],
                    (' [overwrote %s]' % previous_found_messages_hash) if previous_found_messages_hash and previous_found_messages_hash != previous_messages_hash else ''))
                if quiet and block['block_index'] % 10 == 0:
                    root_logger.setLevel(logging.WARNING)

        if quiet:
            root_logger.setLevel(root_level)

    with db:
        # Check for conservation of assets.
        check.asset_conservation(db)

        # Update database version number.
        database.update_version(db)

    cursor.close()
    reparse_end = time.time()
    logger.info("Reparse took {:.3f} minutes.".format((reparse_end - reparse_start) / 60.0))

    # on full reparse - vacuum the DB afterwards for better subsequent performance (especially on non-SSDs)
    if not block_index:
        database.vacuum(db)


def list_tx(db, block_hash, block_index, block_time, tx_hash, tx_index, tx_hex=None):
    assert type(tx_hash) == str
    cursor = db.cursor()

    # Edge case: confirmed tx_hash also in mempool
    cursor.execute('''SELECT * FROM transactions WHERE tx_hash = ?''', (tx_hash,))
    transactions = list(cursor)
    if transactions:
        return tx_index

    # Get the important details about each transaction.
    if tx_hex is None:
        tx_hex = backend.getrawtransaction(tx_hash)
    source, destination, btc_amount, fee, data, decoded_tx = get_tx_info(tx_hex)

    if not source and decoded_tx and util.enabled('dispensers', block_index):
        outputs = decoded_tx[1]
        for out in outputs:
            if out[0] != decoded_tx[0][0] and dispenser.is_dispensable(db, out[0], out[1]):
                source = decoded_tx[0][0]
                destination = out[0]
                btc_amount = out[1]
                fee = 0
                data = struct.pack(config.SHORT_TXTYPE_FORMAT, dispenser.DISPENSE_ID)
                data += b'\x00'
                break # Prevent inspection of further dispenses (only first one is valid)

    # For mempool
    if block_hash == None:
        block_hash = config.MEMPOOL_BLOCK_HASH
        block_index = config.MEMPOOL_BLOCK_INDEX
    else:
        assert block_index == util.CURRENT_BLOCK_INDEX

    if source and (data or destination == config.UNSPENDABLE or decoded_tx):
        logger.debug('Saving transaction: {}'.format(tx_hash))
        cursor.execute('''INSERT INTO transactions(
                            tx_index,
                            tx_hash,
                            block_index,
                            block_hash,
                            block_time,
                            source,
                            destination,
                            btc_amount,
                            fee,
                            data) VALUES(?,?,?,?,?,?,?,?,?,?)''',
                            (tx_index,
                             tx_hash,
                             block_index,
                             block_hash,
                             block_time,
                             source,
                             destination,
                             btc_amount,
                             fee,
                             data)
                      )
        cursor.close()
        return tx_index + 1
    else:
        logger.getChild('list_tx.skip').debug('Skipping transaction: {}'.format(tx_hash))

    return tx_index

def kickstart(db, bitcoind_dir):
    if bitcoind_dir is None:
        if platform.system() == 'Darwin':
            bitcoind_dir = os.path.expanduser('~/Library/Application Support/Bitcoin/')
        elif platform.system() == 'Windows':
            bitcoind_dir = os.path.join(os.environ['APPDATA'], 'Bitcoin')
        else:
            bitcoind_dir = os.path.expanduser('~/.bitcoin')
    if not os.path.isdir(bitcoind_dir):
        raise Exception('Bitcoin Core data directory not found at {}. Use --bitcoind-dir parameter.'.format(bitcoind_dir))

    cursor = db.cursor()

    logger.warning('''Warning:
- Ensure that bitcoind is stopped.
- You must reindex bitcoind after the initialization is complete (restart with `-reindex=1`)
- The initialization may take a while.''')
    if input('Proceed with the initialization? (y/N) : ') != 'y':
        return

    if config.TESTNET:
        first_hash = config.BLOCK_FIRST_TESTNET_HASH
    elif config.REGTEST:
        first_hash = config.BLOCK_FIRST_REGTEST_HASH
    else:
        first_hash = config.BLOCK_FIRST_MAINNET_HASH

    start_time_total = time.time()

    # Get hash of last known block.
    chain_parser = ChainstateParser(os.path.join(bitcoind_dir, 'chainstate'))
    last_hash = chain_parser.get_last_block_hash()
    chain_parser.close()

    # Start block parser.
    block_parser = BlockchainParser(os.path.join(bitcoind_dir, 'blocks'), os.path.join(bitcoind_dir, 'blocks/index'))

    current_hash = last_hash
    tx_index = 0
    with db:
        # Prepare SQLite database. # TODO: Be more specific!
        logger.info('Preparing database.')
        start_time = time.time()
        reinitialise(db, block_index=config.BLOCK_FIRST - 1)
        logger.info('Prepared database in {:.3f}s'.format(time.time() - start_time))

        # Get blocks and transactions, moving backwards in time.
        while current_hash != None:
            start_time = time.time()
            transactions = []

            # Get `tx_info`s for transactions in this block.
            block = block_parser.read_raw_block(current_hash)
            for tx in block['transactions']:
                source, destination, btc_amount, fee, data = get_tx_info(tx['__data__'], block_parser=block_parser, block_index=block['block_index'])
                if source and (data or destination == config.UNSPENDABLE):
                    transactions.append((
                        tx['tx_hash'], block['block_index'], block['block_hash'], block['block_time'],
                        source, destination, btc_amount, fee, data
                    ))
                    logger.info('Valid transaction: {}'.format(tx['tx_hash']))

            # Insert block and transactions into database.
            cursor.execute('''INSERT INTO blocks(
                                    block_index,
                                    block_hash,
                                    block_time) VALUES(?,?,?)''',
                                    (block['block_index'],
                                    block['block_hash'],
                                    block['block_time']))
            if len(transactions):
                transactions = list(reversed(transactions))
                tx_chunks = [transactions[i:i+90] for i in range(0, len(transactions), 90)]
                for tx_chunk in tx_chunks:
                    sql = '''INSERT INTO transactions
                                (tx_index, tx_hash, block_index, block_hash, block_time, source, destination, btc_amount, fee, data)
                             VALUES '''
                    bindings = ()
                    bindings_place = []
                    # negative tx_index from -1 and inverse order for fast reordering   # TODO: Can this be clearer?
                    for tx in tx_chunk:
                        bindings += (-(tx_index + 1),) + tx
                        bindings_place.append('''(?,?,?,?,?,?,?,?,?,?)''')
                        tx_index += 1
                    sql += ', '.join(bindings_place)
                    cursor.execute(sql, bindings)

            logger.info('Block {} ({}): {}/{} saved in {:.3f}s'.format(
                          block['block_index'], block['block_hash'],
                          len(transactions), len(block['transactions']),
                          time.time() - start_time))

            # Get hash of next block.
            current_hash = block['hash_prev'] if current_hash != first_hash else None

        block_parser.close()

        # Reorder all transactions in database.
        logger.info('Reordering transactions.')
        start_time = time.time()
        cursor.execute('''UPDATE transactions SET tx_index = tx_index + ?''', (tx_index,))
        logger.info('Reordered transactions in {:.3f}s.'.format(time.time() - start_time))

    # Parse all transactions in database.
    reparse(db)

    cursor.close()
    logger.info('Total duration: {:.3f}s'.format(time.time() - start_time_total))

def last_db_index(db):
    cursor = db.cursor()
    try:
        blocks = list(cursor.execute('''SELECT * FROM blocks WHERE block_index = (SELECT MAX(block_index) from blocks)'''))
        try:
            return blocks[0]['block_index']
        except IndexError:
            return 0
    except apsw.SQLError:
        return 0

def get_next_tx_index(db):
    """Return index of next transaction."""
    cursor = db.cursor()
    txes = list(cursor.execute('''SELECT * FROM transactions WHERE tx_index = (SELECT MAX(tx_index) from transactions)'''))
    if txes:
        assert len(txes) == 1
        tx_index = txes[0]['tx_index'] + 1
    else:
        tx_index = 0
    cursor.close()
    return tx_index



class MempoolError(Exception):
    pass
def follow(db):
    # Check software version.
    check.software_version()

    # Initialise.
    initialise(db)

    # Get index of last block.
    if util.CURRENT_BLOCK_INDEX == 0:
        logger.warning('New database.')
        block_index = config.BLOCK_FIRST
    else:
        block_index = util.CURRENT_BLOCK_INDEX + 1

        # Check database version.
        try:
            check.database_version(db)
        except check.DatabaseVersionError as e:
            logger.info(str(e))
            # no need to reparse or rollback a new database
            if block_index != config.BLOCK_FIRST:
                reparse(db, block_index=e.reparse_block_index, quiet=False)
            else: #version update was included in reparse(), so don't do it twice
                database.update_version(db)

    logger.info('Resuming parsing.')

    # Get index of last transaction.
    tx_index = get_next_tx_index(db)

    not_supported = {}   # No false positives. Use a dict to allow for O(1) lookups
    not_supported_sorted = collections.deque()
    # ^ Entries in form of (block_index, tx_hash), oldest first. Allows for easy removal of past, unncessary entries
    cursor = db.cursor()

    # a reorg can happen without the block count increasing, or even for that
    # matter, with the block count decreasing. This should only delay
    # processing of the new blocks a bit.
    while True:
        start_time = time.time()

        # Get block count.
        # If the backend is unreachable and `config.FORCE` is set, just sleep
        # and try again repeatedly.
        try:
            block_count = backend.getblockcount()
        except (ConnectionRefusedError, http.client.CannotSendRequest, backend.indexd.BackendRPCError) as e:
            if config.FORCE:
                time.sleep(config.BACKEND_POLL_INTERVAL)
                continue
            else:
                raise e

        # Get new blocks.
        if block_index <= block_count:

            # Backwards check for incorrect blocks due to chain reorganisation, and stop when a common parent is found.
            current_index = block_index
            requires_rollback = False
            while True:
                if current_index == config.BLOCK_FIRST:
                    break

                logger.debug('Checking that block {} is not an orphan.'.format(current_index))

                # Backend parent hash.
                current_hash = backend.getblockhash(current_index)
                current_cblock = backend.getblock(current_hash)
                backend_parent = bitcoinlib.core.b2lx(current_cblock.hashPrevBlock)

                # DB parent hash.
                blocks = list(cursor.execute('''SELECT * FROM blocks
                                                WHERE block_index = ?''', (current_index - 1,)))
                if len(blocks) != 1:  # For empty DB.
                    break
                db_parent = blocks[0]['block_hash']

                # Compare.
                assert type(db_parent) == str
                assert type(backend_parent) == str
                if db_parent == backend_parent:
                    break
                else:
                    current_index -= 1
                    requires_rollback = True

            # Rollback for reorganisation.
            if requires_rollback:
                # Record reorganisation.
                logger.warning('Blockchain reorganisation at block {}.'.format(current_index))
                log.message(db, block_index, 'reorg', None, {'block_index': current_index})

                # Rollback the DB.
                reparse(db, block_index=current_index-1, quiet=True)
                block_index = current_index
                tx_index = get_next_tx_index(db)
                continue

            # Check version. (Don’t add any blocks to the database while
            # running an out‐of‐date client!)
            check.software_version()

            # Get and parse transactions in this block (atomically).
            block_hash = backend.getblockhash(current_index)
            block = backend.getblock(block_hash)
            previous_block_hash = bitcoinlib.core.b2lx(block.hashPrevBlock)
            block_time = block.nTime
            txhash_list, raw_transactions = backend.get_tx_list(block)

            with db:
                util.CURRENT_BLOCK_INDEX = block_index

                # List the block.
                cursor.execute('''INSERT INTO blocks(
                                    block_index,
                                    block_hash,
                                    block_time,
                                    previous_block_hash,
                                    difficulty) VALUES(?,?,?,?,?)''',
                                    (block_index,
                                    block_hash,
                                    block_time,
                                    previous_block_hash,
                                    block.difficulty)
                              )

                # List the transactions in the block.
                for tx_hash in txhash_list:
                    tx_hex = raw_transactions[tx_hash]
                    tx_index = list_tx(db, block_hash, block_index, block_time, tx_hash, tx_index, tx_hex)

                # Parse the transactions in the block.
                new_ledger_hash, new_txlist_hash, new_messages_hash, found_messages_hash = parse_block(db, block_index, block_time)

            # When newly caught up, check for conservation of assets.
            if block_index == block_count:
                if config.CHECK_ASSET_CONSERVATION:
                    check.asset_conservation(db)

            # Remove any non‐supported transactions older than ten blocks.
            while len(not_supported_sorted) and not_supported_sorted[0][0] <= block_index - 10:
                tx_h = not_supported_sorted.popleft()[1]
                del not_supported[tx_h]

            logger.info('Block: %s (%ss, hashes: L:%s / TX:%s / M:%s%s)' % (
                str(block_index), "{:.2f}".format(time.time() - start_time, 3),
                new_ledger_hash[-5:], new_txlist_hash[-5:], new_messages_hash[-5:],
                (' [overwrote %s]' % found_messages_hash) if found_messages_hash and found_messages_hash != new_messages_hash else ''))

            # Increment block index.
            block_count = backend.getblockcount()
            block_index += 1

        else:
            # Get old mempool.
            old_mempool = list(cursor.execute('''SELECT * FROM mempool'''))
            old_mempool_hashes = [message['tx_hash'] for message in old_mempool]

            if backend.MEMPOOL_CACHE_INITIALIZED is False:
                backend.init_mempool_cache()
                logger.info("Ready for queries.")

            # Fake values for fake block.
            curr_time = int(time.time())
            mempool_tx_index = tx_index

            xcp_mempool = []
            raw_mempool = backend.getrawmempool()

            # For each transaction in Bitcoin Core mempool, if it’s new, create
            # a fake block, a fake transaction, capture the generated messages,
            # and then save those messages.
            # Every transaction in mempool is parsed independently. (DB is rolled back after each one.)
            # We first filter out which transactions we've already parsed before so we can batch fetch their raw data
            parse_txs = []
            for tx_hash in raw_mempool:
                # If already in mempool, copy to new one.
                if tx_hash in old_mempool_hashes:
                    for message in old_mempool:
                        if message['tx_hash'] == tx_hash:
                            xcp_mempool.append((tx_hash, message))

                # If not a supported XCP transaction, skip.
                elif tx_hash in not_supported:
                    pass

                # Else: list, parse and save it.
                else:
                    parse_txs.append(tx_hash)

            # fetch raw for all transactions that need to be parsed
            # Sometimes the transactions can’t be found: `{'code': -5, 'message': 'No information available about transaction'}`
            #  - is txindex enabled in Bitcoind?
            #  - or was there a block found while batch feting the raw txs
            #  - or was there a double spend for w/e reason accepted into the mempool (replace-by-fee?)
            try:
                raw_transactions = backend.getrawtransaction_batch(parse_txs)
            except backend.indexd.BackendRPCError as e:
                logger.warning('Failed to fetch raw for mempool TXs, restarting loop; %s', (e, ))
                continue  # restart the follow loop

            for tx_hash in parse_txs:
                try:
                    with db:
                        # List the fake block.
                        cursor.execute('''INSERT INTO blocks(
                                            block_index,
                                            block_hash,
                                            block_time) VALUES(?,?,?)''',
                                       (config.MEMPOOL_BLOCK_INDEX,
                                        config.MEMPOOL_BLOCK_HASH,
                                        curr_time)
                                      )

                        tx_hex = raw_transactions[tx_hash]
                        if tx_hex is None:
                          logger.debug('tx_hash %s not found in backend.  Not adding to mempool.', (tx_hash, ))
                          raise MempoolError
                        mempool_tx_index = list_tx(db, None, block_index, curr_time, tx_hash, tx_index=mempool_tx_index, tx_hex=tx_hex)

                        # Parse transaction.
                        cursor.execute('''SELECT * FROM transactions WHERE tx_hash = ?''', (tx_hash,))
                        transactions = list(cursor)
                        if transactions:
                            assert len(transactions) == 1
                            transaction = transactions[0]
                            supported = parse_tx(db, transaction)
                            if not supported:
                                not_supported[tx_hash] = ''
                                not_supported_sorted.append((block_index, tx_hash))
                        else:
                            # If a transaction hasn’t been added to the
                            # table `transactions`, then it’s not a
                            # Counterparty transaction.
                            not_supported[tx_hash] = ''
                            not_supported_sorted.append((block_index, tx_hash))
                            raise MempoolError

                        # Save transaction and side‐effects in memory.
                        cursor.execute('''SELECT * FROM messages WHERE block_index = ?''', (config.MEMPOOL_BLOCK_INDEX,))
                        for message in list(cursor):
                            xcp_mempool.append((tx_hash, message))

                        # Rollback.
                        raise MempoolError
                except exceptions.ParseTransactionError as e:
                    logger.warn('ParseTransactionError for tx %s: %s' % (tx['tx_hash'], e))
                except MempoolError:
                    pass

            # Re‐write mempool messages to database.
            with db:
                cursor.execute('''DELETE FROM mempool''')
                for message in xcp_mempool:
                    tx_hash, new_message = message
                    new_message['tx_hash'] = tx_hash
                    cursor.execute('''INSERT INTO mempool VALUES(:tx_hash, :command, :category, :bindings, :timestamp)''', new_message)

            elapsed_time = time.time() - start_time
            sleep_time = config.BACKEND_POLL_INTERVAL - elapsed_time if elapsed_time <= config.BACKEND_POLL_INTERVAL else 0

            logger.getChild('mempool').debug('Refresh mempool: %s XCP txs seen, out of %s total entries (took %ss, next refresh in %ss)' % (
                len(xcp_mempool), len(raw_mempool),
                "{:.2f}".format(elapsed_time, 3),
                "{:.2f}".format(sleep_time, 3)))

            # Wait
            db.wal_checkpoint(mode=apsw.SQLITE_CHECKPOINT_PASSIVE)
            time.sleep(sleep_time)

    cursor.close()

# vim: tabstop=8 expandtab shiftwidth=4 softtabstop=4<|MERGE_RESOLUTION|>--- conflicted
+++ resolved
@@ -734,10 +734,7 @@
 
 def decode_p2w(script_pubkey):
     bech32 = bitcoinlib.bech32.CBech32Data.from_bytes(0, script_pubkey[2:22])
-<<<<<<< HEAD
-=======
-
->>>>>>> de878ecc
+
     return str(bech32), None
 
 def get_tx_info2(tx_hex, block_parser=None, p2sh_support=False, p2sh_is_segwit=False):
